<p align="center">
  <img src="https://github.com/azukds/tubular/raw/main/logo.png">
</p>

Feature engineering on polars and pandas dataframes for machine learning!

----

![PyPI](https://img.shields.io/pypi/v/tubular?color=success&style=flat)
![Read the Docs](https://img.shields.io/readthedocs/tubular)
![GitHub](https://img.shields.io/github/license/azukds/tubular)
![GitHub last commit](https://img.shields.io/github/last-commit/azukds/tubular)
![GitHub issues](https://img.shields.io/github/issues/azukds/tubular)
![Build](https://github.com/azukds/tubular/actions/workflows/python-package.yml/badge.svg?branch=main)
[![Binder](https://mybinder.org/badge_logo.svg)](https://mybinder.org/v2/gh/azukds/tubular/HEAD?labpath=examples)

`tubular` implements pre-processing steps for tabular data commonly used in machine learning pipelines.

The transformers are compatible with [scikit-learn](https://scikit-learn.org/) [Pipelines](https://scikit-learn.org/stable/modules/generated/sklearn.pipeline.Pipeline.html). Each has a `transform` method to apply the pre-processing step to data and a `fit` method to learn the relevant information from the data, if applicable.

The transformers in `tubular` are written in narwhals [narwhals](https://narwhals-dev.github.io/narwhals/), so are agnostic between [pandas](https://pandas.pydata.org/) and [polars](https://pola.rs/) dataframes, and will utilise the chosen (pandas/polars) API under the hood.

There are a variety of transformers to assist with;

- capping
- dates
- imputation
- mapping
- categorical encoding
- numeric operations

Here is a simple example of applying capping to two columns;

```python
import polars as pl

transformer = CappingTransformer(
    capping_values={"a": [10, 20], "b": [1, 3]},
)

test_df = pl.DataFrame({"a": [1, 15, 18, 25], "b": [6, 2, 7, 1], "c": [1, 2, 3, 4]})

transformer.transform(test_df)
# ->
# shape: (4, 3)
# ┌─────┬─────┬─────┐
# │ a   ┆ b   ┆ c   │
# │ --- ┆ --- ┆ --- │
# │ i64 ┆ i64 ┆ i64 │
# ╞═════╪═════╪═════╡
# │ 10  ┆ 3   ┆ 1   │
# │ 15  ┆ 2   ┆ 2   │
# │ 18  ┆ 3   ┆ 3   │
# │ 20  ┆ 1   ┆ 4   │
# └─────┴─────┴─────┘
```

We are currently in the process of rolling out support for some new features:
- to/from json methods for our transformers to allow json storage
- polars lazyframe support

You can track our progress here:
<!-- AUTO-GENERATED feature table -->
|                                    | polars_compatible   | pandas_compatible   | jsonable           | lazyframe_compatible   |
|------------------------------------|---------------------|---------------------|--------------------|------------------------|
| AggregateColumnsOverRowTransformer | :heavy_check_mark:  | :heavy_check_mark:  | :x:                | :heavy_check_mark:     |
| AggregateRowsOverColumnTransformer | :heavy_check_mark:  | :heavy_check_mark:  | :x:                | :heavy_check_mark:     |
| ArbitraryImputer                   | :heavy_check_mark:  | :heavy_check_mark:  | :heavy_check_mark: | :heavy_check_mark:     |
| BetweenDatesTransformer            | :heavy_check_mark:  | :heavy_check_mark:  | :heavy_check_mark: | :x:                    |
| CappingTransformer                 | :heavy_check_mark:  | :heavy_check_mark:  | :heavy_check_mark: | :x:                    |
| DateDifferenceTransformer          | :heavy_check_mark:  | :heavy_check_mark:  | :heavy_check_mark: | :heavy_check_mark:     |
| DatetimeComponentExtractor         | :heavy_check_mark:  | :heavy_check_mark:  | :heavy_check_mark: | :heavy_check_mark:     |
| DatetimeInfoExtractor              | :heavy_check_mark:  | :heavy_check_mark:  | :heavy_check_mark: | :heavy_check_mark:     |
| DatetimeSinusoidCalculator         | :heavy_check_mark:  | :heavy_check_mark:  | :heavy_check_mark: | :x:                    |
| DifferenceTransformer              | :heavy_check_mark:  | :heavy_check_mark:  | :heavy_check_mark: | :heavy_check_mark:     |
| GroupRareLevelsTransformer         | :heavy_check_mark:  | :heavy_check_mark:  | :heavy_check_mark: | :x:                    |
| MappingTransformer                 | :heavy_check_mark:  | :heavy_check_mark:  | :heavy_check_mark: | :x:                    |
| MeanImputer                        | :heavy_check_mark:  | :heavy_check_mark:  | :heavy_check_mark: | :x:                    |
| MeanResponseTransformer            | :heavy_check_mark:  | :heavy_check_mark:  | :heavy_check_mark: | :x:                    |
| MedianImputer                      | :heavy_check_mark:  | :heavy_check_mark:  | :heavy_check_mark: | :x:                    |
| ModeImputer                        | :heavy_check_mark:  | :heavy_check_mark:  | :heavy_check_mark: | :x:                    |
<<<<<<< HEAD
| NullIndicator                      | :heavy_check_mark:  | :heavy_check_mark:  | :heavy_check_mark: | :heavy_check_mark:     |
| OneDKmeansTransformer              | :heavy_check_mark:  | :heavy_check_mark:  | :x:                | :x:                    |
=======
| NullIndicator                      | :heavy_check_mark:  | :heavy_check_mark:  | :heavy_check_mark: | :x:                    |
| OneDKmeansTransformer              | :heavy_check_mark:  | :heavy_check_mark:  | :heavy_check_mark: | :x:                    |
>>>>>>> cb9cae38
| OneHotEncodingTransformer          | :heavy_check_mark:  | :heavy_check_mark:  | :heavy_check_mark: | :x:                    |
| OutOfRangeNullTransformer          | :heavy_check_mark:  | :heavy_check_mark:  | :heavy_check_mark: | :x:                    |
| RatioTransformer                   | :heavy_check_mark:  | :heavy_check_mark:  | :heavy_check_mark: | :heavy_check_mark:     |
| SetValueTransformer                | :heavy_check_mark:  | :heavy_check_mark:  | :heavy_check_mark: | :heavy_check_mark:     |
| ToDatetimeTransformer              | :heavy_check_mark:  | :heavy_check_mark:  | :x:                | :heavy_check_mark:     |
<!-- /AUTO-GENERATED feature table -->

## Installation

The easiest way to get `tubular` is directly from [pypi](https://pypi.org/project/tubular/) with;

 `pip install tubular`

## Documentation

The documentation for `tubular` can be found on [readthedocs](https://tubular.readthedocs.io/en/latest/).

Instructions for building the docs locally can be found in [docs/README](https://github.com/azukds/tubular/blob/main/docs/README.md).

## Examples

We utilise [doctest](https://docs.python.org/3/library/doctest.html) to keep valid usage examples in the docstrings of transformers in the package, so please see these for getting started!

## Issues

For bugs and feature requests please open an [issue](https://github.com/azukds/tubular/issues).

## Build and test

The test framework we are using for this project is [pytest](https://docs.pytest.org/en/stable/). To build the package locally and run the tests follow the steps below.

First clone the repo and move to the root directory;

```shell
git clone https://github.com/azukds/tubular.git
cd tubular
```

Next install `tubular` and development dependencies;

```shell
pip install . -r requirements-dev.txt
```

Finally run the test suite with `pytest`;

```shell
pytest
```

## Contribute

`tubular` is under active development, we're super excited if you're interested in contributing! 

See the [CONTRIBUTING](https://github.com/azukds/tubular/blob/main/CONTRIBUTING.rst) file for the full details of our working practices.<|MERGE_RESOLUTION|>--- conflicted
+++ resolved
@@ -79,13 +79,8 @@
 | MeanResponseTransformer            | :heavy_check_mark:  | :heavy_check_mark:  | :heavy_check_mark: | :x:                    |
 | MedianImputer                      | :heavy_check_mark:  | :heavy_check_mark:  | :heavy_check_mark: | :x:                    |
 | ModeImputer                        | :heavy_check_mark:  | :heavy_check_mark:  | :heavy_check_mark: | :x:                    |
-<<<<<<< HEAD
 | NullIndicator                      | :heavy_check_mark:  | :heavy_check_mark:  | :heavy_check_mark: | :heavy_check_mark:     |
-| OneDKmeansTransformer              | :heavy_check_mark:  | :heavy_check_mark:  | :x:                | :x:                    |
-=======
-| NullIndicator                      | :heavy_check_mark:  | :heavy_check_mark:  | :heavy_check_mark: | :x:                    |
 | OneDKmeansTransformer              | :heavy_check_mark:  | :heavy_check_mark:  | :heavy_check_mark: | :x:                    |
->>>>>>> cb9cae38
 | OneHotEncodingTransformer          | :heavy_check_mark:  | :heavy_check_mark:  | :heavy_check_mark: | :x:                    |
 | OutOfRangeNullTransformer          | :heavy_check_mark:  | :heavy_check_mark:  | :heavy_check_mark: | :x:                    |
 | RatioTransformer                   | :heavy_check_mark:  | :heavy_check_mark:  | :heavy_check_mark: | :heavy_check_mark:     |
