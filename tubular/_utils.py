--- conflicted
+++ resolved
@@ -14,13 +14,8 @@
 
 
 @beartype
-<<<<<<< HEAD
 def _convert_dataframe_to_narwhals(X: DataFrame) -> NarwhalsFrame:
-    """narwhalifies dataframe, if dataframe is not already narwhals
-=======
-def _convert_dataframe_to_narwhals(X: DataFrame) -> nw.DataFrame:
     """Narwhalifies dataframe, if dataframe is not already narwhals.
->>>>>>> 4f622500
 
     Parameters
     ----------
@@ -28,19 +23,11 @@
         DataFrame to narwhalify if pd/pl type
 
     Returns
-<<<<<<< HEAD
-    ----------
+    -------
     nw.DataFrame/LazyFrame: narwhalified dataframe
-    """
-
+
+    """
     if not isinstance(X, (nw.DataFrame, nw.LazyFrame)):
-=======
-    -------
-    nw.DataFrame: narwhalified dataframe
-
-    """
-    if not isinstance(X, nw.DataFrame):
->>>>>>> 4f622500
         X = nw.from_native(X)
 
     return X
