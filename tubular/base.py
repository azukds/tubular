--- conflicted
+++ resolved
@@ -7,6 +7,7 @@
 
 from typing import Any, Optional, Union
 
+import narwhals as nw
 import pandas as pd
 from beartype import beartype
 from sklearn.base import BaseEstimator, TransformerMixin
@@ -298,7 +299,6 @@
         return self
 
     @block_from_json
-<<<<<<< HEAD
     @beartype
     def _combine_X_y(
         self,
@@ -306,10 +306,6 @@
         y: Series,
         return_native_override: bool = True,
     ) -> DataFrame:
-=======
-    @nw.narwhalify
-    def _combine_X_y(self, X: DataFrame, y: nw.Series) -> DataFrame:
->>>>>>> 66eb2bc5
         """Combine X and y by adding a new column with the values of y to a copy of X.
 
         The new column response column will be called `_temporary_response`.
@@ -325,17 +321,10 @@
         y : pd/pl.Series
             Response variable.
 
-<<<<<<< HEAD
         return_native_override: Optional[bool]
             option to override return_native attr in transformer, useful when calling parent
             methods
 
-        Raises
-        ------
-            ValueError: shape of X/y do not match
-
-=======
->>>>>>> 66eb2bc5
         Returns
         -------
             pd/pl/nw.DataFrame: DataFrame with added column containing y
@@ -360,19 +349,6 @@
             │ 2   ┆ 4   ┆ 2                   │
             └─────┴─────┴─────────────────────┘
 
-<<<<<<< HEAD
-        """
-        X = _convert_dataframe_to_narwhals(X)
-        y = _convert_series_to_narwhals(y)
-
-        return_native = self._process_return_native(return_native_override)
-
-        len_X = len(X)
-        len_y = len(y)
-        if len_X != len_y:
-            msg = f"{self.classname()}: X and y have different numbers of rows ({len_X} vs {len_y})"
-            raise ValueError(msg)
-=======
             # example error from mismatched X/y
             >>> X=pl.DataFrame({'a': [1,2], 'b': [3,4]})
             >>> y=pl.Series(name='a', values=[1])
@@ -385,7 +361,8 @@
         """
         X = _convert_dataframe_to_narwhals(X)
         y = _convert_series_to_narwhals(y)
->>>>>>> 66eb2bc5
+
+        return_native = self._process_return_native(return_native_override)
 
         X = X.with_columns(_temporary_response=y)
 
