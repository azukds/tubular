"""This module contains transformers that other transformers in the package inherit
from. These transformers contain key checks to be applied in all cases.
"""

from __future__ import annotations

import warnings
from typing import TYPE_CHECKING, Optional, Union

import narwhals as nw
import pandas as pd
from beartype import beartype
from sklearn.base import BaseEstimator, TransformerMixin
from sklearn.utils.validation import check_is_fitted

<<<<<<< HEAD
from tubular._types import PandasKwargsType
=======
from tubular._types import GenericKwargs  # noqa: TCH001
>>>>>>> 9690999f
from tubular.mixins import DropOriginalMixin

if TYPE_CHECKING:
    from narwhals.typing import FrameT

pd.options.mode.copy_on_write = True


class BaseTransformer(TransformerMixin, BaseEstimator):
    """Base tranformer class which all other transformers in the package inherit from.

    Provides fit and transform methods (required by sklearn transformers), simple input checking
    and functionality to copy X prior to transform.

    Parameters
    ----------
    columns : None or list or str
        Columns to apply the transformer to. If a str is passed this is put into a list. Value passed
        in columns is saved in the columns attribute on the object.

    copy : bool, default = True
        Should X be copied before tansforms are applied? Copy argument no longer used and will be deprecated in a future release

    verbose : bool, default = False
        Should statements be printed when methods are run?

    Attributes
    ----------
    columns : list
        Either a list of str values giving which columns in a input pandas.DataFrame the transformer
        will be applied to.

    copy : bool
        Should X be copied before tansforms are applied? Copy argument no longer used and will be deprecated in a future release

    verbose : bool
        Print statements to show which methods are being run or not.

    polars_compatible : bool
        class attribute, indicates whether transformer has been converted to polars/pandas agnostic narwhals framework

    """

    polars_compatible = True

    def classname(self) -> str:
        """Method that returns the name of the current class when called."""
        return type(self).__name__

    @beartype
    def __init__(
        self,
        columns: Union[
            Annotated[list[str], Is[lambda list_arg: len(list_arg) > 0]],
            str,
        ],
        copy: Union[bool, None] = None,
        verbose: bool = False,
    ) -> None:
        if copy is not None:
            warnings.warn(
                "copy argument no longer used and will be deprecated in a future release",
                DeprecationWarning,
                stacklevel=2,
            )

        self.verbose = verbose

        if self.verbose:
            print("BaseTransformer.__init__() called")

        # make sure columns is a single str or list of strs
        if isinstance(columns, str):
            self.columns = [columns]

        elif isinstance(columns, list):
            self.columns = columns

        self.copy = copy

    @nw.narwhalify
    def fit(self, X: FrameT, y: nw.Series | None = None) -> BaseTransformer:
        """Base transformer fit method, checks X and y types. Currently only pandas DataFrames are allowed for X
        and DataFrames or Series for y.

        Fit calls the columns_check method which will check that the columns attribute is set and all values are present in X

        Parameters
        ----------
        X : pd.DataFrame
            Data to fit the transformer on.

        y : None or pd.DataFrame or pd.Series, default = None
            Optional argument only required for the transformer to work with sklearn pipelines.

        """
        if self.verbose:
            print("BaseTransformer.fit() called")

        self.columns_check(X)

        if not X.shape[0] > 0:
            msg = f"{self.classname()}: X has no rows; {X.shape}"
            raise ValueError(msg)

        if y is not None:
            if not isinstance(y, nw.Series):
                msg = f"{self.classname()}: unexpected type for y, should be a polars or pandas Series"
                raise TypeError(msg)

            if not y.shape[0] > 0:
                msg = f"{self.classname()}: y is empty; {y.shape}"
                raise ValueError(msg)

        return self

    @nw.narwhalify
    def _combine_X_y(self, X: FrameT, y: nw.Series) -> FrameT:
        """Combine X and y by adding a new column with the values of y to a copy of X.

        The new column response column will be called `_temporary_response`.

        This method can be used by transformers that need to use the response, y, together
        with the explanatory variables, X, in their `fit` methods.

        Parameters
        ----------
        X : pd/pl.DataFrame
            Data containing explanatory variables.

        y : pd/pl.Series
            Response variable.

        """
        if not isinstance(X, (nw.DataFrame, nw.LazyFrame)):
            msg = f"{self.classname()}: X should be a polars or pandas DataFrame/LazyFrame"
            raise TypeError(msg)

        if not isinstance(y, nw.Series):
            msg = f"{self.classname()}: y should be a polars or pandas Series"
            raise TypeError(msg)

        if X.shape[0] != y.shape[0]:
            msg = f"{self.classname()}: X and y have different numbers of rows ({X.shape[0]} vs {y.shape[0]})"
            raise ValueError(msg)

        return X.with_columns(_temporary_response=y)

    @nw.narwhalify
    def transform(self, X: FrameT) -> FrameT:
        """Base transformer transform method; checks X type (pandas/polars DataFrame only) and copies data if requested.

        Transform calls the columns_check method which will check columns in columns attribute are in X.

        Parameters
        ----------
        X : pd/pl.DataFrame
            Data to transform with the transformer.

        Returns
        -------
        X : pd/pl.DataFrame
            Input X, copied if specified by user.

        """
        self.columns_check(X)

        if self.verbose:
            print("BaseTransformer.transform() called")

        # to prevent overwriting original dataframe
        X_view = X.clone()

        if not X.shape[0] > 0:
            msg = f"{self.classname()}: X has no rows; {X.shape}"
            raise ValueError(msg)

        return X_view

    def check_is_fitted(self, attribute: str) -> None:
        """Check if particular attributes are on the object. This is useful to do before running transform to avoid
        trying to transform data without first running the fit method.

        Wrapper for utils.validation.check_is_fitted function.

        Parameters
        ----------
        attributes : List
            List of str values giving names of attribute to check exist on self.

        """
        check_is_fitted(self, attribute)

    @nw.narwhalify
    def columns_check(self, X: FrameT) -> None:
        """Method to check that the columns attribute is set and all values are present in X.

        Parameters
        ----------
        X : pd/pl.DataFrame
            Data to check columns are in.

        """
        if not isinstance(X, (nw.DataFrame, nw.LazyFrame)):
            msg = f"{self.classname()}: X should be a polars or pandas DataFrame/LazyFrame"
            raise TypeError(msg)

        if not isinstance(self.columns, list):
            msg = f"{self.classname()}: self.columns should be a list"
            raise TypeError(msg)

        for c in self.columns:
            if c not in X.columns:
                raise ValueError(f"{self.classname()}: variable " + c + " is not in X")


class DataFrameMethodTransformer(DropOriginalMixin, BaseTransformer):

    """Tranformer that applies a pandas.DataFrame method.

    Transformer assigns the output of the method to a new column or columns. It is possible to
    supply other key word arguments to the transform method, which will be passed to the
    pandas.DataFrame method being called.

    Be aware it is possible to supply incompatible arguments to init that will only be
    identified when transform is run. This is because there are many combinations of method, input
    and output sizes. Additionally some methods may only work as expected when called in
    transform with specific key word arguments.

    Parameters
    ----------
    new_column_names : str or list of str
        The name of the column or columns to be assigned to the output of running the
        pandas method in transform.

    pd_method_name : str
        The name of the pandas.DataFrame method to call.

    columns : None or list or str
        Columns to apply the transformer to. If a str is passed this is put into a list. Value passed
        in columns is saved in the columns attribute on the object. Note this has no default value so
        the user has to specify the columns when initialising the transformer. This is avoid likely
        when the user forget to set columns, in this case all columns would be picked up when super
        transform runs.

    pd_method_kwargs : dict, default = {}
        A dictionary of keyword arguments to be passed to the pd.DataFrame method when it is called.

    drop_original : bool, default = False
        Should original columns be dropped?

    **kwargs
        Arbitrary keyword arguments passed onto BaseTransformer.__init__().

    Attributes
    ----------
    new_column_names : str or list of str
        The name of the column or columns to be assigned to the output of running the
        pandas method in transform.

    pd_method_name : str
        The name of the pandas.DataFrame method to call.

    polars_compatible : bool
        class attribute, indicates whether transformer has been converted to polars/pandas agnostic narwhals framework

    """

    polars_compatible = False

    @beartype
    def __init__(
        self,
        new_column_names: Union[list[str], str],
        pd_method_name: str,
        columns: Optional[Union[list[str], str]],
<<<<<<< HEAD
        pd_method_kwargs: Optional[PandasKwargsType] = None,
=======
        pd_method_kwargs: Optional[GenericKwargs] = None,
>>>>>>> 9690999f
        drop_original: bool = False,
        **kwargs: Optional[bool],
    ) -> None:
        super().__init__(columns=columns, **kwargs)

        if pd_method_kwargs is None:
            pd_method_kwargs = {}

        self.new_column_names = new_column_names
        self.pd_method_name = pd_method_name
        self.pd_method_kwargs = pd_method_kwargs
        self.drop_original = drop_original

        try:
            df = pd.DataFrame()
            getattr(df, pd_method_name)

        except Exception as err:
            msg = f'{self.classname()}: error accessing "{pd_method_name}" method on pd.DataFrame object - pd_method_name should be a pd.DataFrame method'
            raise AttributeError(msg) from err

    def transform(self, X: pd.DataFrame) -> pd.DataFrame:
        """Transform input pandas DataFrame (X) using the given pandas.DataFrame method and assign the output
        back to column or columns in X.

        Any keyword arguments set in the pd_method_kwargs attribute are passed onto the pandas DataFrame method when calling it.

        Parameters
        ----------
        X : pd.DataFrame
            Data to transform.

        Returns
        -------
        X : pd.DataFrame
            Input X with additional column or columns (self.new_column_names) added. These contain the output of
            running the pandas DataFrame method.

        """
        X = super().transform(X)

        X[self.new_column_names] = getattr(X[self.columns], self.pd_method_name)(
            **self.pd_method_kwargs,
        )

        # Drop original columns if self.drop_original is True
        return DropOriginalMixin.drop_original_column(
            self,
            X,
            self.drop_original,
            self.columns,
        )<|MERGE_RESOLUTION|>--- conflicted
+++ resolved
@@ -13,11 +13,7 @@
 from sklearn.base import BaseEstimator, TransformerMixin
 from sklearn.utils.validation import check_is_fitted
 
-<<<<<<< HEAD
-from tubular._types import PandasKwargsType
-=======
-from tubular._types import GenericKwargs  # noqa: TCH001
->>>>>>> 9690999f
+from tubular._types import GenericKwargs, NonEmptyListOfStrs  # noqa: TCH001
 from tubular.mixins import DropOriginalMixin
 
 if TYPE_CHECKING:
@@ -71,7 +67,7 @@
     def __init__(
         self,
         columns: Union[
-            Annotated[list[str], Is[lambda list_arg: len(list_arg) > 0]],
+            NonEmptyListOfStrs,
             str,
         ],
         copy: Union[bool, None] = None,
@@ -294,11 +290,7 @@
         new_column_names: Union[list[str], str],
         pd_method_name: str,
         columns: Optional[Union[list[str], str]],
-<<<<<<< HEAD
-        pd_method_kwargs: Optional[PandasKwargsType] = None,
-=======
         pd_method_kwargs: Optional[GenericKwargs] = None,
->>>>>>> 9690999f
         drop_original: bool = False,
         **kwargs: Optional[bool],
     ) -> None:
