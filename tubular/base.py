--- conflicted
+++ resolved
@@ -12,17 +12,18 @@
 from sklearn.base import BaseEstimator, TransformerMixin
 from sklearn.utils.validation import check_is_fitted
 
-<<<<<<< HEAD
-from tubular._types import GenericKwargs, NonEmptyListOfStrs  # noqa: TCH001
-=======
 from tubular._utils import (
     _convert_dataframe_to_narwhals,
     _convert_series_to_narwhals,
     _return_narwhals_or_native_dataframe,
 )
->>>>>>> 7ded320a
 from tubular.mixins import DropOriginalMixin
-from tubular.types import DataFrame, GenericKwargs, Series
+from tubular.types import (  # noqa: TCH001
+    DataFrame,
+    GenericKwargs,
+    NonEmptyListOfStrs,
+    Series,
+)
 
 if TYPE_CHECKING:
     from narwhals.typing import FrameT
@@ -80,16 +81,11 @@
     @beartype
     def __init__(
         self,
-<<<<<<< HEAD
         columns: Union[
             NonEmptyListOfStrs,
             str,
         ],
-        copy: Union[bool, None] = None,
-=======
-        columns: Union[list[str], str],
         copy: bool = False,
->>>>>>> 7ded320a
         verbose: bool = False,
         return_native: bool = True,
     ) -> None:
