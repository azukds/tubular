--- conflicted
+++ resolved
@@ -4,11 +4,7 @@
 
 from __future__ import annotations
 
-<<<<<<< HEAD
-from typing import Optional, Union
-=======
-from typing import TYPE_CHECKING, Any, Optional, Union
->>>>>>> d03f14c1
+from typing import Any, Optional, Union
 
 import narwhals as nw
 import pandas as pd
@@ -89,15 +85,13 @@
 
     polars_compatible = True
 
-<<<<<<< HEAD
     lazy_compatible = True
-=======
+
     jsonable = True
 
     FITS = True
 
     _version = _get_version()
->>>>>>> d03f14c1
 
     def classname(self) -> str:
         """Method that returns the name of the current class when called."""
