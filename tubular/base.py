--- conflicted
+++ resolved
@@ -330,18 +330,10 @@
         return self
 
     @block_from_json
-<<<<<<< HEAD
     @beartype
     def _combine_X_y(
-        self,
-        X: DataFrame,
-        y: Series,
-        return_native_override: bool = True,
+        self, X: DataFrame, y: Series, return_native_override: bool = True
     ) -> DataFrame:
-=======
-    @nw.narwhalify
-    def _combine_X_y(self, X: DataFrame, y: nw.Series) -> DataFrame:  # noqa: PLR6301, block_from_json depends on self
->>>>>>> 72d75a6b
         """Combine X and y by adding a new column with the values of y to a copy of X.
 
         The new column response column will be called `_temporary_response`.
