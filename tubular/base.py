--- conflicted
+++ resolved
@@ -303,33 +303,6 @@
                 raise ValueError(msg)
 
 
-<<<<<<< HEAD
-class ReturnKeyDict(dict):
-    """Dict class that implements __missing__ method to return the key if it is not present in the dict
-    when looked up.
-
-    This is intended to be used in combination with the pd.Series.map function so that it does not
-    introduce nulls if a key is not found (which is the behaviour if used with a standard dict).
-    """
-
-    def __missing__(self, key):  # noqa: ANN001, ANN204
-        """Function to return passed key.
-
-        Parameters
-        ----------
-        key : various
-            key to lookup from dict
-
-        Returns
-        -------
-        key : input key
-
-        """
-        return key
-
-
-=======
->>>>>>> d7097048
 class DataFrameMethodTransformer(BaseTransformer):
     """Tranformer that applies a pandas.DataFrame method.
 
