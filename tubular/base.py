"""Contains transformers that other transformers in the package inherit from.

These transformers contain key checks to be applied in all cases.
"""

from __future__ import annotations

from typing import Any, Optional, Union

import narwhals as nw
import pandas as pd
from beartype import beartype
from sklearn.base import BaseEstimator, TransformerMixin
from sklearn.utils.validation import check_is_fitted
from typing_extensions import deprecated

from tubular._utils import (
    _convert_dataframe_to_narwhals,
    _convert_series_to_narwhals,
    _get_version,
    _return_narwhals_or_native_dataframe,
    block_from_json,
)
from tubular.mixins import DropOriginalMixin
from tubular.types import (
    DataFrame,
    GenericKwargs,
    NonEmptyListOfStrs,
    Series,
)

pd.options.mode.copy_on_write = True

<<<<<<< HEAD
FEATURE_REGISTRY = {}

=======
CLASS_REGISTRY = {}
>>>>>>> 3d20690d


def register(cls: BaseTransformer) -> BaseTransformer:
    """Add transformer to registry dict.

    Returns:
    -------
    cls - transformer

    Example:
    -------
    >>> @register
    ... class MyTransformer(BaseTransformer):
    ...     pass
    >>> CLASS_REGISTRY["MyTransformer"]
    <class 'tubular.base.MyTransformer'>

    """
    CLASS_REGISTRY[cls.__name__] = cls
    return cls


@register
class BaseTransformer(BaseEstimator, TransformerMixin):
    """Base tranformer class which all other transformers in the package inherit from.

    Provides fit and transform methods (required by sklearn transformers), simple input checking
    and functionality to copy X prior to transform.

    Attributes:
    ----------
    columns : list
        Either a list of str values giving which columns in a input pandas.DataFrame the transformer
        will be applied to.

    copy : bool
        Should X be copied before tansforms are applied? Copy argument no longer used and will be deprecated in a future release

    verbose : bool
        Print statements to show which methods are being run or not.

    built_from_json: bool
        indicates if transformer was reconstructed from json, which limits it's supported
        functionality to .transform

    polars_compatible : bool
        class attribute, indicates whether transformer has been converted to polars/pandas agnostic narwhals framework

    return_native: bool, default = True
        Controls whether transformer returns narwhals or native pandas/polars type

    jsonable: bool
        class attribute, indicates if transformer supports to/from_json methods

    FITS: bool
        class attribute, indicates whether transform requires fit to be run first

    lazyframe_compatible: bool
        class attribute, indicates whether transformer works with lazyframes

    Example:
    -------
    >>> BaseTransformer(
    ... columns='a',
    ...    )
    BaseTransformer(columns=['a'])

    """

    polars_compatible = True

    lazyframe_compatible = True

    jsonable = True

    FITS = True

    _version = _get_version()

    def __init_subclass__(cls: BaseTransformer) -> None:
        """Logic to be run when a new child class is defined.

        This populates a dictionary, which will help us track which
        transformers in the repo support which functionality.
        """
        deprecated = getattr(cls, "deprecated", False)

        # ignore deprecated transformers and base classes
        if deprecated or cls.__name__.startswith("Base"):
            return

        FEATURE_REGISTRY[cls.__name__] = {
            "polars_compatible": cls.polars_compatible,
            # repo was originally written in pandas, so the is a given
            "pandas_compatible": True,
            "jsonable": cls.jsonable,
            "lazyframe_compatible": cls.lazyframe_compatible,
        }

    def classname(self) -> str:
        """Return the name of the current class when called.

        Returns
        -------
            str: name of class

        """
        return type(self).__name__

    @beartype
    def __init__(
        self,
        columns: Union[
            NonEmptyListOfStrs,
            str,
        ],
        copy: bool = False,
        verbose: bool = False,
        return_native: bool = True,
    ) -> None:
        """Init method for class.

        Parameters
        ----------
        columns : None or list or str
            Columns to apply the transformer to. If a str is passed this is put into a list. Value passed
            in columns is saved in the columns attribute on the object.

        copy : bool, default = False
            Should X be copied before tansforms are applied? Copy argument no longer used and will be deprecated in a future release

        verbose : bool, default = False
            Should statements be printed when methods are run?

        return_native: bool, default = True
            Controls whether transformer returns narwhals or native pandas/polars type

        """
        self.verbose = verbose

        if self.verbose:
            print("BaseTransformer.__init__() called")

        # make sure columns is a single str or list of strs
        if isinstance(columns, str):
            self.columns = [columns]

        elif isinstance(columns, list):
            self.columns = columns

        self.copy = copy
        self.return_native = return_native

        self.built_from_json = False

    def get_feature_names_out(self) -> list[str]:
        """List features modified/created by the transformer.

        Child classes will need to overload this method if their behaviour is
        more complex than just returning the input columns.

        Returns
        -------
        list[str]:
            list of features modified/created by the transformer

        Examples
        --------
        >>> transformer  = BaseTransformer(
        ... columns='a',
        ...    )

        >>> transformer.get_feature_names_out()
        ['a']

        """
        return self.columns

    @block_from_json
    def to_json(self) -> dict[str, dict[str, Any]]:
        """Dump transformer to json dict.

        Returns
        -------
        dict[str, dict[str, Any]]:
            jsonified transformer. Nested dict containing levels for attributes
            set at init and fit.

        Raises
        ------
            RuntimeError: if transformer does not have to/from json functionality enabled

        Examples
        --------
            >>> transformer=BaseTransformer(columns=['a', 'b'])

            >>> # version will vary for local vs CI, so use ... as generic match
            >>> transformer.to_json()
            {'tubular_version': ..., 'classname': 'BaseTransformer', 'init': {'columns': ['a', 'b'], 'copy': False, 'verbose': False, 'return_native': True}, 'fit': {}}

        """
        if not self.jsonable:
            msg = (
                "This transformer has not yet had to/from json functionality developed"
            )
            raise RuntimeError(
                msg,
            )

        return {
            "tubular_version": self._version,
            "classname": self.classname(),
            "init": {
                "columns": self.columns,
                "copy": self.copy,
                "verbose": self.verbose,
                "return_native": self.return_native,
            },
            "fit": {},
        }

    @classmethod
    def from_json(cls, json: dict[str, Any]) -> BaseTransformer:
        """Rebuild transformer from json dict, readyfor transform.

        Parameters
        ----------
        json: dict[str, dict[str, Any]]
            json-ified transformer

        Returns
        -------
        BaseTransformer:
            reconstructed transformer class, ready for transform

        Raises
        ------
            RuntimeError: if transformer does not have to/from json functionality enabled

        Examples
        --------
            >>> json_dict={
            ... 'init': {
            ...         'columns' :['a','b']
            ...         },
            ... 'fit': {}
            ... }

            >>> BaseTransformer.from_json(json=json_dict)
            BaseTransformer(columns=['a', 'b'])

        """
        if not cls.jsonable:
            msg = (
                "This transformer has not yet had to/from json functionality developed"
            )
            raise RuntimeError(
                msg,
            )

        instance = cls(**json["init"])

        for attr in json["fit"]:
            setattr(instance, attr, json["fit"][attr])

        instance.built_from_json = True

        return instance

    @block_from_json
    @beartype
    def fit(self, X: DataFrame, y: Optional[Series] = None) -> BaseTransformer:
        """Check data before fit.

        Fit calls the columns_check method which will check that the columns attribute is set and all values are present in X

        Parameters
        ----------
        X : pd.DataFrame
            Data to fit the transformer on.

        y : None or pd.DataFrame or pd.Series, default = None
            Optional argument only required for the transformer to work with sklearn pipelines.

        Returns
        -------
            BaseTransformer: returns self

        Examples
        --------
            >>> import polars as pl
            >>> transformer=BaseTransformer(
            ... columns='a',
            ...    )
            >>> df=pl.DataFrame({'a': [1,2], 'b': [3,4]})
            >>> transformer.fit(df)
            BaseTransformer(columns=['a'])

        """
        if self.verbose:
            print("BaseTransformer.fit() called")

        X = _convert_dataframe_to_narwhals(X)
        y = _convert_series_to_narwhals(y)

        self.columns_check(X)

        return self

    @block_from_json
    @nw.narwhalify
    def _combine_X_y(self, X: DataFrame, y: nw.Series) -> DataFrame:
        """Combine X and y by adding a new column with the values of y to a copy of X.

        The new column response column will be called `_temporary_response`.

        This method can be used by transformers that need to use the response, y, together
        with the explanatory variables, X, in their `fit` methods.

        Parameters
        ----------
        X : pd/pl.DataFrame
            Data containing explanatory variables.

        y : pd/pl.Series
            Response variable.

        Returns
        -------
            pd/pl/nw.DataFrame: DataFrame with added column containing y

        Examples
        --------
            # correct usage
            >>> import polars as pl
            >>> transformer=BaseTransformer(
            ... columns='a',
            ...    )
            >>> X=pl.DataFrame({'a': [1,2], 'b': [3,4]})
            >>> y=pl.Series(name='a', values=[1,2])
            >>> transformer._combine_X_y(X, y)
            shape: (2, 3)
            ┌─────┬─────┬─────────────────────┐
            │ a   ┆ b   ┆ _temporary_response │
            │ --- ┆ --- ┆ ---                 │
            │ i64 ┆ i64 ┆ i64                 │
            ╞═════╪═════╪═════════════════════╡
            │ 1   ┆ 3   ┆ 1                   │
            │ 2   ┆ 4   ┆ 2                   │
            └─────┴─────┴─────────────────────┘

            # example error from mismatched X/y
            >>> X=pl.DataFrame({'a': [1,2], 'b': [3,4]})
            >>> y=pl.Series(name='a', values=[1])
            >>> transformer._combine_X_y(X, y)
            Traceback (most recent call last):
            ...
            narwhals.exceptions.InvalidOperationError: Series _temporary_response, length 1 doesn't match the DataFrame height of 2
            ...

        """
        X = _convert_dataframe_to_narwhals(X)
        y = _convert_series_to_narwhals(y)

        return X.with_columns(_temporary_response=y)

    @beartype
    def _process_return_native(self, return_native_override: Optional[bool]) -> bool:
        """Determine whether to override return_native attr.

        Parameters
        ----------
        return_native_override: Optional[bool]
            option to override return_native attr in transformer, useful when calling parent
            methods

        Returns
        -------
        bool: whether or not to return native type

        Example:
        --------
        >>> transformer=BaseTransformer(
        ... columns='a',
        ... return_native=True
        ... )

        >>> transformer._process_return_native(return_native_override=False)
        False

        """
        return (
            return_native_override
            if return_native_override is not None
            else self.return_native
        )

    @beartype
    def transform(
        self,
        X: DataFrame,
        return_native_override: Optional[bool] = None,
    ) -> DataFrame:
        """Check data before child transform.

        Transform calls the columns_check method which will check columns in columns attribute are in X.

        Parameters
        ----------
        X : pd/pl.DataFrame
            Data to transform with the transformer.

        return_native_override: Optional[bool]
            option to override return_native attr in transformer, useful when calling parent
            methods

        Returns
        -------
        X : pd/pl.DataFrame
            Input X, copied if specified by user.

        Examples
        --------
            >>> import polars as pl
            >>> transformer=BaseTransformer(
            ... columns='a',
            ...    )

            >>> df=pl.DataFrame({'a': [1,2], 'b': [3,4]})

            >>> transformer.transform(df)
            shape: (2, 2)
            ┌─────┬─────┐
            │ a   ┆ b   │
            │ --- ┆ --- │
            │ i64 ┆ i64 │
            ╞═════╪═════╡
            │ 1   ┆ 3   │
            │ 2   ┆ 4   │
            └─────┴─────┘

        """
        return_native = self._process_return_native(return_native_override)

        X = _convert_dataframe_to_narwhals(X)

        if self.copy and not isinstance(X, nw.LazyFrame):
            # to prevent overwriting original dataframe
            X = X.clone()

        self.columns_check(X)

        if self.verbose:
            print("BaseTransformer.transform() called")

        return _return_narwhals_or_native_dataframe(X, return_native)

    def check_is_fitted(self, attribute: str) -> None:
        """Check if particular attributes are on the object.

        This is useful to do before running transform to avoid
        trying to transform data without first running the fit method.

        Wrapper for utils.validation.check_is_fitted function.

        Parameters
        ----------
        attribute : List
            List of str values giving names of attribute to check exist on self.

        Example
        -------
        >>> transformer=BaseTransformer(
        ... columns='a',
        ...    )

        >>> transformer.check_is_fitted('columns')

        """
        check_is_fitted(self, attribute)

    @beartype
    def columns_check(self, X: DataFrame) -> None:
        """Check that the columns attribute is set and all values are present in X.

        Parameters
        ----------
        X : pd/pl.DataFrame
            Data to check columns are in.

        Raises
        ------
        ValueError: if columns missing from dataframe

        Examples
        --------
        >>> import polars as pl
        >>> transformer=BaseTransformer(
        ... columns='a',
        ...    )

        >>> df=pl.DataFrame({'a': [1,2], 'b': [3,4]})

        >>> transformer.columns_check(df)

        """
        X = _convert_dataframe_to_narwhals(X)

        missing_columns = set(self.columns).difference(X.columns)
        if len(missing_columns) != 0:
            msg = f"{self.classname()}: variables {missing_columns} not in X"
            raise ValueError(
                msg,
            )


# DEPRECATED TRANSFORMERS
@deprecated(
    """This transformer has been deprecated in favour of more specialised transformers.
    See the aggregations module for aggregation type functionality formerly covered by
    this transformer.
    If other functionality was being used from this transformer, then please submit an
    issue for it to be redeveloped!
    """,
)
class DataFrameMethodTransformer(DropOriginalMixin, BaseTransformer):
    """Tranformer that applies a pandas.DataFrame method.

    Transformer assigns the output of the method to a new column or columns. It is possible to
    supply other key word arguments to the transform method, which will be passed to the
    pandas.DataFrame method being called.

    Be aware it is possible to supply incompatible arguments to init that will only be
    identified when transform is run. This is because there are many combinations of method, input
    and output sizes. Additionally some methods may only work as expected when called in
    transform with specific key word arguments.

    Attributes
    ----------
    new_column_names : str or list of str
        The name of the column or columns to be assigned to the output of running the
        pandas method in transform.

    pd_method_name : str
        The name of the pandas.DataFrame method to call.

    built_from_json: bool
        indicates if transformer was reconstructed from json, which limits it's supported
        functionality to .transform

    polars_compatible : bool
        class attribute, indicates whether transformer has been converted to polars/pandas agnostic narwhals framework

    jsonable: bool
        class attribute, indicates if transformer supports to/from_json methods

    FITS: bool
        class attribute, indicates whether transform requires fit to be run first

    lazyframe_compatible: bool
        class attribute, indicates whether transformer works with lazyframes

    deprecated: bool
        indicates if class has been deprecated

    """

    polars_compatible = False

    FITS = False

    jsonable = False

    lazyframe_compatible = False

    deprecated = True

    @beartype
    def __init__(
        self,
        new_column_names: Union[list[str], str],
        pd_method_name: str,
        columns: Optional[Union[list[str], str]],
        pd_method_kwargs: Optional[GenericKwargs] = None,
        drop_original: bool = False,
        **kwargs: Optional[bool],
    ) -> None:
        """Init method for class.

        Parameters
        ----------
        new_column_names : str or list of str
            The name of the column or columns to be assigned to the output of running the
            pandas method in transform.

        pd_method_name : str
            The name of the pandas.DataFrame method to call.

        columns : None or list or str
            Columns to apply the transformer to. If a str is passed this is put into a list. Value passed
            in columns is saved in the columns attribute on the object. Note this has no default value so
            the user has to specify the columns when initialising the transformer. This is avoid likely
            when the user forget to set columns, in this case all columns would be picked up when super
            transform runs.

        pd_method_kwargs : dict, default = {}
            A dictionary of keyword arguments to be passed to the pd.DataFrame method when it is called.

        drop_original : bool, default = False
            Should original columns be dropped?

        **kwargs
            Arbitrary keyword arguments passed onto BaseTransformer.__init__().

        Raises
        ------
        AttributeError: if pd_method_name is not valid pd.DataFrame method

        """
        super().__init__(columns=columns, **kwargs)

        if pd_method_kwargs is None:
            pd_method_kwargs = {}

        self.new_column_names = new_column_names
        self.pd_method_name = pd_method_name
        self.pd_method_kwargs = pd_method_kwargs
        self.drop_original = drop_original

        try:
            df = pd.DataFrame()
            getattr(df, pd_method_name)

        except Exception as err:
            msg = f'{self.classname()}: error accessing "{pd_method_name}" method on pd.DataFrame object - pd_method_name should be a pd.DataFrame method'
            raise AttributeError(msg) from err

    def transform(self, X: pd.DataFrame) -> pd.DataFrame:
        """Transform input data.

        Uses the given pandas.DataFrame method and assign the output
        back to column or columns in X.

        Any keyword arguments set in the pd_method_kwargs attribute are passed onto the pandas DataFrame method when calling it.

        Parameters
        ----------
        X : pd.DataFrame
            Data to transform.

        Returns
        -------
        X : pd.DataFrame
            Input X with additional column or columns (self.new_column_names) added. These contain the output of
            running the pandas DataFrame method.

        """
        X = super().transform(X)

        # quick fix for empty frames, not spending much
        # time on this as transformer is deprecated.
        # the new_column_names attr is a bit messy,
        # sometimes str and sometimes list
        # editing init to make it always a list
        # broke other tests which didn't seem worth fixing
        # so have included handling for both cases here..
        if X.empty:
            # hard to know the best dtype to use here given the
            # flexibility of this transformer, which is
            # partially why it was deprecated
            if isinstance(self.new_column_names, list):
                for col in X[self.new_column_names]:
                    X[col] = pd.Series(dtype=float)
            else:
                X[self.new_column_names] = pd.Series(dtype=float)

        else:
            X[self.new_column_names] = getattr(X[self.columns], self.pd_method_name)(
                **self.pd_method_kwargs,
            )

        # Drop original columns if self.drop_original is True
        return DropOriginalMixin.drop_original_column(
            self,
            X,
            self.drop_original,
            self.columns,
        )<|MERGE_RESOLUTION|>--- conflicted
+++ resolved
@@ -31,12 +31,9 @@
 
 pd.options.mode.copy_on_write = True
 
-<<<<<<< HEAD
 FEATURE_REGISTRY = {}
 
-=======
 CLASS_REGISTRY = {}
->>>>>>> 3d20690d
 
 
 def register(cls: BaseTransformer) -> BaseTransformer:
