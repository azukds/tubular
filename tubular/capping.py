--- conflicted
+++ resolved
@@ -724,18 +724,16 @@
     │ 20  ┆ 1   ┆ 4   │
     └─────┴─────┴─────┘
 
-<<<<<<< HEAD
-    ```
-=======
     >>> # transformer can also be dumped to json and reinitialised
 
-    >>> json_dump=transformer.to_json()
+    >>> json_dump = transformer.to_json()
     >>> json_dump
     {'tubular_version': ..., 'classname': 'CappingTransformer', 'init': {'copy': False, 'verbose': False, 'return_native': True, 'capping_values': {'a': [10, 20], 'b': [1, 3]}, 'quantiles': None, 'weights_column': None}, 'fit': {}}
 
     >>> CappingTransformer.from_json(json_dump)
     CappingTransformer(capping_values={'a': [10, 20], 'b': [1, 3]})
->>>>>>> b3c60dfa
+
+    ```
 
     """
 
@@ -903,16 +901,17 @@
     │ 18   ┆ null ┆ 3   │
     │ null ┆ 1    ┆ 4   │
     └──────┴──────┴─────┘
-    ```
 
     >>> # transformer can also be dumped to json and reinitialised
 
-    >>> json_dump=transformer.to_json()
+    >>> json_dump = transformer.to_json()
     >>> json_dump
     {'tubular_version': ..., 'classname': 'OutOfRangeNullTransformer', 'init': {'copy': False, 'verbose': False, 'return_native': True, 'capping_values': {'a': [10, 20], 'b': [1, 3]}, 'quantiles': None, 'weights_column': None}, 'fit': {}}
 
     >>> OutOfRangeNullTransformer.from_json(json_dump)
     OutOfRangeNullTransformer(capping_values={'a': [10, 20], 'b': [1, 3]})
+
+    ```
 
     """
 
