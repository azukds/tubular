--- conflicted
+++ resolved
@@ -26,13 +26,11 @@
 class BaseCappingTransformer(BaseNumericTransformer, WeightColumnMixin):
     polars_compatible = True
 
-<<<<<<< HEAD
     lazy_compatible = False
-=======
+
     FITS = True
 
     jsonable = False
->>>>>>> d03f14c1
 
     def __init__(
         self,
@@ -660,13 +658,11 @@
 
     polars_compatible = True
 
-<<<<<<< HEAD
     lazy_compatible = False
-=======
+
     FITS = True
 
     jsonable = False
->>>>>>> d03f14c1
 
     def __init__(
         self,
@@ -809,13 +805,11 @@
 
     polars_compatible = True
 
-<<<<<<< HEAD
     lazy_compatible = False
-=======
+
     FITS = True
 
     jsonable = False
->>>>>>> d03f14c1
 
     def __init__(
         self,
