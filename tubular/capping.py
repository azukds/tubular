--- conflicted
+++ resolved
@@ -8,16 +8,6 @@
 
 import narwhals as nw
 import numpy as np
-<<<<<<< HEAD
-=======
-
-from tubular.base import block_from_json
-from tubular.mixins import WeightColumnMixin
-from tubular.numeric import BaseNumericTransformer
-
-if TYPE_CHECKING:
-    from narwhals.typing import FrameT
->>>>>>> 989a9559
 from beartype import beartype
 from beartype.vale import Is
 
@@ -26,7 +16,7 @@
     _convert_dataframe_to_narwhals,
     _return_narwhals_or_native_dataframe,
 )
-from tubular.base import register
+from tubular.base import block_from_json, register
 from tubular.mixins import WeightColumnMixin
 from tubular.numeric import BaseNumericTransformer
 from tubular.types import DataFrame, Number, Series
@@ -296,12 +286,8 @@
 
         return self
 
-<<<<<<< HEAD
+    @block_from_json
     @beartype
-=======
-    @block_from_json
-    @nw.narwhalify
->>>>>>> 989a9559
     def prepare_quantiles(
         self,
         X: DataFrame,
@@ -386,12 +372,8 @@
 
         return results
 
-<<<<<<< HEAD
+    @block_from_json
     @beartype
-=======
-    @block_from_json
-    @nw.narwhalify
->>>>>>> 989a9559
     def weighted_quantile(
         self,
         X: DataFrame,
