"""Cntains transformers that apply capping to numeric columns."""

from __future__ import annotations

import copy
import warnings
from typing import Annotated, Optional

import narwhals as nw
import numpy as np
from beartype import beartype
from beartype.vale import Is

from tubular._stats import _weighted_quantile_expr
from tubular._utils import (
    _convert_dataframe_to_narwhals,
    _return_narwhals_or_native_dataframe,
)
from tubular.base import block_from_json, register
from tubular.mixins import WeightColumnMixin
from tubular.numeric import BaseNumericTransformer
from tubular.types import DataFrame, Number, Series

CappingValues = Annotated[
    list[Optional[Number]],
    Is[
        lambda list_arg: (
            (len(list_arg) == 2)
            & (
                all(
                    (isinstance(value, (int, float)) or value is None)
                    for value in list_arg
                )
            )
        )
    ],
]


@register
class BaseCappingTransformer(BaseNumericTransformer, WeightColumnMixin):
    """Base class for capping transformers, contains functionality shared across capping transformer classes.

    Attributes
    ----------
    capping_values : dict[str, CappingValues] or None
        Capping values to apply to each column, capping_values argument.

    quantiles : dict[str, CappingValues] or None
        Quantiles to set capping values at from input data. Will be empty after init, values
        populated when fit is run.

    quantile_capping_values : dict[str, CappingValues] or None
        Capping values learned from quantiles (if provided) to apply to each column.

    weights_column : str or None
        weights_column argument.

    _replacement_values : dict[str, CappingValues]
        Replacement values when capping is applied. Will be a copy of capping_values.

    built_from_json: bool
    indicates if transformer was reconstructed from json, which limits it's supported
    functionality to .transform

    polars_compatible : bool
        class attribute, indicates whether transformer has been converted to polars/pandas agnostic narwhals framework

    jsonable: bool
        class attribute, indicates if transformer supports to/from_json methods

    FITS: bool
        class attribute, indicates whether transform requires fit to be run first

    lazyframe_compatible: bool
        class attribute, indicates whether transformer works with lazyframes

    """

    polars_compatible = True

    lazyframe_compatible = False

    FITS = True

    jsonable = True

    @beartype
    def __init__(
        self,
        capping_values: Optional[dict[str, CappingValues]] = None,
        quantiles: Optional[dict[str, CappingValues]] = None,
        weights_column: Optional[str] = None,
        **kwargs: bool,
    ) -> None:
        """Initialise class instance.

        Parameters
        ----------
        capping_values : dict[str, CappingValues] or None, default = None
            Dictionary of capping values to apply to each column. The keys in the dict should be the
            column names and each item in the dict should be a list of length 2. Items in the lists
            should be ints or floats or None. The first item in the list is the minimum capping value
            and the second item in the list is the maximum capping value. If None is supplied for
            either value then that capping will not take place for that particular column. Both items
            in the lists cannot be None. Either one of capping_values or quantiles must be supplied.

        quantiles : dict[str, CappingValues] or None, default = None
            Dictionary of quantiles in the range [0, 1] to set capping values at for each column.
            The keys in the dict should be the column names and each item in the dict should be a
            list of length 2. Items in the lists should be ints or floats or None. The first item in the
            list is the lower quantile and the second item is the upper quantile to set the capping
            value from. The fit method calculates the values quantile from the input data X. If None is
            supplied for either value then that capping will not take place for that particular column.
            Both items in the lists cannot be None. Either one of capping_values or quantiles must be
            supplied.

        weights_column : str or None, default = None
            Optional weights column argument that can be used in combination with quantiles. Not used
            if capping_values is supplied. Allows weighted quantiles to be calculated.

        **kwargs
            Arbitrary keyword arguments passed onto BaseTransformer.init method.

        Raises
        ------
            ValueError: if capping values/quantiles passed are invalid

        Examples
        --------
            >>> BaseCappingTransformer(
            ... capping_values={'a': [10, 20], 'b': [1,3]},
            ...    )
            BaseCappingTransformer(capping_values={'a': [10, 20], 'b': [1, 3]})

        """
        if capping_values is None and quantiles is None:
            msg = f"{self.classname()}: both capping_values and quantiles are None, either supply capping values in the capping_values argument or supply quantiles that can be learnt in the fit method"
            raise ValueError(msg)

        if capping_values is not None and quantiles is not None:
            msg = f"{self.classname()}: both capping_values and quantiles are not None, supply one or the other"
            raise ValueError(msg)

        if capping_values is not None:
            self.check_capping_values_dict(capping_values, "capping_values")

            super().__init__(columns=list(capping_values.keys()), **kwargs)

        if quantiles is not None:
            self.check_capping_values_dict(quantiles, "quantiles")

            for k, quantile_values in quantiles.items():
                for quantile_value in quantile_values:
                    if (quantile_value is not None) and (
                        quantile_value < 0 or quantile_value > 1
                    ):
                        msg = f"{self.classname()}: quantile values must be in the range [0, 1] but got {quantile_value} for key {k}"
                        raise ValueError(msg)

            super().__init__(columns=list(quantiles.keys()), **kwargs)

        self.quantiles = quantiles
        self.capping_values = capping_values
        self.weights_column = weights_column

        if capping_values:
            self._replacement_values = copy.deepcopy(self.capping_values)

    @beartype
    def check_capping_values_dict(
        self,
        capping_values_dict: dict[str, CappingValues],
        dict_name: str,
    ) -> None:
        """Check passed dictionary.

        Parameters
        ----------
        capping_values_dict: dict[str, float]
            dict of form {column_name: [lower_cap, upper_cap]}

        dict_name: str
            'capping_values' or 'quantiles'

        Raises
        ------
            ValueError: if capping values are invalid, e.g. lower_cap>upper_cap

        Examples
        --------
            >>> transformer=BaseCappingTransformer(
            ... capping_values={'a': [10, 20], 'b': [1,3]},
            ...    )

            >>> transformer.check_capping_values_dict(transformer.capping_values, 'capping_values')

        """
        for k, cap_values in capping_values_dict.items():
<<<<<<< HEAD
            if type(k) is not str:
                msg = f"{self.classname()}: all keys in {dict_name} should be str, but got {type(k)}"
                raise TypeError(msg)

            if type(cap_values) is not list:
                msg = f"{self.classname()}: each item in {dict_name} should be a list, but got {type(cap_values)} for key {k}"
                raise TypeError(msg)

            TWO = 2

            if len(cap_values) != TWO:
                msg = f"{self.classname()}: each item in {dict_name} should be length 2, but got {len(cap_values)} for key {k}"
                raise ValueError(msg)

            for cap_value in cap_values:
                if cap_value is not None:
                    if type(cap_value) not in {int, float}:
                        msg = f"{self.classname()}: each item in {dict_name} lists must contain numeric values or None, got {type(cap_value)} for key {k}"
                        raise TypeError(msg)

                    if np.isnan(cap_value) or np.isinf(cap_value):
                        msg = f"{self.classname()}: item in {dict_name} lists contains numpy NaN or Inf values"
                        raise ValueError(msg)
=======
            for cap_value in cap_values:
                if (cap_value is not None) and (
                    np.isnan(cap_value) or np.isinf(cap_value)
                ):
                    msg = f"{self.classname()}: item in {dict_name} lists contains numpy NaN or Inf values"
                    raise ValueError(msg)
>>>>>>> 02db38e0

            if all(cap_value is not None for cap_value in cap_values) and (
                cap_values[0] >= cap_values[1]
            ):
                msg = f"{self.classname()}: lower value is greater than or equal to upper value for key {k}"
                raise ValueError(msg)

            if all(cap_value is None for cap_value in cap_values):
                msg = f"{self.classname()}: both values are None for key {k}"
                raise ValueError(msg)

    @block_from_json
    @beartype
    def fit(self, X: DataFrame, y: Optional[Series] = None) -> BaseCappingTransformer:
        """Learn capping values from input data X.

        Calculates the quantiles to cap at given the quantiles dictionary supplied
        when initialising the transformer. Saves learnt values in the capping_values
        attribute.

        Parameters
        ----------
        X : pd/pl/nw.DataFrame
            A dataframe with required columns to be capped.

        y : None
            Required for pipeline.

        Returns
        -------
            BaseCappingTransformer: fitted instance of class

        Examples
        --------
        >>> import polars as pl

        >>> transformer=BaseCappingTransformer(
        ... quantiles={'a': [0.01, 0.99], 'b': [0.05, 0.95]},
        ...    )

        >>> test_df=pl.DataFrame({'a': [1,15,18,25], 'b': [6,2,7,1], 'c':[1,2,3,4]})
        >>> test_target=pl.Series(name='target', values=[5,6,7,8])

        >>> transformer.fit(test_df, test_target)
        BaseCappingTransformer(quantiles={'a': [0.01, 0.99], 'b': [0.05, 0.95]})

        """
        super().fit(X, y)

        backend = nw.get_native_namespace(X)

        weights_column = self.weights_column
        if self.weights_column is None:
            X, weights_column = WeightColumnMixin._create_unit_weights_column(
                X,
                backend=backend.__name__,
                return_native=False,
            )
        WeightColumnMixin.check_weights_column(self, X, weights_column)

        self.quantile_capping_values = {}

        if self.quantiles is not None:
            for col in self.columns:
                cap_values = self.prepare_quantiles(
                    X,
                    self.quantiles[col],
                    values_column=col,
                    weights_column=weights_column,
                )

                self.quantile_capping_values[col] = cap_values

                self._replacement_values = copy.deepcopy(self.quantile_capping_values)

        else:
            warnings.warn(
                f"{self.classname()}: quantiles not set so no fitting done in CappingTransformer",
                stacklevel=2,
            )

        return self

    @block_from_json
    @beartype
    def prepare_quantiles(
        self,
        X: DataFrame,
        quantiles: list[Optional[Number]],
        values_column: str,
        weights_column: str,
    ) -> list[Optional[Number]]:
        """Call the weighted_quantile method and prepare the outputs.

        If there are no None values in the supplied quantiles then the outputs from weighted_quantile
        are returned as is. If there are then prepare_quantiles removes the None values before
        calling weighted_quantile and adds them back into the output, in the same position, after
        calling.

        Parameters
        ----------
        X : DataFrame
            Dataframe with relevant columns to calculate quantiles from.

        quantiles : list[Optional[Number]]
            Weighted quantiles to calculate. Must all be between 0 and 1.

        values_column: str
            name of relevant values column in data

        weights_column: str
            name of relevant weight column in data

        Returns
        -------
        interp_quantiles : list
            List containing computed quantiles.

        Examples
        --------
            >>> import polars as pl

            >>> x = BaseCappingTransformer(capping_values={"a": [2, 10]})

            >>> df=pl.DataFrame({'a':[1,2,3], 'weight': [1,1,1]})

            >>> quantiles_to_compute = [0, 0.1, 0.2, 0.3, 0.4, 0.5, 0.6, 0.7, 0.8, 0.9, 1.0]
            >>> computed_quantiles = x.prepare_quantiles(X=df, values_column='a', weights_column='weight', quantiles = quantiles_to_compute)
            >>> [round(q, 1) for q in computed_quantiles]
            [1.0, 1.0, 1.0, 1.0, 1.2, 1.5, 1.8, 2.1, 2.4, 2.7, 3.0]


        """
        X = _convert_dataframe_to_narwhals(X)

        if quantiles[0] is None:
            quantiles = [quantiles[1]]

            results_no_none = self.weighted_quantile(
                X,
                quantiles,
                values_column=values_column,
                weights_column=weights_column,
            )

            results = [None, *results_no_none]

        elif quantiles[1] is None:
            quantiles = [quantiles[0]]

            results_no_none = self.weighted_quantile(
                X,
                quantiles,
                values_column=values_column,
                weights_column=weights_column,
            )

            results = [*results_no_none, None]

        else:
            results = self.weighted_quantile(
                X,
                quantiles,
                values_column=values_column,
                weights_column=weights_column,
            )

        return results

<<<<<<< HEAD
    @staticmethod
    @nw.narwhalify
    def weighted_quantile(
        X: FrameT,
        quantiles: list[float],
=======
    @block_from_json
    @beartype
    def weighted_quantile(
        self,
        X: DataFrame,
        quantiles: list[Number],
>>>>>>> 02db38e0
        values_column: str,
        weights_column: str,
    ) -> list[Number]:
        """Calculate weighted quantiles.

        This method is adapted from the "Completely vectorized numpy solution" answer from user
        Alleo (https://stackoverflow.com/users/498892/alleo) to the following stackoverflow question;
        https://stackoverflow.com/questions/21844024/weighted-percentile-using-numpy. This
        method is also licenced under the CC-BY-SA terms, as the original code sample posted
        to stackoverflow (pre February 1, 2016) was.

        Method is similar to numpy.percentile, but supports weights. Supplied quantiles should be
        in the range [0, 1]. Method calculates cumulative % of weight for each observation,
        then interpolates between these observations to calculate the desired quantiles. Null values
        in the observations (values) and 0 weight observations are filtered out before
        calculating.

        Parameters
        ----------
        X : DataFrame
            Dataframe with relevant columns to calculate quantiles from.

        quantiles : list[Number]
            Weighted quantiles to calculate. Must all be between 0 and 1.

        values_column: str
            name of relevant values column in data

        weights_column: str
            name of relevant weight column in data

        Returns
        -------
        interp_quantiles : list[Number]
            List containing computed quantiles.

        Examples
        --------
        >>> import polars as pl
        >>> x = CappingTransformer(capping_values={"a": [2, 10]})
        >>> df=pl.DataFrame({'a':[1,2,3], 'weight': [1,1,1]})
        >>> quantiles_to_compute = [0, 0.1, 0.2, 0.3, 0.4, 0.5, 0.6, 0.7, 0.8, 0.9, 1.0]
        >>> computed_quantiles = x.weighted_quantile(X=df, values_column='a', weights_column='weight', quantiles = quantiles_to_compute)
        >>> [round(q, 1) for q in computed_quantiles]
        [1.0, 1.0, 1.0, 1.0, 1.2, 1.5, 1.8, 2.1, 2.4, 2.7, 3.0]

        >>> df=pl.DataFrame({'a': [1,2,3], 'weight': [0,1,0]})
        >>> computed_quantiles = x.weighted_quantile(X=df, values_column='a', weights_column='weight', quantiles = quantiles_to_compute)
        >>> [round(q, 1) for q in computed_quantiles]
        [2.0, 2.0, 2.0, 2.0, 2.0, 2.0, 2.0, 2.0, 2.0, 2.0, 2.0]

        >>> df=pl.DataFrame({'a':[1,2,3], 'weight': [1,1,0]})
        >>> computed_quantiles = x.weighted_quantile(X=df, values_column='a', weights_column='weight', quantiles = quantiles_to_compute)
        >>> [round(q, 1) for q in computed_quantiles]
        [1.0, 1.0, 1.0, 1.0, 1.0, 1.0, 1.2, 1.4, 1.6, 1.8, 2.0]

        >>> df=pl.DataFrame({'a':[1,2,3,4,5], 'weight': [1,1,1,1,1]})
        >>> computed_quantiles = x.weighted_quantile(X=df, values_column='a', weights_column='weight', quantiles = quantiles_to_compute)
        >>> [round(q, 1) for q in computed_quantiles]
        [1.0, 1.0, 1.0, 1.5, 2.0, 2.5, 3.0, 3.5, 4.0, 4.5, 5.0]

        >>> df=pl.DataFrame({'a': [1,2,3,4,5], 'weight': [1,0,1,0,1]})
        >>> computed_quantiles = x.weighted_quantile(X=df, values_column='a', weights_column='weight', quantiles = [0, 0.5, 1.0])
        >>> [round(q, 1) for q in computed_quantiles]
        [1.0, 2.0, 5.0]

        """
        X = _convert_dataframe_to_narwhals(X)

        quantiles = np.array(quantiles)

        not_null_expr = ~(nw.col(values_column).is_null())
        nonzero_weight_expr = ~(nw.col(weights_column) == 0)
        combined_filter = not_null_expr & nonzero_weight_expr

        X = X.sort(by=values_column, descending=False)

        weights_expr = nw.col(weights_column).filter(combined_filter)
        values_expr = nw.col(values_column).filter(combined_filter)

        weighted_quantiles_expr = _weighted_quantile_expr(
            initial_weights_expr=weights_expr
        )
        results_dict = X.select(weighted_quantiles_expr, values_expr).to_dict()

        # TODO - once narwhals implements interpolate, replace this with nw
        # syntax
        weighted_quantiles = results_dict[weights_column].to_numpy()
        values = results_dict[values_column].to_numpy()

        return [
            float(value) for value in np.interp(quantiles, weighted_quantiles, values)
        ]

    @beartype
    def transform(
        self,
        X: DataFrame,
        return_native_override: Optional[bool] = None,
    ) -> DataFrame:
        """Apply capping to columns in X.

        If cap_value_max is set, any values above cap_value_max will be set to cap_value_max. If cap_value_min
        is set any values below cap_value_min will be set to cap_value_min. Only works or numeric columns.

        Parameters
        ----------
        X : pd/pl.DataFrame
            Data to apply capping to.

        return_native_override: Optional[bool]
            Option to override return_native attr in transformer, useful when calling parent
            methods

        Returns
        -------
        X : pd/pl.DataFrame
            Transformed input X with min and max capping applied to the specified columns.

        Raises
        ------
            ValueError: if method is quantile capping and fit has not been called

        Examples
        --------
            >>> import polars as pl

            >>> transformer=BaseCappingTransformer(
            ... capping_values={'a': [10, 20], 'b': [1,3]},
            ...    )

            >>> test_df=pl.DataFrame({'a': [1,15,18,25], 'b': [6,2,7,1], 'c':[1,2,3,4]})

            >>> transformer.transform(test_df)
            shape: (4, 3)
            ┌─────┬─────┬─────┐
            │ a   ┆ b   ┆ c   │
            │ --- ┆ --- ┆ --- │
            │ i64 ┆ i64 ┆ i64 │
            ╞═════╪═════╪═════╡
            │ 10  ┆ 3   ┆ 1   │
            │ 15  ┆ 2   ┆ 2   │
            │ 18  ┆ 3   ┆ 3   │
            │ 20  ┆ 1   ┆ 4   │
            └─────┴─────┴─────┘

        """
        self.check_is_fitted(["_replacement_values"])

        X = _convert_dataframe_to_narwhals(X)

        return_native = self._process_return_native(return_native_override)

        X = super().transform(X, return_native_override=False)

        dict_attrs = ["_replacement_values"]

        if self.quantiles:
            self.check_is_fitted(["quantile_capping_values"])

            capping_values_for_transform = self.quantile_capping_values

            dict_attrs = [*dict_attrs, "quantile_capping_values"]

        else:
            capping_values_for_transform = self.capping_values

            dict_attrs = [*dict_attrs, "capping_values"]

        for attr_name in dict_attrs:
            if getattr(self, attr_name) == {}:
                msg = f"{self.classname()}: {attr_name} attribute is an empty dict - perhaps the fit method has not been run yet"
                raise ValueError(msg)
        exprs = {}
        for col in self.columns:
            cap_value_min = capping_values_for_transform[col][0]
            cap_value_max = capping_values_for_transform[col][1]

            replacement_min = self._replacement_values[col][0]
            replacement_max = self._replacement_values[col][1]

            if cap_value_min is not None and cap_value_max is not None:
                col_expr = (
                    nw.when(nw.col(col) < cap_value_min)
                    .then(replacement_min)
                    .otherwise(
                        nw.when(nw.col(col) > cap_value_max)
                        .then(replacement_max)
                        .otherwise(nw.col(col)),
                    )
                )
            elif cap_value_min is not None:
                col_expr = (
                    nw.when(nw.col(col) < cap_value_min)
                    .then(replacement_min)
                    .otherwise(nw.col(col))
                )
            elif cap_value_max is not None:
                col_expr = (
                    nw.when(nw.col(col) > cap_value_max)
                    .then(replacement_max)
                    .otherwise(nw.col(col))
                )
            else:
                col_expr = nw.col(col)

            # make sure type is preserved for single row,
            # e.g. mapping single row to int could convert
            # from float to int
            # TODO - look into better ways to achieve this
            exprs[col] = col_expr.cast(
                X[col].dtype,
            ).alias(col)

        X = X.with_columns(**exprs)

        return _return_narwhals_or_native_dataframe(X, return_native)

    def to_json(self) -> dict:
        """Return a JSON-serializable representation of the transformer.

        Returns
        -------
         dict
        Dictionary containing all necessary attributes to recreate the transformer with
        `from_json`. Keys include 'init' (initialization parameters) and 'fit' (fitted values).

        """
        data = super().to_json()

        data["init"].pop("columns", None)
        data["init"].update(
            {
                "capping_values": self.capping_values,
                "quantiles": self.quantiles,
                "weights_column": self.weights_column,
            },
        )

        data["fit"].update(
            {
                "quantile_capping_values": self.quantile_capping_values,
                "_replacement_values": self._replacement_values,
            },
        )

        return data


@register
class CappingTransformer(BaseCappingTransformer):
    """Transformer to cap numeric values at both or either minimum and maximum values.

    For max capping any values above the cap value will be set to the cap. Similarly for min capping
    any values below the cap will be set to the cap. Only works for numeric columns.

    Attributes:
    ----------
    capping_values : dict[str, CappingValues] or None
        Capping values to apply to each column, capping_values argument.

    quantiles : dict[str, CappingValues] or None
        Quantiles to set capping values at from input data. Will be empty after init, values
        populated when fit is run.

    quantile_capping_values : dict[str, CappingValues] or None
        Capping values learned from quantiles (if provided) to apply to each column.

    weights_column : str or None
        weights_column argument.

    _replacement_values : dict[str, CappingValues]
        Replacement values when capping is applied. Will be a copy of capping_values.

    built_from_json: bool
        indicates if transformer was reconstructed from json, which limits it's supported
        functionality to .transform

    polars_compatible : bool
        class attribute, indicates whether transformer has been converted to polars/pandas agnostic narwhals framework

    jsonable: bool
        class attribute, indicates if transformer supports to/from_json methods

    FITS: bool
        class attribute, indicates whether transform requires fit to be run first

    lazyframe_compatible: bool
        class attribute, indicates whether transformer works with lazyframes

    Example:
    -------
    >>> import polars as pl

    >>> transformer=CappingTransformer(
    ... capping_values={'a': [10, 20], 'b': [1,3]},
    ...    )

    >>> test_df=pl.DataFrame({'a': [1,15,18,25], 'b': [6,2,7,1], 'c':[1,2,3,4]})

    >>> transformer.transform(test_df)
    shape: (4, 3)
    ┌─────┬─────┬─────┐
    │ a   ┆ b   ┆ c   │
    │ --- ┆ --- ┆ --- │
    │ i64 ┆ i64 ┆ i64 │
    ╞═════╪═════╪═════╡
    │ 10  ┆ 3   ┆ 1   │
    │ 15  ┆ 2   ┆ 2   │
    │ 18  ┆ 3   ┆ 3   │
    │ 20  ┆ 1   ┆ 4   │
    └─────┴─────┴─────┘

    """

    polars_compatible = True

    lazyframe_compatible = False

    FITS = True

    jsonable = False

    @beartype
    def __init__(
        self,
        capping_values: Optional[dict[str, CappingValues]] = None,
        quantiles: Optional[dict[str, CappingValues]] = None,
        weights_column: Optional[str] = None,
        **kwargs: bool,
    ) -> None:
        """Initialise class instance.

        Parameters
        ----------
        capping_values : dict[str, CappingValues] or None, default = None
            Dictionary of capping values to apply to each column. The keys in the dict should be the
            column names and each item in the dict should be a list of length 2. Items in the lists
            should be ints or floats or None. The first item in the list is the minimum capping value
            and the second item in the list is the maximum capping value. If None is supplied for
            either value then that capping will not take place for that particular column. Both items
            in the lists cannot be None. Either one of capping_values or quantiles must be supplied.

        quantiles : dict[str, CappingValues] or None, default = None
            Dictionary of quantiles in the range [0, 1] to set capping values at for each column.
            The keys in the dict should be the column names and each item in the dict should be a
            list of length 2. Items in the lists should be ints or floats or None. The first item in the
            list is the lower quantile and the second item is the upper quantile to set the capping
            value from. The fit method calculates the values quantile from the input data X. If None is
            supplied for either value then that capping will not take place for that particular column.
            Both items in the lists cannot be None. Either one of capping_values or quantiles must be
            supplied.

        weights_column : str or None, default = None
            Optional weights column argument that can be used in combination with quantiles. Not used
            if capping_values is supplied. Allows weighted quantiles to be calculated.

        **kwargs
            Arbitrary keyword arguments passed onto BaseTransformer.init method.

        """
        super().__init__(capping_values, quantiles, weights_column, **kwargs)

    @beartype
    def fit(self, X: DataFrame, y: Optional[Series] = None) -> CappingTransformer:
        """Learn capping values from input data X.

        Calculates the quantiles to cap at given the quantiles dictionary supplied
        when initialising the transformer. Saves learnt values in the capping_values
        attribute.

        Parameters
        ----------
        X : pd/pl.DataFrame
            A dataframe with required columns to be capped.

        y : None
            Required for pipeline.

        Returns
        -------
            CappingTransformer: fitted instance of class

        Example
        -------
            >>> import polars as pl

            >>> transformer=CappingTransformer(
            ... quantiles={'a': [0.01, 0.99], 'b': [0.05, 0.95]},
            ...    )

            >>> test_df=pl.DataFrame({'a': [1,15,18,25], 'b': [6,2,7,1], 'c':[1,2,3,4]})

            >>> transformer.fit(test_df)
            CappingTransformer(quantiles={'a': [0.01, 0.99], 'b': [0.05, 0.95]})

        """
        X = _convert_dataframe_to_narwhals(X)

        super().fit(X, y)

        return self


@register
class OutOfRangeNullTransformer(BaseCappingTransformer):
    """Transformer to set values outside of a range to null.

    This transformer sets the cut off values in the same way as
    the CappingTransformer. So either the user can specify them
    directly in the capping_values argument or they can be calculated
    in the fit method, if the user supplies the quantiles argument.

    Attributes:
    ----------
    capping_values : dict[str, CappingValues] or None
        Capping values to apply to each column, capping_values argument.

    quantiles : dict[str, CappingValues] or None
        Quantiles to set capping values at from input data. Will be empty after init, values
        populated when fit is run.

    quantile_capping_values : dict[str, CappingValues] or None
        Capping values learned from quantiles (if provided) to apply to each column.

    weights_column : str or None
        weights_column argument.

    _replacement_values : dict[str, CappingValues]
        Replacement values when capping is applied. This will contain nulls for each column.

    built_from_json: bool
        indicates if transformer was reconstructed from json, which limits it's supported
        functionality to .transform

    polars_compatible : bool
        class attribute, indicates whether transformer has been converted to polars/pandas agnostic narwhals framework

    jsonable: bool
        class attribute, indicates if transformer supports to/from_json methods

    FITS: bool
        class attribute, indicates whether transform requires fit to be run first

    lazyframe_compatible: bool
        class attribute, indicates whether transformer works with lazyframes

    Example:
    -------
    >>> import polars as pl

    >>> transformer=OutOfRangeNullTransformer(
    ... capping_values={'a': [10, 20], 'b': [1,3]},
    ...    )
    >>> transformer
    OutOfRangeNullTransformer(capping_values={'a': [10, 20], 'b': [1, 3]})

    # transform method is inherited so also demo that here
    >>> test_df=pl.DataFrame()

    >>> test_df=pl.DataFrame({'a': [1,15,18,25], 'b': [6,2,7,1], 'c':[1,2,3,4]})

    >>> transformer.transform(test_df)
    shape: (4, 3)
    ┌──────┬──────┬─────┐
    │ a    ┆ b    ┆ c   │
    │ ---  ┆ ---  ┆ --- │
    │ i64  ┆ i64  ┆ i64 │
    ╞══════╪══════╪═════╡
    │ null ┆ null ┆ 1   │
    │ 15   ┆ 2    ┆ 2   │
    │ 18   ┆ null ┆ 3   │
    │ null ┆ 1    ┆ 4   │
    └──────┴──────┴─────┘

    """

    polars_compatible = True

    lazyframe_compatible = False

    FITS = True

    jsonable = False

    @beartype
    def __init__(
        self,
        capping_values: Optional[dict[str, CappingValues]] = None,
        quantiles: Optional[dict[str, CappingValues]] = None,
        weights_column: Optional[str] = None,
        **kwargs: bool,
    ) -> None:
        """Initialise class instance.

        Parameters
        ----------
        capping_values : dict[str, CappingValues] or None, default = None
            Dictionary of capping values to apply to each column. The keys in the dict should be the
            column names and each item in the dict should be a list of length 2. Items in the lists
            should be ints or floats or None. The first item in the list is the minimum capping value
            and the second item in the list is the maximum capping value. If None is supplied for
            either value then that capping will not take place for that particular column. Both items
            in the lists cannot be None. Either one of capping_values or quantiles must be supplied.

        quantiles : dict[str, CappingValues] or None, default = None
            Dictionary of quantiles to set capping values at for each column. The keys in the dict
            should be the column names and each item in the dict should be a list of length 2. Items
            in the lists should be ints or floats or None. The first item in the list is the lower
            quantile and the second item is the upper quantile to set the capping value from. The fit
            method calculates the values quantile from the input data X. If None is supplied for
            either value then that capping will not take place for that particular column. Both items
            in the lists cannot be None. Either one of capping_values or quantiles must be supplied.

        weights_column : str or None, default = None
            Optional weights column argument that can be used in combination with quantiles. Not used
            if capping_values is supplied. Allows weighted quantiles to be calculated.

        **kwargs
            Arbitrary keyword arguments passed onto BaseTransformer.init method.

        """
        super().__init__(
            capping_values=capping_values,
            quantiles=quantiles,
            weights_column=weights_column,
            **kwargs,
        )

        if capping_values:
            self._replacement_values = OutOfRangeNullTransformer.set_replacement_values(
                self.capping_values,
            )

    @beartype
    @staticmethod
    def set_replacement_values(
        capping_values: dict[str, list[Optional[Number]]],
    ) -> dict[str, list[Optional[bool]]]:
        """Set the _replacement_values to have all null values.

        Keeps the existing keys in the _replacement_values dict and sets all values (except None) in the lists to np.NaN. Any None
        values remain in place.

        Returns
        -------
        replacement_values: replacement values for OutOfRangeNullTransformer

        Examples
        --------
        >>> import polars as pl

        >>> capping_values={"a": [0.1, 0.2], "b": [None, 10]}

        >>> OutOfRangeNullTransformer.set_replacement_values(capping_values)
        {'a': [None, None], 'b': [False, None]}

        """
        replacement_values = {}

        for k, cap_values_list in capping_values.items():
            null_replacements_list = [
                None if replace_value is not None else False
                for replace_value in cap_values_list
            ]

            replacement_values[k] = null_replacements_list

        return replacement_values

    @beartype
    def fit(
        self, X: DataFrame, y: Optional[Series] = None
    ) -> OutOfRangeNullTransformer:
        """Learn capping values from input data X.

        Calculates the quantiles to cap at given the quantiles dictionary supplied
        when initialising the transformer. Saves learnt values in the capping_values
        attribute.

        Parameters
        ----------
        X : pd.DataFrame
            A dataframe with required columns to be capped.

        y : None
            Required for pipeline.

        Returns
        -------
            OutOfRangeNullTransformer: fitted instance of class

        Example
        -------
            >>> import polars as pl

            >>> transformer=OutOfRangeNullTransformer(
            ... quantiles={'a': [0.01, 0.99], 'b': [0.05, 0.95]},
            ...    )

            >>> test_df=pl.DataFrame({'a': [1,15,18,25], 'b': [6,2,7,1], 'c':[1,2,3,4]})

            >>> transformer.fit(test_df)
            OutOfRangeNullTransformer(quantiles={'a': [0.01, 0.99], 'b': [0.05, 0.95]})

        """
        X = _convert_dataframe_to_narwhals(X)

        super().fit(X=X, y=y)

        backend = nw.get_native_namespace(X)

        original_weights_column = self.weights_column
        weights_column = original_weights_column
        if self.weights_column is None:
            X, weights_column = WeightColumnMixin._create_unit_weights_column(
                X,
                backend=backend.__name__,
                return_native=False,
            )
        WeightColumnMixin.check_weights_column(self, X, weights_column)

        # need to overwrite attr for fit method to work
        self.weights_column = weights_column

        if self.quantiles:
            BaseCappingTransformer.fit(self, X=X, y=y)
            self._replacement_values = OutOfRangeNullTransformer.set_replacement_values(
                self.quantile_capping_values,
            )

        else:
            warnings.warn(
                f"{self.classname()}: quantiles not set so no fitting done in OutOfRangeNullTransformer",
                stacklevel=2,
            )

        # restore attr
        self.weights_column = original_weights_column

        return self<|MERGE_RESOLUTION|>--- conflicted
+++ resolved
@@ -25,7 +25,7 @@
     list[Optional[Number]],
     Is[
         lambda list_arg: (
-            (len(list_arg) == 2)
+            (len(list_arg) == 2)  # noqa: PLR2004
             & (
                 all(
                     (isinstance(value, (int, float)) or value is None)
@@ -197,38 +197,12 @@
 
         """
         for k, cap_values in capping_values_dict.items():
-<<<<<<< HEAD
-            if type(k) is not str:
-                msg = f"{self.classname()}: all keys in {dict_name} should be str, but got {type(k)}"
-                raise TypeError(msg)
-
-            if type(cap_values) is not list:
-                msg = f"{self.classname()}: each item in {dict_name} should be a list, but got {type(cap_values)} for key {k}"
-                raise TypeError(msg)
-
-            TWO = 2
-
-            if len(cap_values) != TWO:
-                msg = f"{self.classname()}: each item in {dict_name} should be length 2, but got {len(cap_values)} for key {k}"
-                raise ValueError(msg)
-
-            for cap_value in cap_values:
-                if cap_value is not None:
-                    if type(cap_value) not in {int, float}:
-                        msg = f"{self.classname()}: each item in {dict_name} lists must contain numeric values or None, got {type(cap_value)} for key {k}"
-                        raise TypeError(msg)
-
-                    if np.isnan(cap_value) or np.isinf(cap_value):
-                        msg = f"{self.classname()}: item in {dict_name} lists contains numpy NaN or Inf values"
-                        raise ValueError(msg)
-=======
             for cap_value in cap_values:
                 if (cap_value is not None) and (
                     np.isnan(cap_value) or np.isinf(cap_value)
                 ):
                     msg = f"{self.classname()}: item in {dict_name} lists contains numpy NaN or Inf values"
                     raise ValueError(msg)
->>>>>>> 02db38e0
 
             if all(cap_value is not None for cap_value in cap_values) and (
                 cap_values[0] >= cap_values[1]
@@ -398,20 +372,12 @@
 
         return results
 
-<<<<<<< HEAD
     @staticmethod
-    @nw.narwhalify
-    def weighted_quantile(
-        X: FrameT,
-        quantiles: list[float],
-=======
     @block_from_json
     @beartype
     def weighted_quantile(
-        self,
         X: DataFrame,
         quantiles: list[Number],
->>>>>>> 02db38e0
         values_column: str,
         weights_column: str,
     ) -> list[Number]:
