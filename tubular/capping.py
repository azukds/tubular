--- conflicted
+++ resolved
@@ -16,11 +16,8 @@
     from narwhals.typing import FrameT
 from beartype import beartype
 
-<<<<<<< HEAD
 from tubular._registry import register
-=======
 from tubular._stats import _weighted_quantile_expr
->>>>>>> 56668876
 from tubular._utils import (
     _convert_dataframe_to_narwhals,
     _return_narwhals_or_native_dataframe,
