--- conflicted
+++ resolved
@@ -286,15 +286,9 @@
 
     def __init__(
         self,
-<<<<<<< HEAD
         column: str,
         new_column_name: str,
-        to_datetime_kwargs: dict = {},
-=======
-        column,
-        new_column_name,
-        to_datetime_kwargs=None,
->>>>>>> 60565197
+        to_datetime_kwargs: dict | None = None,
         **kwargs,
     ) -> None:
         if type(column) is not str:
@@ -401,17 +395,10 @@
 
     def __init__(
         self,
-<<<<<<< HEAD
         new_column_name: str,
         pd_method_name: str,
         column: str,
-        pd_method_kwargs: dict = {},
-=======
-        new_column_name,
-        pd_method_name,
-        column,
-        pd_method_kwargs=None,
->>>>>>> 60565197
+        pd_method_kwargs: dict | None = None,,
         **kwargs,
     ) -> None:
         if type(column) is not str:
@@ -727,18 +714,12 @@
 
     def __init__(
         self,
-<<<<<<< HEAD
         columns: str | list[str],
         include: str
         | list[str] = ["timeofday", "timeofmonth", "timeofyear", "dayofweek"],
         datetime_mappings: dict[
             str,
-        ] = {},
-=======
-        columns,
-        include=None,
-        datetime_mappings=None,
->>>>>>> 60565197
+        ] | None = None,
         **kwargs,
     ) -> None:
         if include is None:
