--- conflicted
+++ resolved
@@ -499,23 +499,6 @@
 
     Attributes:
     ----------
-<<<<<<< HEAD
-    columns : List[str]
-        List of 2 columns. First column will be subtracted from second.
-    new_column_name : str, default = None
-        Name given to calculated datediff column. If None then {column_upper}_{column_lower}_datediff_{units}
-        will be used.
-    units : str, default = 'D'
-        Accepted values are "week", "fortnight", "lunar_month", "common_year", "custom_days", 'D', 'h', 'm', 's'
-    drop_original:
-        Boolean flag indicating whether to drop original columns.
-    custom_days_divider:
-        Integer value for the "custom_days" unit
-    Attributes
-    ----------
-
-=======
->>>>>>> 56668876
     built_from_json: bool
         indicates if transformer was reconstructed from json, which limits it's supported
         functionality to .transform
