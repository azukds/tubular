--- conflicted
+++ resolved
@@ -5,23 +5,15 @@
 import copy
 import datetime
 import warnings
-<<<<<<< HEAD
-import zoneinfo
 from enum import Enum
-from typing import TYPE_CHECKING, Annotated, Optional, Union
-=======
-from typing import TYPE_CHECKING, Literal, Optional, Union
->>>>>>> ef11ffb5
+from typing import TYPE_CHECKING, Annotated, Literal, Optional, Union
 
 import narwhals as nw
 import numpy as np
 import pandas as pd
 from beartype import beartype
-<<<<<<< HEAD
 from beartype.vale import Is
-=======
 from typing_extensions import deprecated
->>>>>>> ef11ffb5
 
 from tubular._utils import (
     _convert_dataframe_to_narwhals,
@@ -117,18 +109,11 @@
 
         """
 
-<<<<<<< HEAD
-        type_dict = {}
-        type_msg = ["Datetime"]
-        date_type = nw.Date
-        allowed_types = [*DATETIME_VARIANTS]
-=======
         X = _convert_dataframe_to_narwhals(X)
 
         type_msg = ["Datetime"]
         date_type = nw.Date
         allowed_types = [nw.Datetime]
->>>>>>> ef11ffb5
         if not datetime_only:
             allowed_types = [*allowed_types, date_type]
             type_msg += ["Date"]
@@ -136,14 +121,6 @@
         schema = X.schema
 
         for col in self.columns:
-<<<<<<< HEAD
-            type_dict[col] = X.get_column(col).dtype
-            is_datetime = col in datetime_columns
-            is_date = col in date_columns
-
-            if not is_datetime and not (is_date and not datetime_only):
-                msg = f"{self.classname()}: {col} type should be in {type_msg} but got {type_dict[col]}. Note, Datetime columns should have time_unit in {TIME_UNITS} and time_zones from zoneinfo.available_timezones()"
-=======
             is_datetime = False
             is_date = False
             if isinstance(schema[col], nw.Datetime):
@@ -155,7 +132,6 @@
             # first check for invalid types (non date/datetime)
             if (not is_datetime) and (not (not datetime_only and is_date)):
                 msg = f"{self.classname()}: {col} type should be in {type_msg} but got {schema[col]}. Note, Datetime columns should have time_unit in {TIME_UNITS} and time_zones from zoneinfo.available_timezones()"
->>>>>>> ef11ffb5
                 raise TypeError(msg)
 
         # process datetime types for more readable error messages
@@ -1036,6 +1012,8 @@
 
 
 class DatetimeInfoOptions(str, Enum):
+    __slots__ = ()
+
     TIME_OF_DAY = "timeofday"
     TIME_OF_MONTH = "timeofmonth"
     TIME_OF_YEAR = "timeofyear"
