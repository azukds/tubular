--- conflicted
+++ resolved
@@ -1196,25 +1196,17 @@
 
     Example:
     -------
-<<<<<<< HEAD
     ```pycon
-    >>> DatetimeInfoExtractor(
+    >>> transformer = DatetimeInfoExtractor(
     ...     columns="a",
     ...     include="timeofday",
     ... )
-    DatetimeInfoExtractor(columns=['a'], include=['timeofday'])
-=======
-    >>> transformer = DatetimeInfoExtractor(
-    ... columns='a',
-    ... include='timeofday',
-    ...    )
     >>> transformer
     DatetimeInfoExtractor(columns=['a'], datetime_mappings={},
                           include=['timeofday'])
 
     >>> transformer.to_json()
     {'tubular_version': ..., 'classname': 'DatetimeInfoExtractor', 'init': {'columns': ['a'], 'copy': False, 'verbose': False, 'return_native': True, 'new_column_name': 'dummy', 'drop_original': False, 'include': ['timeofday'], 'datetime_mappings': {}}, 'fit': {}}
->>>>>>> b3c60dfa
 
     ```
 
@@ -1428,7 +1420,6 @@
         ...     include="timeofday",
         ... )
 
-<<<<<<< HEAD
         >>> transformer._process_provided_mappings(
         ...     {
         ...         "timeofday": {
@@ -1436,15 +1427,6 @@
         ...             **{i: "end" for i in range(12, 24)},
         ...         }
         ...     }
-=======
-        >>> transformer._check_provided_mappings(
-        ... {
-        ... 'timeofday': {
-        ... **{i: 'start' for i in range(0,12)},
-        ... **{i: 'end' for i in range(12,24)},
-        ... }
-        ... }
->>>>>>> b3c60dfa
         ... )
 
         ```
