--- conflicted
+++ resolved
@@ -274,187 +274,7 @@
         return _return_narwhals_or_native_dataframe(X, return_native)
 
 
-<<<<<<< HEAD
-@deprecated(
-    "This Transformer is deprecated, use DateDifferenceTransformer instead. "
-    "If you prefer this transformer to DateDifferenceTransformer, "
-    "let us know through a github issue",
-)
-class DateDiffLeapYearTransformer(BaseGenericDateTransformer):
-    """Transformer to calculate the number of years between two dates.
-
-    !!! warning "Deprecated"
-        This transformer is now deprecated; use `DateDifferenceTransformer` instead.
-
-    Parameters
-    ----------
-    columns : List[str]
-        List of 2 columns. First column will be subtracted from second.
-=======
-class BaseDateTwoColumnTransformer(
-    TwoColumnMixin,
-    BaseGenericDateTransformer,
-):
-
-    """Extends BaseDateTransformer for transformers which accept exactly two columns
-
-    Parameters
-    ----------
-    columns : list
-        Either a list of str values or a string giving which columns in a input pandas.DataFrame the transformer
-        will be applied to.
->>>>>>> d40ec6a8
-
-    new_column_name : str
-        Name for the new year column.
-
-    drop_original : bool
-        Flag for whether to drop the original columns.
-
-<<<<<<< HEAD
-    missing_replacement : int/float/str
-        Value to output if either the lower date value or the upper date value are
-        missing. Default value is None.
-
-=======
->>>>>>> d40ec6a8
-    **kwargs
-        Arbitrary keyword arguments passed onto BaseTransformer.init method.
-
-    Attributes
-    ----------
-<<<<<<< HEAD
-    columns : List[str]
-        List of 2 columns. First column will be subtracted from second.
-
-    new_column_name : str, default = None
-        Name given to calculated datediff column. If None then {column_upper}_{column_lower}_datediff
-        will be used.
-
-    drop_original : bool
-        Indicator whether to drop old columns during transform method.
-=======
->>>>>>> d40ec6a8
-
-    polars_compatible : bool
-        class attribute, indicates whether transformer has been converted to polars/pandas agnostic narwhals framework
-
-    """
-
-    polars_compatible = True
-
-<<<<<<< HEAD
-    @beartype
-    def __init__(
-        self,
-        columns: ListOfTwoStrs,
-        new_column_name: str,
-        missing_replacement: Optional[Union[float, int, str]] = None,
-=======
-    def __init__(
-        self,
-        columns: list[str],
-        new_column_name: str | None = None,
->>>>>>> d40ec6a8
-        drop_original: bool = False,
-        **kwargs: dict[str, bool],
-    ) -> None:
-        super().__init__(
-            columns=columns,
-            new_column_name=new_column_name,
-            drop_original=drop_original,
-            **kwargs,
-        )
-
-<<<<<<< HEAD
-        self.missing_replacement = missing_replacement
-
-        # This attribute is not for use in any method, use 'columns' instead.
-        # Here only as a fix to allow string representation of transformer.
-        self.column_lower = columns[0]
-        self.column_upper = columns[1]
-
-    @nw.narwhalify
-    def transform(self, X: FrameT) -> FrameT:
-        """Calculate year gap between the two provided columns.
-
-        New column is created under the 'new_column_name', and optionally removes the
-        old date columns.
-
-        Parameters
-        ----------
-        X : pd/pl.DataFrame
-            Data containing self.columns
-
-        Returns
-        -------
-        X : pd/pl.DataFrame
-            Data containing self.columns
-
-        """
-
-        X = nw.from_native(super().transform(X))
-
-        # Create a helping column col0 for the first date. This will convert the date into an integer in a format or YYYYMMDD
-        X = X.with_columns(
-            (
-                nw.col(self.columns[0]).cast(nw.Date).dt.year().cast(nw.Int64) * 10000
-                + nw.col(self.columns[0]).cast(nw.Date).dt.month().cast(nw.Int64) * 100
-                + nw.col(self.columns[0]).cast(nw.Date).dt.day().cast(nw.Int64)
-            ).alias("col0"),
-        )
-        # Create a helping column col1 for the second date. This will convert the date into an integer in a format or YYYYMMDD
-        X = X.with_columns(
-            (
-                nw.col(self.columns[1]).cast(nw.Date).dt.year().cast(nw.Int64) * 10000
-                + nw.col(self.columns[1]).cast(nw.Date).dt.month().cast(nw.Int64) * 100
-                + nw.col(self.columns[1]).cast(nw.Date).dt.day().cast(nw.Int64)
-            ).alias("col1"),
-        )
-
-        # Compute difference between integers and if the difference is negative then adjust.
-        # Finally devide by 10000 to get the years.
-        X = X.with_columns(
-            nw.when(nw.col("col1") < nw.col("col0"))
-            .then(((nw.col("col0") - nw.col("col1")) // 10000) * (-1))
-            .otherwise((nw.col("col1") - nw.col("col0")) // 10000)
-            .cast(nw.Int64)
-            .alias(self.new_column_name),
-        ).drop(["col0", "col1"])
-
-        # When we get a missing then replace with missing_replacement otherwise return the above calculation
-        if self.missing_replacement is not None:
-            X = X.with_columns(
-                nw.when(
-                    (nw.col(self.columns[0]).is_null())
-                    | (nw.col(self.columns[1]).is_null()),
-                )
-                .then(
-                    self.missing_replacement,
-                )
-                .otherwise(
-                    nw.col(self.new_column_name),
-                )
-                .cast(nw.Int64)
-                .alias(self.new_column_name),
-            )
-
-        # Drop original columns if self.drop_original is True
-        return DropOriginalMixin.drop_original_column(
-            self,
-            X,
-            self.drop_original,
-            self.columns,
-        )
-
-
 class DateDifferenceTransformer(BaseGenericDateTransformer):
-=======
-        self.check_two_columns(columns)
-
-
-class DateDifferenceTransformer(BaseDateTwoColumnTransformer):
->>>>>>> d40ec6a8
     """Class to transform calculate the difference between 2 date fields in specified units.
 
     Parameters
@@ -744,180 +564,6 @@
     @beartype
     def __init__(
         self,
-<<<<<<< HEAD
-        new_column_name: str,
-        pd_method_name: str,
-        columns: Union[
-            ListOfOneStr,
-            str,
-        ],
-        pd_method_kwargs: Optional[GenericKwargs] = None,
-        drop_original: bool = False,
-        **kwargs: Optional[bool],
-=======
-        columns: list[str],
-        new_column_name: str,
-        drop_original: bool = False,
-        lower_inclusive: bool = True,
-        upper_inclusive: bool = True,
-        **kwargs: dict[str, bool],
->>>>>>> d40ec6a8
-    ) -> None:
-        if type(lower_inclusive) is not bool:
-            msg = f"{self.classname()}: lower_inclusive should be a bool"
-            raise TypeError(msg)
-
-        if type(upper_inclusive) is not bool:
-            msg = f"{self.classname()}: upper_inclusive should be a bool"
-            raise TypeError(msg)
-
-        self.lower_inclusive = lower_inclusive
-        self.upper_inclusive = upper_inclusive
-
-        super().__init__(
-            columns=columns,
-            new_column_name=new_column_name,
-            drop_original=drop_original,
-            **kwargs,
-        )
-
-<<<<<<< HEAD
-        if pd_method_kwargs is None:
-            pd_method_kwargs = {}
-
-        self.pd_method_name = pd_method_name
-        self.pd_method_kwargs = pd_method_kwargs
-
-        try:
-            ser = pd.Series(
-                [datetime.datetime(2020, 12, 21, tzinfo=datetime.timezone.utc)],
-            )
-            getattr(ser.dt, pd_method_name)
-
-        except Exception as err:
-            msg = f'{self.classname()}: error accessing "dt.{pd_method_name}" method on pd.Series object - pd_method_name should be a pd.Series.dt method'
-            raise AttributeError(msg) from err
-
-        if callable(getattr(ser.dt, pd_method_name)):
-            self._callable = True
-
-        else:
-            self._callable = False
-
-        # This attribute is not for use in any method, use 'columns' instead.
-        # Here only as a fix to allow string representation of transformer.
-        self.column = self.columns[0]
-
-    def transform(self, X: pd.DataFrame) -> pd.DataFrame:
-        """Transform specific column on input pandas.DataFrame (X) using the given pandas.Series.dt method and
-        assign the output back to column in X.
-
-        Any keyword arguments set in the pd_method_kwargs attribute are passed onto the pd.Series.dt method
-        when calling it.
-
-        Parameters
-        ----------
-        X : pd.DataFrame
-            Data to transform.
-
-        Returns
-        -------
-        X : pd.DataFrame
-            Input X with additional column (self.new_column_name) added. These contain the output of
-            running the pd.Series.dt method.
-
-        """
-        X = super().transform(X)
-
-        if self._callable:
-            X[self.new_column_name] = getattr(
-                X[self.columns[0]].dt,
-                self.pd_method_name,
-            )(**self.pd_method_kwargs)
-
-        else:
-            X[self.new_column_name] = getattr(
-                X[self.columns[0]].dt,
-                self.pd_method_name,
-            )
-
-        # Drop original columns if self.drop_original is True
-        return DropOriginalMixin.drop_original_column(
-            self,
-            X,
-            self.drop_original,
-            self.columns,
-        )
-
-
-class BetweenDatesTransformer(BaseGenericDateTransformer):
-    """Transformer to generate a boolean column indicating if one date is between two others.
-
-    If not all column_lower values are less than or equal to column_upper when transform is run
-    then a warning will be raised.
-
-    Parameters
-    ----------
-    columns : list[str]
-        List of columns for comparison, in format [lower, to_compare, upper]
-
-    new_column_name : str
-        Name for new column to be added to X.
-
-    drop_original: bool
-        indicates whether to drop original columns.
-
-    lower_inclusive : bool, defualt = True
-        If lower_inclusive is True the comparison to column_lower will be column_lower <=
-        column_between, otherwise the comparison will be column_lower < column_between.
-
-    upper_inclusive : bool, defualt = True
-        If upper_inclusive is True the comparison to column_upper will be column_between <=
-        column_upper, otherwise the comparison will be column_between < column_upper.
-
-    **kwargs
-        Arbitrary keyword arguments passed onto BaseTransformer.__init__().
-
-    Attributes
-    ----------
-    column_lower : str
-        Name of date column to subtract. This attribute is not for use in any method,
-        use 'columns' instead. Here only as a fix to allow string representation of transformer.
-
-    column_upper : str
-        Name of date column to subtract from. This attribute is not for use in any method,
-        use 'columns instead. Here only as a fix to allow string representation of transformer.
-
-    column_between : str
-        Name of column to check if it's values fall between column_lower and column_upper. This attribute
-        is not for use in any method, use 'columns instead. Here only as a fix to allow string representation of transformer.
-
-    columns : list
-        Contains the names of the columns to compare in the order [column_lower, column_between
-        column_upper].
-
-    new_column_name : str
-        new_column_name argument passed when initialising the transformer.
-
-    lower_inclusive : bool
-        lower_inclusive argument passed when initialising the transformer.
-
-    upper_inclusive : bool
-        upper_inclusive argument passed when initialising the transformer.
-
-    drop_original: bool
-        indicates whether to drop original columns.
-
-    polars_compatible : bool
-        class attribute, indicates whether transformer has been converted to polars/pandas agnostic narwhals framework
-
-    """
-
-    polars_compatible = True
-
-    @beartype
-    def __init__(
-        self,
         columns: ListOfThreeStrs,
         new_column_name: str,
         drop_original: bool = False,
@@ -934,11 +580,6 @@
             drop_original=drop_original,
             **kwargs,
         )
-=======
-        if len(columns) != 3:
-            msg = f"{self.classname()}: This transformer works with three columns only"
-            raise ValueError(msg)
->>>>>>> d40ec6a8
 
         # This attribute is not for use in any method, use 'columns' instead.
         # Here only as a fix to allow string representation of transformer.
@@ -1516,7 +1157,7 @@
     "If you prefer this transformer to DateDifferenceTransformer, "
     "let us know through a github issue",
 )
-class DateDiffLeapYearTransformer(BaseDateTwoColumnTransformer):
+class DateDiffLeapYearTransformer(BaseGenericDateTransformer):
     """Transformer to calculate the number of years between two dates.
 
     !!! warning "Deprecated"
@@ -1559,11 +1200,12 @@
 
     polars_compatible = True
 
+    @beartype
     def __init__(
         self,
-        columns: list[str],
-        new_column_name: str | None = None,
-        missing_replacement: float | str | None = None,
+        columns: ListOfTwoStrs,
+        new_column_name: str,
+        missing_replacement: Optional[Union[float, int, str]] = None,
         drop_original: bool = False,
         **kwargs: dict[str, bool],
     ) -> None:
@@ -1573,12 +1215,6 @@
             drop_original=drop_original,
             **kwargs,
         )
-
-        if (missing_replacement) and (
-            type(missing_replacement) not in [int, float, str]
-        ):
-            msg = f"{self.classname()}: if not None, missing_replacement should be an int, float or string"
-            raise TypeError(msg)
 
         self.missing_replacement = missing_replacement
 
@@ -1732,14 +1368,18 @@
 
     polars_compatible = False
 
+    @beartype
     def __init__(
         self,
         new_column_name: str,
         pd_method_name: str,
-        columns: list[str],
-        pd_method_kwargs: dict[str, object] | None = None,
+        columns: Union[
+            ListOfOneStr,
+            str,
+        ],
+        pd_method_kwargs: Optional[GenericKwargs] = None,
         drop_original: bool = False,
-        **kwargs: dict[str, bool],
+        **kwargs: Optional[bool],
     ) -> None:
         super().__init__(
             columns=columns,
@@ -1748,27 +1388,8 @@
             **kwargs,
         )
 
-        if len(self.columns) > 1:
-            msg = rf"{self.classname()}: column should be a str or list of len 1, got {self.columns}"
-            raise ValueError(
-                msg,
-            )
-
-        if type(pd_method_name) is not str:
-            msg = f"{self.classname()}: unexpected type ({type(pd_method_name)}) for pd_method_name, expecting str"
-            raise TypeError(msg)
-
         if pd_method_kwargs is None:
             pd_method_kwargs = {}
-        else:
-            if type(pd_method_kwargs) is not dict:
-                msg = f"{self.classname()}: pd_method_kwargs should be a dict but got type {type(pd_method_kwargs)}"
-                raise TypeError(msg)
-
-            for i, k in enumerate(pd_method_kwargs.keys()):
-                if type(k) is not str:
-                    msg = f"{self.classname()}: unexpected type ({type(k)}) for pd_method_kwargs key in position {i}, must be str"
-                    raise TypeError(msg)
 
         self.pd_method_name = pd_method_name
         self.pd_method_kwargs = pd_method_kwargs
