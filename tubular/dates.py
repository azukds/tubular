"""This module contains transformers for working with date columns"""

from __future__ import annotations

import copy
import datetime
import warnings
from enum import Enum
from typing import TYPE_CHECKING, Annotated, Any, ClassVar, Optional, Union

import narwhals as nw
import numpy as np
import pandas as pd
from beartype import beartype
from beartype.vale import Is
from typing_extensions import deprecated

from tubular._utils import (
    _convert_dataframe_to_narwhals,
    _return_narwhals_or_native_dataframe,
    block_from_json,
)
from tubular.base import BaseTransformer
from tubular.mapping import MappingTransformer
from tubular.mixins import DropOriginalMixin
from tubular.types import (
    DataFrame,
    GenericKwargs,
    ListOfOneStr,
    ListOfThreeStrs,
    ListOfTwoStrs,
)

if TYPE_CHECKING:
    from narwhals.typing import FrameT

TIME_UNITS = ["us", "ns", "ms"]


class BaseGenericDateTransformer(
    DropOriginalMixin,
    BaseTransformer,
):
    """
    Extends BaseTransformer for datetime/date scenarios

    Parameters
    ----------
    columns : List[str]
        List of 2 columns. First column will be subtracted from second.

    new_column_name : str
        Name for the new year column.

    drop_original : bool
        Flag for whether to drop the original columns.

    return_native: bool, default = True
        Controls whether transformer returns narwhals or native pandas/polars type

    **kwargs
        Arbitrary keyword arguments passed onto BaseTransformer.init method.

    Attributes
    ----------

    built_from_json: bool
        indicates if transformer was reconstructed from json, which limits it's supported
        functionality to .transform

    polars_compatible : bool
        class attribute, indicates whether transformer has been converted to polars/pandas agnostic narwhals framework

    return_native: bool, default = True
        Controls whether transformer returns narwhals or native pandas/polars type

    jsonable: bool
        class attribute, indicates if transformer supports to/from_json methods

    FITS: bool
        class attribute, indicates whether transform requires fit to be run first

    lazyframe_compatible: bool
        class attribute, indicates whether transformer works with lazyframes

    Example:
    --------
    >>> BaseGenericDateTransformer(
    ... columns=['a',  'b'],
    ... new_column_name='bla',
    ...    )
    BaseGenericDateTransformer(columns=['a', 'b'], new_column_name='bla')
    """

    polars_compatible = True

    lazyframe_compatible = False

    FITS = False

    jsonable = True

    @beartype
    def __init__(
        self,
        columns: Union[list[str], str],
        new_column_name: str,
        drop_original: bool = False,
        **kwargs: Optional[bool],
    ) -> None:
        super().__init__(columns=columns, **kwargs)

        self.drop_original = drop_original
        self.new_column_name = new_column_name

    @block_from_json
    def to_json(self) -> dict[str, dict[str, Any]]:
        """dump transformer to json dict

        Returns
        -------
        dict[str, dict[str, Any]]:
            jsonified transformer. Nested dict containing levels for attributes
            set at init and fit.

        Examples
        --------
        >>> transformer=BaseGenericDateTransformer(columns=['a', 'b'], new_column_name='bla')

        >>> transformer.to_json()
        {'tubular_version': ..., 'classname': 'BaseGenericDateTransformer', 'init': {'columns': ['a', 'b'], 'copy': False, 'verbose': False, 'return_native': True, 'new_column_name': 'bla', 'drop_original': False}, 'fit': {}}
        """

        json_dict = super().to_json()

        json_dict["init"]["new_column_name"] = self.new_column_name
        json_dict["init"]["drop_original"] = self.drop_original

        return json_dict

    def get_feature_names_out(self) -> list[str]:
        """list features modified/created by the transformer

        Returns
        -------
        list[str]:
            list of features modified/created by the transformer

        Examples
        --------

        >>> # base classes just return inputs
        >>> transformer  = BaseGenericDateTransformer(
        ... columns=['a',  'b'],
        ... new_column_name='bla',
        ...    )

        >>> transformer.get_feature_names_out()
        ['a', 'b']

        >>> # other classes return new columns
        >>> transformer  = DateDifferenceTransformer(
        ... columns=['a',  'b'],
        ... new_column_name='bla',
        ...    )

        >>> transformer.get_feature_names_out()
        ['bla']
        """

        # base classes just return columns, so need special handling
        return (
            [*self.columns]
            if type(self)
            in {
                BaseGenericDateTransformer,
                BaseDatetimeTransformer,
            }
            else [self.new_column_name]
        )

    @beartype
    def check_columns_are_date_or_datetime(
        self,
        X: DataFrame,
        datetime_only: bool,
    ) -> None:
        """Checks the schema of the DataFrame to ensure that each column listed in
        self.columns is either a datetime or date type, depending on the datetime_only
        flag. If a column does not meet the expected type criteria, a TypeError is raised.

        Parameters
        ----------

        X: pd/pl.DataFrame
            Data to validate

        datetime_only: bool
            Indicates whether ONLY datetime types are accepted

        Raises
        ----------

        TypeError: if non date/datetime types are found

        TypeError: if mismatched date/datetime types are found,
        types should be consistent

        Example:
        --------
        >>> import polars as pl

        >>> transformer=BaseGenericDateTransformer(
        ... columns=["a",  "b"],
        ... new_column_name='bla',
        ...    )

        >>> test_df=pl.DataFrame(
        ... {
        ... "a": [datetime.date(1993, 9, 27), datetime.date(2005, 10, 7)],
        ... "b": [datetime.date(1991, 5, 22), datetime.date(2001, 12, 10)]
        ... },
        ... )

        >>> transformer.check_columns_are_date_or_datetime(
        ... test_df,
        ... datetime_only=False
        ... )

        """

        X = _convert_dataframe_to_narwhals(X)

        type_msg = ["Datetime"]
        date_type = nw.Date
        allowed_types = [nw.Datetime]
        if not datetime_only:
            allowed_types = [*allowed_types, date_type]
            type_msg += ["Date"]

        schema = X.schema

        for col in self.columns:
            is_datetime = False
            is_date = False
            if isinstance(schema[col], nw.Datetime):
                is_datetime = True

            elif schema[col] == nw.Date:
                is_date = True

            # first check for invalid types (non date/datetime)
            if (not is_datetime) and (not (not datetime_only and is_date)):
                msg = f"{self.classname()}: {col} type should be in {type_msg} but got {schema[col]}. Note, Datetime columns should have time_unit in {TIME_UNITS} and time_zones from zoneinfo.available_timezones()"
                raise TypeError(msg)

        # process datetime types for more readable error messages
        present_types = {
            dtype if not isinstance(dtype, nw.Datetime) else nw.Datetime
            for name, dtype in schema.items()
            if name in self.columns
        }

        valid_types = present_types.issubset(set(allowed_types))
        # convert to list and sort to ensure reproducible order
        present_types = {str(value) for value in present_types}
        present_types = list(present_types)
        present_types.sort()

        # next check for consistent types (all date or all datetime)
        if not valid_types or len(present_types) > 1:
            msg = rf"{self.classname()}: Columns fed to datetime transformers should be {type_msg} and have consistent types, but found {present_types}. Note, Datetime columns should have time_unit in {TIME_UNITS} and time_zones from zoneinfo.available_timezones(). Please use ToDatetimeTransformer to standardise."
            raise TypeError(
                msg,
            )

    @beartype
    def transform(
        self,
        X: DataFrame,
        datetime_only: bool = False,
        return_native_override: Optional[bool] = None,
    ) -> DataFrame:
        """Base transform method, calls parent transform and validates data.

        Parameters
        ----------
        X : pd/pl.DataFrame
            Data containing self.columns

        datetime_only: bool
            Indicates whether ONLY datetime types are accepted

        return_native_override: Optional[bool]
            option to override return_native attr in transformer, useful when calling parent
            methods

        Returns
        -------
        X : pd/pl.DataFrame
            Validated data

        Example:
        --------
        >>> import polars as pl
        >>> import datetime

        >>> transformer=BaseGenericDateTransformer(
        ... columns=["a",  "b"],
        ... new_column_name='bla',
        ...    )

        >>> test_df=pl.DataFrame(
        ... {
        ... "a": [datetime.date(1993, 9, 27), datetime.date(2005, 10, 7)],
        ... "b": [datetime.date(1991, 5, 22), datetime.date(2001, 12, 10)]
        ... },
        ... )

        >>> # base transform has no effect on data
        >>> transformer.transform(test_df)
        shape: (2, 2)
        ┌────────────┬────────────┐
        │ a          ┆ b          │
        │ ---        ┆ ---        │
        │ date       ┆ date       │
        ╞════════════╪════════════╡
        │ 1993-09-27 ┆ 1991-05-22 │
        │ 2005-10-07 ┆ 2001-12-10 │
        └────────────┴────────────┘
        """

        return_native = self._process_return_native(return_native_override)

        X = super().transform(X, return_native_override=False)

        X = _convert_dataframe_to_narwhals(X)

        self.check_columns_are_date_or_datetime(X, datetime_only=datetime_only)

        return _return_narwhals_or_native_dataframe(X, return_native)


class BaseDatetimeTransformer(BaseGenericDateTransformer):
    """
    Extends BaseTransformer for datetime scenarios

    Parameters
    ----------
    columns : List[str]
        List of 2 columns. First column will be subtracted from second.

    new_column_name : str
        Name for the new year column.

    drop_original : bool
        Flag for whether to drop the original columns.

    **kwargs
        Arbitrary keyword arguments passed onto BaseTransformer.init method.

    Attributes
    ----------

    built_from_json: bool
        indicates if transformer was reconstructed from json, which limits it's supported
        functionality to .transform

    polars_compatible : bool
        class attribute, indicates whether transformer has been converted to polars/pandas agnostic narwhals framework

    jsonable: bool
        class attribute, indicates if transformer supports to/from_json methods

    FITS: bool
        class attribute, indicates whether transform requires fit to be run first

    lazyframe_compatible: bool
        class attribute, indicates whether transformer works with lazyframes

    Example:
    --------
    >>> BaseDatetimeTransformer(
    ... columns=['a',  'b'],
    ... new_column_name='bla',
    ...    )
    BaseDatetimeTransformer(columns=['a', 'b'], new_column_name='bla')
    """

    polars_compatible = True

    lazyframe_compatible = False

    FITS = False

    jsonable = False

    @beartype
    def __init__(
        self,
        columns: Union[list[str], str],
        new_column_name: str,
        drop_original: bool = False,
        **kwargs: Optional[bool],
    ) -> None:
        super().__init__(
            columns=columns,
            new_column_name=new_column_name,
            drop_original=drop_original,
            **kwargs,
        )

    @beartype
    def transform(
        self,
        X: DataFrame,
        return_native_override: Optional[bool] = None,
    ) -> DataFrame:
        """base transform method for transformers that operate exclusively on datetime columns

        Parameters
        ----------
        X : pd/pl.DataFrame
            Data containing self.columns

        return_native_override: Optional[bool]
            option to override return_native attr in transformer, useful when calling parent
            methods

        Returns
        -------
        X : pd/pl.DataFrame
            Validated data

        Example:
        --------
        >>> import polars as pl
        >>> import datetime

        >>> transformer=BaseDatetimeTransformer(
        ... columns=["a",  "b"],
        ... new_column_name='bla',
        ...    )

        >>> test_df=pl.DataFrame(
        ... {
        ... "a": [datetime.datetime(1993, 9, 27), datetime.datetime(2005, 10, 7)],
        ... "b": [datetime.datetime(1991, 5, 22), datetime.datetime(2001, 12, 10)]
        ... },
        ... )

        >>> # base transform has no effect on data
        >>> transformer.transform(test_df)
        shape: (2, 2)
        ┌─────────────────────┬─────────────────────┐
        │ a                   ┆ b                   │
        │ ---                 ┆ ---                 │
        │ datetime[μs]        ┆ datetime[μs]        │
        ╞═════════════════════╪═════════════════════╡
        │ 1993-09-27 00:00:00 ┆ 1991-05-22 00:00:00 │
        │ 2005-10-07 00:00:00 ┆ 2001-12-10 00:00:00 │
        └─────────────────────┴─────────────────────┘

        """

        return_native = self._process_return_native(return_native_override)

        X = _convert_dataframe_to_narwhals(X)

        X = super().transform(X, datetime_only=True, return_native_override=False)

        return _return_narwhals_or_native_dataframe(X, return_native)


class DateDifferenceUnitsOptions(str, Enum):
    __slots__ = ()

    WEEK = "week"
    FORTNIGHT = "fortnight"
    LUNAR_MONTH = "lunar_month"
    COMMON_YEAR = "common_year"
    CUSTOM_DAYS = "custom_days"
    DAYS = "D"
    HOURS = "h"
    MINUTES = "m"
    SECONDS = "s"


DateDifferenceUnitsOptionsStr = Annotated[
    str,
    Is[lambda s: s in DateDifferenceUnitsOptions._value2member_map_],
]


class DateDifferenceTransformer(BaseGenericDateTransformer):
    """Class to transform calculate the difference between 2 date fields in specified units.

    Parameters
    ----------
    columns : List[str]
        List of 2 columns. First column will be subtracted from second.
    new_column_name : str, default = None
        Name given to calculated datediff column. If None then {column_upper}_{column_lower}_datediff_{units}
        will be used.
    units : str, default = 'D'
        Accepted values are "week", "fortnight", "lunar_month", "common_year", "custom_days", 'D', 'h', 'm', 's'
    drop_original:
        Boolean flag indicating whether to drop original columns.
    custom_days_divider:
        Integer value for the "custom_days" unit
    Attributes
    ----------

    built_from_json: bool
        indicates if transformer was reconstructed from json, which limits it's supported
        functionality to .transform

    polars_compatible : bool
        class attribute, indicates whether transformer has been converted to polars/pandas agnostic narwhals framework

    jsonable: bool
        class attribute, indicates if transformer supports to/from_json methods

    FITS: bool
        class attribute, indicates whether transform requires fit to be run first

    lazyframe_compatible: bool
        class attribute, indicates whether transformer works with lazyframes

    Example:
    --------
    >>> transformer = DateDifferenceTransformer(
    ... columns=['a',  'b'],
    ... new_column_name='bla',
    ... units='common_year',
    ...    )
    >>> transformer
    DateDifferenceTransformer(columns=['a', 'b'], new_column_name='bla',
                              units='common_year')

    >>> # transformer can also be dumped to json and reinitialised

    >>> json_dump=transformer.to_json()
    >>> json_dump
    {'tubular_version': ..., 'classname': 'DateDifferenceTransformer', 'init': {'columns': ['a', 'b'], 'copy': False, 'verbose': False, 'return_native': True, 'new_column_name': 'bla', 'drop_original': False, 'units': 'common_year', 'custom_days_divider': None}, 'fit': {}}

    >>> DateDifferenceTransformer.from_json(json_dump)
    DateDifferenceTransformer(columns=['a', 'b'], new_column_name='bla',
                              units='common_year')
    """

    polars_compatible = True

    lazyframe_compatible = False

    FITS = False

    jsonable = True

    @beartype
    def __init__(
        self,
        columns: ListOfTwoStrs,
        new_column_name: str,
        units: DateDifferenceUnitsOptionsStr = "D",
        drop_original: bool = False,
        custom_days_divider: Optional[int] = None,
        **kwargs: bool,
    ) -> None:
        self.units = units
        self.custom_days_divider = custom_days_divider

        super().__init__(
            columns=columns,
            new_column_name=new_column_name,
            drop_original=drop_original,
            **kwargs,
        )

        # This attribute is not for use in any method, use 'columns' instead.
        # Here only as a fix to allow string representation of transformer.
        self.column_lower = columns[0]
        self.column_upper = columns[1]

    @block_from_json
    def to_json(self) -> dict[str, dict[str, Any]]:
        """dump transformer to json dict

        Returns
        -------
        dict[str, dict[str, Any]]:
            jsonified transformer. Nested dict containing levels for attributes
            set at init and fit.

        Examples
        --------

        >>> transformer=DateDifferenceTransformer(columns=['a', 'b'], new_column_name='a_diff_b')

        >>> # version will vary for local vs CI, so use ... as generic match
        >>> transformer.to_json()
        {'tubular_version': ..., 'classname': 'DateDifferenceTransformer', 'init': {'columns': ['a', 'b'], 'copy': False, 'verbose': False, 'return_native': True, 'new_column_name': 'a_diff_b', 'drop_original': False, 'units': 'D', 'custom_days_divider': None}, 'fit': {}}
        """

        json_dict = super().to_json()

        json_dict["init"].update(
            {
                "new_column_name": self.new_column_name,
                "units": self.units,
                "drop_original": self.drop_original,
                "custom_days_divider": self.custom_days_divider,
            },
        )

        return json_dict

    @beartype
    def transform(self, X: DataFrame) -> DataFrame:
        """Calculate the difference between the given fields in the specified units.

        Parameters
        ----------
        X : pd/pl.DataFrame
            Data containing self.columns

        Example:
        --------
        >>> import polars as pl
        >>> import datetime

        >>> transformer=DateDifferenceTransformer(
        ... columns=["a",  "b"],
        ... new_column_name='a_b_difference_years',
        ... units='common_year',
        ...    )

        >>> test_df=pl.DataFrame(
        ... {
        ... "a": [datetime.date(1993, 9, 27), datetime.date(2005, 10, 7)],
        ... "b": [datetime.date(1991, 5, 22), datetime.date(2001, 12, 10)]
        ... },
        ... )

        >>> transformer.transform(test_df)
        shape: (2, 3)
        ┌────────────┬────────────┬──────────────────────┐
        │ a          ┆ b          ┆ a_b_difference_years │
        │ ---        ┆ ---        ┆ ---                  │
        │ date       ┆ date       ┆ f64                  │
        ╞════════════╪════════════╪══════════════════════╡
        │ 1993-09-27 ┆ 1991-05-22 ┆ -2.353425            │
        │ 2005-10-07 ┆ 2001-12-10 ┆ -3.827397            │
        └────────────┴────────────┴──────────────────────┘
        """

        X = _convert_dataframe_to_narwhals(X)

        X = super().transform(X, return_native_override=False)

        # mapping for units and corresponding timedelta arg values
        UNITS_TO_TIMEDELTA_PARAMS = {
            "week": (7, "D"),
            "fortnight": (14, "D"),
            "lunar_month": (
                int(29.5 * 24),
                "h",
            ),  # timedelta values need to be whole numbers so (29.5, 'D') cannot be used
            "common_year": (365, "D"),
            "D": (1, "D"),
            "h": (1, "h"),
            "m": (1, "m"),
            "s": (1, "s"),
        }

        # list of units that require time truncation
        UNITS_TO_TRUNCATE_TIME_FOR = [
            "week",
            "fortnight",
            "lunar_month",
            "common_year",
            "custom_days",
            "D",
        ]

        start_date_col = nw.col(self.columns[0])
        end_date_col = nw.col(self.columns[1])

        # truncating time for specific units
        if self.units in UNITS_TO_TRUNCATE_TIME_FOR:
            start_date_col = start_date_col.dt.truncate("1d")
            end_date_col = end_date_col.dt.truncate("1d")

        if self.units == "custom_days":
            timedelta_value, timedelta_format = self.custom_days_divider, "D"
            denominator = np.timedelta64(timedelta_value, timedelta_format)
        else:
            timedelta_value, timedelta_format = UNITS_TO_TIMEDELTA_PARAMS[self.units]
            denominator = np.timedelta64(timedelta_value, timedelta_format)

        X = X.with_columns(
            ((end_date_col - start_date_col) / denominator).alias(self.new_column_name),
        )

        # Drop original columns if self.drop_original is True
        X = DropOriginalMixin.drop_original_column(
            X,
            self.drop_original,
            self.columns,
            return_native=False,
        )

        return _return_narwhals_or_native_dataframe(X, self.return_native)


class ToDatetimeTransformer(BaseTransformer):
    """Class to transform convert specified columns to datetime.

    Class simply uses the pd.to_datetime method on the specified columns.

    Parameters
    ----------
    columns : List[str]
        List of names of the column to convert to datetime.

    time_format: str
        str indicating format of time to parse, e.g. '%d/%m/%Y'

    **kwargs
        Arbitrary keyword arguments passed onto pd.to_datetime().

    Attributes
    ----------

    built_from_json: bool
        indicates if transformer was reconstructed from json, which limits it's supported
        functionality to .transform

    polars_compatible : bool
        class attribute, indicates whether transformer has been converted to polars/pandas agnostic narwhals framework

    jsonable: bool
        class attribute, indicates if transformer supports to/from_json methods

    FITS: bool
        class attribute, indicates whether transform requires fit to be run first

    lazyframe_compatible: bool
        class attribute, indicates whether transformer works with lazyframes

    Example:
    --------
    >>> ToDatetimeTransformer(
    ... columns='a',
    ... time_format='%d/%m/%Y',
    ...    )
    ToDatetimeTransformer(columns=['a'], time_format='%d/%m/%Y')
    """

    polars_compatible = True

    lazyframe_compatible = False

    FITS = False

    jsonable = False

    @beartype
    def __init__(
        self,
        columns: Union[str, list[str]],
        time_format: Optional[str] = None,
        **kwargs: dict[str, bool],
    ) -> None:
        if not time_format:
            warnings.warn(
                "time_format arg has not been provided, so datetime format will be inferred",
                stacklevel=2,
            )

        self.time_format = time_format

        super().__init__(
            columns=columns,
            **kwargs,
        )

    @nw.narwhalify
    def transform(self, X: FrameT) -> FrameT:
        """Convert specified column to datetime using pd.to_datetime.

        Parameters
        ----------
        X : pd/pl.DataFrame
            Data with column to transform.

        Example:
        --------
        >>> import polars as pl

        >>> transformer = ToDatetimeTransformer(
        ... columns='a',
        ... time_format='%d/%m/%Y',
        ...    )

        >>> test_df = pl.DataFrame({'a': ["01/02/2020", "10/12/1996"], 'b': [1,2]})

        >>> transformer.transform(test_df)
        shape: (2, 2)
        ┌─────────────────────┬─────┐
        │ a                   ┆ b   │
        │ ---                 ┆ --- │
        │ datetime[μs]        ┆ i64 │
        ╞═════════════════════╪═════╡
        │ 2020-02-01 00:00:00 ┆ 1   │
        │ 1996-12-10 00:00:00 ┆ 2   │
        └─────────────────────┴─────┘
        """
        X = nw.from_native(super().transform(X))

        return X.with_columns(
            nw.col(col).str.to_datetime(format=self.time_format) for col in self.columns
        )


class BetweenDatesTransformer(BaseGenericDateTransformer):
    """Transformer to generate a boolean column indicating if one date is between two others.

    If not all column_lower values are less than or equal to column_upper when transform is run
    then a warning will be raised.

    Parameters
    ----------
    columns : list[str]
        List of columns for comparison, in format [lower, to_compare, upper]

    new_column_name : str
        Name for new column to be added to X.

    drop_original: bool
        indicates whether to drop original columns.

    lower_inclusive : bool, defualt = True
        If lower_inclusive is True the comparison to column_lower will be column_lower <=
        column_between, otherwise the comparison will be column_lower < column_between.

    upper_inclusive : bool, defualt = True
        If upper_inclusive is True the comparison to column_upper will be column_between <=
        column_upper, otherwise the comparison will be column_between < column_upper.

    **kwargs
        Arbitrary keyword arguments passed onto BaseTransformer.__init__().

    Attributes
    ----------

    built_from_json: bool
        indicates if transformer was reconstructed from json, which limits it's supported
        functionality to .transform

    column_lower : str
        Name of date column to subtract. This attribute is not for use in any method,
        use 'columns' instead. Here only as a fix to allow string representation of transformer.

    column_upper : str
        Name of date column to subtract from. This attribute is not for use in any method,
        use 'columns instead. Here only as a fix to allow string representation of transformer.

    column_between : str
        Name of column to check if it's values fall between column_lower and column_upper. This attribute
        is not for use in any method, use 'columns instead. Here only as a fix to allow string representation of transformer.

    columns : list
        Contains the names of the columns to compare in the order [column_lower, column_between
        column_upper].

    new_column_name : str
        new_column_name argument passed when initialising the transformer.

    lower_inclusive : bool
        lower_inclusive argument passed when initialising the transformer.

    upper_inclusive : bool
        upper_inclusive argument passed when initialising the transformer.

    drop_original: bool
        indicates whether to drop original columns.

    polars_compatible : bool
        class attribute, indicates whether transformer has been converted to polars/pandas agnostic narwhals framework

    jsonable: bool
        class attribute, indicates if transformer supports to/from_json methods

    FITS: bool
        class attribute, indicates whether transform requires fit to be run first

    lazyframe_compatible: bool
        class attribute, indicates whether transformer works with lazyframes

    Example:
    --------
    >>> BetweenDatesTransformer(
    ... columns=['a', 'b', 'c'],
    ... new_column_name='b_between_a_c',
    ... lower_inclusive=True,
    ... upper_inclusive=True,
    ...    )
    BetweenDatesTransformer(columns=['a', 'b', 'c'],
                            new_column_name='b_between_a_c')
    """

    polars_compatible = True

    lazyframe_compatible = False

    FITS = False

    jsonable = False

    @beartype
    def __init__(
        self,
        columns: ListOfThreeStrs,
        new_column_name: str,
        drop_original: bool = False,
        lower_inclusive: bool = True,
        upper_inclusive: bool = True,
        **kwargs: bool,
    ) -> None:
        self.lower_inclusive = lower_inclusive
        self.upper_inclusive = upper_inclusive

        super().__init__(
            columns=columns,
            new_column_name=new_column_name,
            drop_original=drop_original,
            **kwargs,
        )

        # This attribute is not for use in any method, use 'columns' instead.
        # Here only as a fix to allow string representation of transformer.
        self.column_lower = columns[0]
        self.column_upper = columns[2]
        self.column_between = columns[2]

    @nw.narwhalify
    def transform(self, X: FrameT) -> FrameT:
        """Transform - creates column indicating if middle date is between the other two.

        If not all column_lower values are less than or equal to column_upper when transform is run
        then a warning will be raised.

        Parameters
        ----------
        X : pd/pl.DataFrame
            Data to transform.

        Returns
        -------
        X : pd/pl.DataFrame
            Input X with additional column (self.new_column_name) added. This column is
            boolean and indicates if the middle column is between the other 2.

        Example:
        --------
        >>> import polars as pl
        >>> import datetime

        >>> transformer = BetweenDatesTransformer(
        ... columns=['a', 'b', 'c'],
        ... new_column_name='b_between_a_c',
        ... lower_inclusive=True,
        ... upper_inclusive=True,
        ...    )

        >>> test_df=pl.DataFrame(
        ... {
        ... "a": [datetime.date(1990, 9, 27), datetime.date(2005, 10, 7)],
        ... "b": [datetime.date(1991, 5, 22), datetime.date(2001, 12, 10)],
        ... "c": [datetime.date(1993, 4, 20), datetime.date(2007, 11, 8)],
        ... },
        ... )

        >>> transformer.transform(test_df)
        shape: (2, 4)
        ┌────────────┬────────────┬────────────┬───────────────┐
        │ a          ┆ b          ┆ c          ┆ b_between_a_c │
        │ ---        ┆ ---        ┆ ---        ┆ ---           │
        │ date       ┆ date       ┆ date       ┆ bool          │
        ╞════════════╪════════════╪════════════╪═══════════════╡
        │ 1990-09-27 ┆ 1991-05-22 ┆ 1993-04-20 ┆ true          │
        │ 2005-10-07 ┆ 2001-12-10 ┆ 2007-11-08 ┆ false         │
        └────────────┴────────────┴────────────┴───────────────┘
        """
        X = nw.from_native(super().transform(X))

        if not (
            X.select((nw.col(self.columns[0]) <= nw.col(self.columns[2])).all()).item()
        ):
            warnings.warn(
                f"{self.classname()}: not all {self.columns[2]} are greater than or equal to {self.columns[0]}",
                stacklevel=2,
            )

        lower_comparison = (
            nw.col(self.columns[0]) <= nw.col(self.columns[1])
            if self.lower_inclusive
            else nw.col(self.columns[0]) < nw.col(self.columns[1])
        )

        upper_comparison = (
            nw.col(self.columns[1]) <= nw.col(self.columns[2])
            if self.upper_inclusive
            else nw.col(self.columns[1]) < nw.col(self.columns[2])
        )

        X = X.with_columns(
            (lower_comparison & upper_comparison).alias(self.new_column_name),
        )

        # Drop original columns if self.drop_original is True
        return DropOriginalMixin.drop_original_column(
            X,
            self.drop_original,
            self.columns,
        )


class DatetimeInfoOptions(str, Enum):
    __slots__ = ()

    TIME_OF_DAY = "timeofday"
    TIME_OF_MONTH = "timeofmonth"
    TIME_OF_YEAR = "timeofyear"
    DAY_OF_WEEK = "dayofweek"


DatetimeInfoOptionStr = Annotated[
    str,
    Is[lambda s: s in DatetimeInfoOptions._value2member_map_],
]
DatetimeInfoOptionList = Annotated[
    list,
    Is[
        lambda list_value: all(
            entry in DatetimeInfoOptions._value2member_map_ for entry in list_value
        )
    ],
]


class DatetimeInfoExtractor(BaseDatetimeTransformer):
    """Transformer to extract various features from datetime var.

    Parameters
    ----------
    columns : str or list
        datetime columns to extract information from

    include : list of str, default = ["timeofday", "timeofmonth", "timeofyear", "dayofweek"]
        Which datetime categorical information to extract

    datetime_mappings : dict, default = {}
        Optional argument to define custom mappings for datetime values.
        Keys of the dictionary must be contained in `include`.
        All possible values of each feature must be included in the mappings,
        ie, a mapping for `dayofweek` must include all values 1-7;
        datetime_mappings = {
                             "dayofweek": {
                                           **{i: "week" for i in range(1,6)},
                                           **{i: "week" for i in range(6,8)}
                                           }
                            }

        The required ranges for each mapping are:
            timeofday: 0-23
            timeofmonth: 1-31
            timeofyear: 1-12
            dayofweek: 1-7

        If an option is present in 'include' but no mappings are provided,
        then default values from cls.DEFAULT_MAPPINGS will be used for this
        option.

    drop_original: str
        indicates whether to drop provided columns post transform

    **kwargs
        Arbitrary keyword arguments passed onto BaseTransformer.init method.

    Attributes
    ----------
    columns: List[str]
        List of columns for processing

    include : list of str, default = ["timeofday", "timeofmonth", "timeofyear", "dayofweek"]
        Which datetime categorical information to extract

    datetime_mappings : dict, default = None
        Optional argument to define custom mappings for datetime values.

    drop_original: str
        indicates whether to drop provided columns post transform

    built_from_json: bool
        indicates if transformer was reconstructed from json, which limits it's supported
        functionality to .transform

    polars_compatible : bool
        class attribute, indicates whether transformer has been converted to polars/pandas agnostic narwhals framework

    jsonable: bool
        class attribute, indicates if transformer supports to/from_json methods

    FITS: bool
        class attribute, indicates whether transform requires fit to be run first

    lazyframe_compatible: bool
        class attribute, indicates whether transformer works with lazyframes

    Example:
    --------
    >>> DatetimeInfoExtractor(
    ... columns='a',
    ... include='timeofday',
    ...    )
    DatetimeInfoExtractor(columns=['a'], include=['timeofday'])
    """

    polars_compatible = True

    lazyframe_compatible = False

    FITS = False

    jsonable = False

    DEFAULT_MAPPINGS: ClassVar[dict[str, dict[int, str]]] = {
        DatetimeInfoOptions.TIME_OF_DAY: {
            **dict.fromkeys(range(6), "night"),  # Midnight - 6am
            **dict.fromkeys(range(6, 12), "morning"),  # 6am - Noon
            **dict.fromkeys(range(12, 18), "afternoon"),  # Noon - 6pm
            **dict.fromkeys(range(18, 24), "evening"),  # 6pm - Midnight
        },
        DatetimeInfoOptions.TIME_OF_MONTH: {
            **dict.fromkeys(range(1, 11), "start"),
            **dict.fromkeys(range(11, 21), "middle"),
            **dict.fromkeys(range(21, 32), "end"),
        },
        DatetimeInfoOptions.TIME_OF_YEAR: {
            **dict.fromkeys(range(3, 6), "spring"),  # Mar, Apr, May
            **dict.fromkeys(range(6, 9), "summer"),  # Jun, Jul, Aug
            **dict.fromkeys(range(9, 12), "autumn"),  # Sep, Oct, Nov
            **dict.fromkeys([12, 1, 2], "winter"),  # Dec, Jan, Feb
        },
        DatetimeInfoOptions.DAY_OF_WEEK: {
            1: "monday",
            2: "tuesday",
            3: "wednesday",
            4: "thursday",
            5: "friday",
            6: "saturday",
            7: "sunday",
        },
    }

    INCLUDE_OPTIONS: ClassVar[list[str]] = list(DEFAULT_MAPPINGS.keys())

    RANGE_TO_MAP: ClassVar[dict[str, set[int]]] = {
        DatetimeInfoOptions.TIME_OF_DAY: set(range(24)),
        DatetimeInfoOptions.TIME_OF_MONTH: set(range(1, 32)),
        DatetimeInfoOptions.TIME_OF_YEAR: set(range(1, 13)),
        DatetimeInfoOptions.DAY_OF_WEEK: set(range(1, 8)),
    }

    DATETIME_ATTR: ClassVar[dict[str, str]] = {
        DatetimeInfoOptions.TIME_OF_DAY: "hour",
        DatetimeInfoOptions.TIME_OF_MONTH: "day",
        DatetimeInfoOptions.TIME_OF_YEAR: "month",
        DatetimeInfoOptions.DAY_OF_WEEK: "weekday",
    }

    @beartype
    def __init__(
        self,
        columns: Union[str, list[str]],
        include: Optional[Union[DatetimeInfoOptionList, DatetimeInfoOptionStr]] = None,
        datetime_mappings: Optional[dict[DatetimeInfoOptionStr, dict[int, str]]] = None,
        drop_original: Optional[bool] = False,
        **kwargs: bool,
    ) -> None:
        if include is None:
            include = self.INCLUDE_OPTIONS

        super().__init__(
            columns=columns,
            drop_original=drop_original,
            new_column_name="dummy",
            **kwargs,
        )

        if isinstance(include, str):
            include = [include]

        self.include = include
        self.datetime_mappings = datetime_mappings
        self._process_provided_mappings(datetime_mappings=datetime_mappings)

        # this is a situation where we know the values our mappings allow,
        # so enum type is more appropriate than categorical and we
        # will cast to this at the end
        self.enums = {
            include_option: nw.Enum(
                sorted(set(self.final_datetime_mappings[include_option].values())),
            )
            for include_option in self.include
        }

        self.mapping_transformer = MappingTransformer(
            mappings={
                col + "_" + include_option: self.final_datetime_mappings[include_option]
                for col in self.columns
                for include_option in self.include
            },
            return_dtypes={
                col + "_" + include_option: "Categorical"
                for col in self.columns
                for include_option in self.include
            },
        )

    def get_feature_names_out(self) -> list[str]:
        """list features modified/created by the transformer

        Returns
        -------
        list[str]:
            list of features modified/created by the transformer

        Examples
        --------

        >>> transformer  = DatetimeInfoExtractor(
        ... columns=['a', 'b'],
        ... include=['timeofday', 'timeofmonth'],
        ...    )

        >>> transformer.get_feature_names_out()
        ['a_timeofday', 'a_timeofmonth', 'b_timeofday', 'b_timeofmonth']
        """

        return [
            col + "_" + include_option
            for col in self.columns
            for include_option in self.include
        ]

    def _process_provided_mappings(
        self,
        datetime_mappings: Optional[dict[DatetimeInfoOptionStr, dict[int, str]]],
    ) -> None:
        """Method to process user provided mappings. Sets datetime_mappings attribute, then validates against RANGE_TO_MAP.

        Returns
        -------
        None

        Example:
        --------
        >>> transformer = DatetimeInfoExtractor(
        ... columns='a',
        ... include='timeofday',
        ...    )

        >>> transformer._process_provided_mappings(
        ... {
        ... 'timeofday': {
        ... **{i: 'start' for i in range(0,12)},
        ... **{i: 'end' for i in range(12,24)},
        ... }
        ... }
        ... )
        """

        # initialise mappings attr with defaults,
        # and overwrite with user provided mappings
        # where possible
        self.final_datetime_mappings = copy.deepcopy(self.DEFAULT_MAPPINGS)
        if datetime_mappings:
            for key in datetime_mappings:
                if key not in self.include:
                    msg = f"{self.classname()}: keys in datetime_mappings should be in include"
                    raise ValueError(msg)
                self.final_datetime_mappings[key] = copy.deepcopy(
                    datetime_mappings[key],
                )

        for include_option in self.include:
            # check provided mappings fit required format
            if (
                set(self.final_datetime_mappings[include_option].keys())
                != self.RANGE_TO_MAP[include_option]
            ):
                msg = f"{self.classname()}: {include_option.value} mapping dictionary should contain mapping for all values between {min(self.RANGE_TO_MAP[include_option])}-{max(self.RANGE_TO_MAP[include_option])}. {self.RANGE_TO_MAP[include_option] - set(self.final_datetime_mappings[include_option].keys())} are missing"
                raise ValueError(msg)

    @beartype
    def transform(self, X: DataFrame) -> DataFrame:
        """Transform - Extracts new features from datetime variables.

        Parameters
        ----------
        X : pd/pl.DataFrame
            Data with columns to extract info from.

        Returns
        -------
        X : pd/pl.DataFrame
            Transformed input X with added columns of extracted information.

        Example:
        --------
        >>> import polars as pl
        >>> import datetime

        >>> transformer = DatetimeInfoExtractor(
        ... columns='a',
        ... include='timeofmonth',
        ...    )

        >>> test_df=pl.DataFrame(
        ... {
        ... "a": [datetime.datetime(1993, 9, 27), datetime.datetime(2005, 10, 7)],
        ... "b": [datetime.datetime(1991, 5, 22), datetime.datetime(2001, 12, 10)]
        ... },
        ... )

        >>> transformer.transform(test_df)
        shape: (2, 3)
        ┌─────────────────────┬─────────────────────┬───────────────┐
        │ a                   ┆ b                   ┆ a_timeofmonth │
        │ ---                 ┆ ---                 ┆ ---           │
        │ datetime[μs]        ┆ datetime[μs]        ┆ enum          │
        ╞═════════════════════╪═════════════════════╪═══════════════╡
        │ 1993-09-27 00:00:00 ┆ 1991-05-22 00:00:00 ┆ end           │
        │ 2005-10-07 00:00:00 ┆ 2001-12-10 00:00:00 ┆ start         │
        └─────────────────────┴─────────────────────┴───────────────┘
        """
        X = super().transform(X, return_native_override=False)

        transform_dict = {
            col + "_" + include_option: (
                getattr(
                    nw.col(col).dt,
                    self.DATETIME_ATTR[include_option],
                )().replace_strict(
                    self.mapping_transformer.mappings[col + "_" + include_option],
                )
            )
            for col in self.columns
            for include_option in self.include
        }

        # final casts
        transform_dict = {
            col + "_" + include_option: transform_dict[col + "_" + include_option].cast(
                self.enums[include_option],
            )
            for col in self.columns
            for include_option in self.include
        }

        X = X.with_columns(
            **transform_dict,
        )

        # Drop original columns if self.drop_original is True
        X = DropOriginalMixin.drop_original_column(
            X,
            self.drop_original,
            self.columns,
            return_native=False,
        )

        return _return_narwhals_or_native_dataframe(X, self.return_native)


class DatetimeComponentOptions(str, Enum):
    __slots__ = ()

    HOUR = "hour"
    DAY = "day"
    MONTH = "month"
    YEAR = "year"


DatetimeComponentOptionStr = Annotated[
    str,
    Is[lambda s: s in DatetimeComponentOptions._value2member_map_],
]
DatetimeComponentOptionList = Annotated[
    list,
    Is[
        lambda list_value: all(
            entry in DatetimeComponentOptions._value2member_map_ for entry in list_value
        )
    ],
]


class DatetimeComponentExtractor(BaseDatetimeTransformer):
    """Transformer to extract numeric datetime components.
    Attributes
    ----------
    columns: List[str]
        List of columns for processing

    include : list of str
        Which numeric datetime components to extract

    polars_compatible : bool
        Indicates whether transformer has been converted to polars/pandas agnostic framework

    jsonable: bool
        Indicates if transformer supports to/from_json methods

    FITS: bool
        Indicates whether transform requires fit to be run first

    Example:
    --------
    >>> transformer = DatetimeComponentExtractor(
    ... columns='a',
    ... include=['hour', 'day'],
    ...    )
    >>> transformer
    DatetimeComponentExtractor(columns=['a'], include=['hour', 'day'])

    >>> # transformer can also be dumped to json and reinitialised
    >>> json_dump = transformer.to_json()
    >>> json_dump
    {'tubular_version': ..., 'classname': 'DatetimeComponentExtractor', 'init': {'columns': ['a'], 'copy': False, 'verbose': False, 'return_native': True, 'new_column_name': 'dummy', 'drop_original': False, 'include': ['hour', 'day']}, 'fit': {}}

    >>> DatetimeComponentExtractor.from_json(json_dump)
    DatetimeComponentExtractor(columns=['a'], include=['hour', 'day'])
    """

    INCLUDE_OPTIONS: ClassVar[list[str]] = ["hour", "day", "month", "year"]

    polars_compatible = True
    FITS = False
    jsonable = True

    @beartype
    def __init__(
        self,
        columns: Union[str, list[str]],
        include: Union[DatetimeComponentOptionList, DatetimeComponentOptionStr],
        **kwargs: Union[str, bool],
    ) -> None:
        """
        Initialize the DatetimeComponentExtractor.

        Parameters
        ----------
        columns : str or list
            datetime columns to extract information from

        include : list of str
            Which numeric datetime components to extract

        new_column_name : str, default = "dummy"
            Name given to new column created by the transformation.

        **kwargs
            Arbitrary keyword arguments passed onto BaseTransformer.init method.
        """

        if isinstance(include, str):
            include = [include]

        if "new_column_name" in kwargs:
            warnings.warn(
                f"{self.classname()}: new_column_name arg is unused by this transformer",
                stacklevel=2,
            )
            kwargs.pop("new_column_name", None)

        super().__init__(
            columns=columns,
            new_column_name="dummy",
            **kwargs,
        )

        self.include = include

    def get_feature_names_out(self) -> list[str]:
        """List features modified/created by the transformer

        Returns
        -------
        list[str]:
            List of features modified/created by the transformer


        Examples
        --------
        >>> transformer = DatetimeComponentExtractor(
        ... columns=['a', 'b'],
        ... include=['hour', 'day'],
        ...    )

        >>> transformer.get_feature_names_out()
        ['a_hour', 'a_day', 'b_hour', 'b_day']
        """

        return [
            col + "_" + include_option
            for col in self.columns
            for include_option in self.include
        ]

    def to_json(self) -> dict[str, Any]:
        """Convert transformer to JSON format

        Returns
        -------
        dict:
            JSON representation of the transformer

        Examples
        --------
        >>> transformer = DatetimeComponentExtractor(
        ... columns='a',
        ... include=['hour', 'day'],
        ...    )

        >>> transformer.to_json()
        {'tubular_version': '...', 'classname': 'DatetimeComponentExtractor', 'init': {'columns': ['a'], 'copy': False, 'verbose': False, 'return_native': True, 'new_column_name': 'dummy', 'drop_original': False, 'include': ['hour', 'day']}, 'fit': {}}
        """

        json_dict = super().to_json()
        json_dict["init"]["include"] = self.include
        return json_dict

    @beartype
    def transform(self, X: DataFrame) -> DataFrame:
        """Transform - Extracts numeric datetime components.

        Parameters
        ----------
        X : pd/pl.DataFrame
            Data with columns to extract info from.

        Returns
        -------
        X : pd/pl.DataFrame
            Transformed input X with added columns of extracted information.


        Examples
        --------
        >>> import polars as pl
        >>> import datetime

        >>> transformer = DatetimeComponentExtractor(
        ... columns='a',
        ... include=['hour', 'day'],
        ...    )

        >>> test_df = pl.DataFrame(
        ... {
        ... "a": [datetime.datetime(1993, 9, 27, 14, 30), datetime.datetime(2005, 10, 7, 9, 45)],
        ... "b": [datetime.datetime(1991, 5, 22, 18, 0), datetime.datetime(2001, 12, 10, 23, 59)]
        ... },
        ... )

        >>> transformer.transform(test_df)
        shape: (2, 4)
        ┌─────────────────────┬─────────────────────┬────────┬───────┐
        │ a                   ┆ b                   ┆ a_hour ┆ a_day │
        │ ---                 ┆ ---                 ┆ ---    ┆ ---   │
        │ datetime[μs]        ┆ datetime[μs]        ┆ f32    ┆ f32   │
        ╞═════════════════════╪═════════════════════╪════════╪═══════╡
        │ 1993-09-27 14:30:00 ┆ 1991-05-22 18:00:00 ┆ 14.0   ┆ 27.0  │
        │ 2005-10-07 09:45:00 ┆ 2001-12-10 23:59:00 ┆ 9.0    ┆ 7.0   │
        └─────────────────────┴─────────────────────┴────────┴───────┘
        """

        X = super().transform(X, return_native_override=False)

        transform_dict = {
            col + "_" + include_option: (
                getattr(
                    nw.col(col).dt,
                    include_option,
                )().cast(nw.Float32)  # can't cast to int as may have nulls
            )
            for col in self.columns
            for include_option in self.include
        }

        X = X.with_columns(
            **transform_dict,
        )

        return _return_narwhals_or_native_dataframe(X, self.return_native)


class DatetimeSinusoidUnitsOptions(str, Enum):
    __slots__ = ()

    YEAR = "year"
    MONTH = "month"
    DAY = "day"
    HOUR = "hour"
    MINUTE = "minute"
    SECOND = "second"
    MICROSECOND = "microsecond"


DatetimeSinusoidUnitsOptionStr = Annotated[
    str,
    Is[lambda s: s in DatetimeSinusoidUnitsOptions._value2member_map_],
]


class MethodOptions(str, Enum):
    __slots__ = ()

    SIN = "sin"
    COS = "cos"


MethodOptionStr = Annotated[
    str,
    Is[lambda s: s in MethodOptions._value2member_map_],
]

MethodOptionList = Annotated[
    list,
    Is[
        lambda list_value: all(
            entry in MethodOptions._value2member_map_ for entry in list_value
        )
    ],
]

NumberNotBool = Annotated[
    Union[int, float],
    Is[
        # exclude bools which would pass isinstance(..., (float, int))
        lambda value: type(value) in {int, float}
    ],
]


class DatetimeSinusoidCalculator(BaseDatetimeTransformer):
    """Transformer to derive a feature in a dataframe by calculating the
    sine or cosine of a datetime column in a given unit (e.g hour), with the option to scale
    period of the sine or cosine to match the natural period of the unit (e.g. 24).

    Parameters
    ----------
    columns : str or list
        Columns to take the sine or cosine of. Must be a datetime[64] column.

    method : str or list
        Argument to specify which function is to be calculated. Accepted values are 'sin', 'cos' or a list containing both.

    units : str or dict
        Which time unit the calculation is to be carried out on. Accepted values are 'year', 'month',
        'day', 'hour', 'minute', 'second', 'microsecond'.  Can be a string or a dict containing key-value pairs of column
        name and units to be used for that column.

    period : int, float or dict, default = 2*np.pi
        The period of the output in the units specified above. To leave the period of the sinusoid output as 2 pi, specify 2*np.pi (or leave as default).
        Can be a string or a dict containing key-value pairs of column name and period to be used for that column.

    verbose: bool, default = False
        Flag to control the verbosity in print statements.

    drop_original: bool, default = False
        Indicates whether to drop original columns.

    **kwargs
         Arbitrary keyword arguments passed onto BaseTransformer.init method.
         Restricted to only boolean values, e.g. `copy`, `return_native`.


    Attributes
    ----------
    columns : str or list
        Columns to take the sine or cosine of.

    method : str or list
        The function to be calculated; either sin, cos or a list containing both.

    units : str or dict
        Which time unit the calculation is to be carried out on. Will take any of 'year', 'month',
        'day', 'hour', 'minute', 'second', 'microsecond'. Can be a string or a dict containing key-value pairs of column
        name and units to be used for that column.

    period : str, float or dict, default = 2*np.pi
        The period of the output in the units specified above. Can be a string or a dict containing key-value pairs of column
        name and units to be used for that column.

    built_from_json: bool
        indicates if transformer was reconstructed from json, which limits it's supported
        functionality to .transform

    polars_compatible : bool
        class attribute, indicates whether transformer has been converted to polars/pandas agnostic narwhals framework

    jsonable: bool
        class attribute, indicates if transformer supports to/from_json methods

    FITS: bool
        class attribute, indicates whether transform requires fit to be run first

    lazyframe_compatible: bool
        class attribute, indicates whether transformer works with lazyframes

    Example:
    --------
    >>> DatetimeSinusoidCalculator(
    ... columns='a',
    ... method='sin',
    ... units='month',
    ...    )
    DatetimeSinusoidCalculator(columns=['a'], method=['sin'], units='month')
    """

    polars_compatible = True

    lazyframe_compatible = False

    FITS = False

    jsonable = True

    @beartype
    def __init__(
        self,
        columns: Union[str, list[str]],
        method: Union[MethodOptionStr, MethodOptionList],
        units: Union[
            DatetimeSinusoidUnitsOptionStr,
            dict[str, DatetimeSinusoidUnitsOptionStr],
        ],
        period: Union[NumberNotBool, dict[str, NumberNotBool]] = 2 * np.pi,
        drop_original: bool = False,
<<<<<<< HEAD
        **kwargs: bool,
=======
        **kwargs: Union[bool, str],
>>>>>>> 009a9cfc
    ) -> None:
        if "new_column_name" in kwargs:
            warnings.warn(
                f"{self.classname()}: new_column_name arg is unused by this transformer",
                stacklevel=2,
            )
            kwargs.pop("new_column_name", None)

        super().__init__(
            columns=columns,
            drop_original=drop_original,
            new_column_name="dummy",
            **kwargs,
        )

        method_list = [method] if isinstance(method, str) else method

        self.method = method_list
        self.units = units
        self.period = period

        if isinstance(units, dict) and sorted(units.keys()) != sorted(self.columns):
            msg = f"{self.classname()}: unit dictionary keys must be the same as columns but got {set(units.keys())}"
            raise ValueError(msg)

        if isinstance(period, dict) and sorted(period.keys()) != sorted(self.columns):
            msg = f"{self.classname()}: period dictionary keys must be the same as columns but got {set(period.keys())}"
            raise ValueError(msg)

    def get_feature_names_out(self) -> list[str]:
        """list features modified/created by the transformer

        Returns
        -------
        list[str]:
            list of features modified/created by the transformer

        Examples
        --------

        >>> transformer = DatetimeSinusoidCalculator(
        ... columns='a',
        ... method='sin',
        ... units='month',
        ...    )

        >>> transformer.get_feature_names_out()
        ['sin_6.283185307179586_month_a']
        """

        return [
            f"{method}_{self.period if not isinstance(self.period, dict) else self.period[column]}_{self.units if not isinstance(self.units, dict) else self.units[column]}_{column}"
            for column in self.columns
            for method in self.method
        ]

    @block_from_json
    def to_json(self) -> dict[str, dict[str, Any]]:
        """Dump transformer to json dict.

        Returns
        -------
        dict[str, dict[str, Any]]:
            jsonified transformer. Nested dict containing levels for attributes
            set at init and fit.

        Examples
        --------
        >>> transformer = DatetimeSinusoidCalculator(
        ...     columns='a',
        ...     method='sin',
        ...     units='month',
        ... )
        >>> transformer.to_json()
        {'tubular_version': ..., 'classname': 'DatetimeSinusoidCalculator', 'init': {'columns': ['a'], 'copy': False, 'verbose': False, 'return_native': True, 'new_column_name': 'dummy', 'drop_original': False, 'method': ['sin'], 'units': 'month', 'period': 6.283185307179586}, 'fit': {}}

        """
        json_dict = super().to_json()

        json_dict["init"].update(
            {
                "method": self.method,
                "units": self.units,
                "period": self.period,
            }
        )

        return json_dict

    @beartype
    def transform(
        self,
        X: DataFrame,
        return_native_override: Optional[bool] = None,
    ) -> DataFrame:
        """Transform - creates column containing sine or cosine of another datetime column.

        Which function is used is stored in the self.method attribute.

        Parameters
        ----------
        X : pd/pl.DataFrame
            Data to transform.

        return_native_override: Optional[bool]
            Option to override return_native attr in transformer, useful when calling parent
            methods

        Returns
        -------
        X : pd/pl.DataFrame
            Input X with additional columns added, these are named "<method>_<original_column>"

        Example:
        --------
        >>> import polars as pl
        >>> import datetime

        >>> transformer = DatetimeSinusoidCalculator(
        ... columns='a',
        ... method='sin',
        ... units='month',
        ...    )

        >>> test_df=pl.DataFrame(
        ... {
        ... "a": [datetime.datetime(1993, 9, 27), datetime.datetime(2005, 10, 7)],
        ... "b": [datetime.datetime(1991, 5, 22), datetime.datetime(2001, 12, 10)]
        ... },
        ... )

        >>> transformer.transform(test_df)
        shape: (2, 3)
        ┌─────────────────────┬─────────────────────┬───────────────────────────────┐
        │ a                   ┆ b                   ┆ sin_6.283185307179586_month_a │
        │ ---                 ┆ ---                 ┆ ---                           │
        │ datetime[μs]        ┆ datetime[μs]        ┆ f64                           │
        ╞═════════════════════╪═════════════════════╪═══════════════════════════════╡
        │ 1993-09-27 00:00:00 ┆ 1991-05-22 00:00:00 ┆ 0.412118                      │
        │ 2005-10-07 00:00:00 ┆ 2001-12-10 00:00:00 ┆ -0.544021                     │
        └─────────────────────┴─────────────────────┴───────────────────────────────┘
        """
        X = _convert_dataframe_to_narwhals(X)
        return_native = self._process_return_native(return_native_override)

        X = super().transform(X, return_native_override=False)

        exprs = {}
        for column in self.columns:
            if not isinstance(self.units, dict):
                desired_units = self.units
            elif isinstance(self.units, dict):
                desired_units = self.units[column]
            if not isinstance(self.period, dict):
                desired_period = self.period
            elif isinstance(self.period, dict):
                desired_period = self.period[column]

            for method in self.method:
                new_column_name = f"{method}_{desired_period}_{desired_units}_{column}"

                # Calculate the sine or cosine of the column in the desired unit
                expr = getattr(
                    nw.col(column).dt,
                    desired_units,
                )() * (2 * np.pi / desired_period)

                expr = (
                    expr.map_batches(
                        lambda s: np.sin(
                            s.to_numpy(),
                        ),
                        return_dtype=nw.Float64,
                    )
                    if method == "sin"
                    else expr.map_batches(
                        lambda s: np.cos(
                            s.to_numpy(),
                        ),
                        return_dtype=nw.Float64,
                    )
                )
                expr = expr.alias(new_column_name)
                exprs[new_column_name] = expr

        X = X.with_columns(**exprs)
        # Drop original columns if self.drop_original is True
        X = DropOriginalMixin.drop_original_column(
            X,
            self.drop_original,
            self.columns,
            return_native=False,
        )
        return _return_narwhals_or_native_dataframe(X, return_native)


# DEPRECATED TRANSFORMERS


@deprecated(
    "This Transformer is deprecated, use DateDifferenceTransformer instead. "
    "If you prefer this transformer to DateDifferenceTransformer, "
    "let us know through a github issue",
)
class DateDiffLeapYearTransformer(BaseGenericDateTransformer):
    """Transformer to calculate the number of years between two dates.

    !!! warning "Deprecated"
        This transformer is now deprecated; use `DateDifferenceTransformer` instead.

    Parameters
    ----------
    columns : List[str]
        List of 2 columns. First column will be subtracted from second.

    new_column_name : str
        Name for the new year column.

    drop_original : bool
        Flag for whether to drop the original columns.

    missing_replacement : int/float/str
        Value to output if either the lower date value or the upper date value are
        missing. Default value is None.

    **kwargs
        Arbitrary keyword arguments passed onto BaseTransformer.init method.

    Attributes
    ----------
    columns : List[str]
        List of 2 columns. First column will be subtracted from second.

    new_column_name : str, default = None
        Name given to calculated datediff column. If None then {column_upper}_{column_lower}_datediff
        will be used.

    drop_original : bool
        Indicator whether to drop old columns during transform method.

    built_from_json: bool
        indicates if transformer was reconstructed from json, which limits it's supported
        functionality to .transform

    polars_compatible : bool
        class attribute, indicates whether transformer has been converted to polars/pandas agnostic narwhals framework

    jsonable: bool
        class attribute, indicates if transformer supports to/from_json methods

    FITS: bool
        class attribute, indicates whether transform requires fit to be run first

    lazyframe_compatible: bool
        class attribute, indicates whether transformer works with lazyframes

    """

    polars_compatible = True

    lazyframe_compatible = False

    FITS = False

    jsonable = False

    @beartype
    def __init__(
        self,
        columns: ListOfTwoStrs,
        new_column_name: str,
        missing_replacement: Optional[Union[float, int, str]] = None,
        drop_original: bool = False,
        **kwargs: bool,
    ) -> None:
        super().__init__(
            columns=columns,
            new_column_name=new_column_name,
            drop_original=drop_original,
            **kwargs,
        )

        self.missing_replacement = missing_replacement

        # This attribute is not for use in any method, use 'columns' instead.
        # Here only as a fix to allow string representation of transformer.
        self.column_lower = columns[0]
        self.column_upper = columns[1]

    @nw.narwhalify
    def transform(self, X: FrameT) -> FrameT:
        """Calculate year gap between the two provided columns.

        New column is created under the 'new_column_name', and optionally removes the
        old date columns.

        Parameters
        ----------
        X : pd/pl.DataFrame
            Data containing self.columns

        Returns
        -------
        X : pd/pl.DataFrame
            Data containing self.columns

        """

        X = nw.from_native(super().transform(X))

        # Create a helping column col0 for the first date. This will convert the date into an integer in a format or YYYYMMDD
        X = X.with_columns(
            (
                nw.col(self.columns[0]).cast(nw.Date).dt.year().cast(nw.Int64) * 10000
                + nw.col(self.columns[0]).cast(nw.Date).dt.month().cast(nw.Int64) * 100
                + nw.col(self.columns[0]).cast(nw.Date).dt.day().cast(nw.Int64)
            ).alias("col0"),
        )
        # Create a helping column col1 for the second date. This will convert the date into an integer in a format or YYYYMMDD
        X = X.with_columns(
            (
                nw.col(self.columns[1]).cast(nw.Date).dt.year().cast(nw.Int64) * 10000
                + nw.col(self.columns[1]).cast(nw.Date).dt.month().cast(nw.Int64) * 100
                + nw.col(self.columns[1]).cast(nw.Date).dt.day().cast(nw.Int64)
            ).alias("col1"),
        )

        # Compute difference between integers and if the difference is negative then adjust.
        # Finally devide by 10000 to get the years.
        X = X.with_columns(
            nw.when(nw.col("col1") < nw.col("col0"))
            .then(((nw.col("col0") - nw.col("col1")) // 10000) * (-1))
            .otherwise((nw.col("col1") - nw.col("col0")) // 10000)
            .cast(nw.Int64)
            .alias(self.new_column_name),
        ).drop(["col0", "col1"])

        # When we get a missing then replace with missing_replacement otherwise return the above calculation
        if self.missing_replacement is not None:
            X = X.with_columns(
                nw.when(
                    (nw.col(self.columns[0]).is_null())
                    | (nw.col(self.columns[1]).is_null()),
                )
                .then(
                    self.missing_replacement,
                )
                .otherwise(
                    nw.col(self.new_column_name),
                )
                .cast(nw.Int64)
                .alias(self.new_column_name),
            )

        # Drop original columns if self.drop_original is True
        return DropOriginalMixin.drop_original_column(
            X,
            self.drop_original,
            self.columns,
        )


@deprecated(
    """This transformer has not been selected for conversion to polars/narwhals,
    and so has been deprecated. If aspects of it have been useful to you, please raise an issue
    for it to be replaced with more specific transformers
    """,
)
class SeriesDtMethodTransformer(BaseDatetimeTransformer):
    """Tranformer that applies a pandas.Series.dt method.

    Transformer assigns the output of the method to a new column. It is possible to
    supply other key word arguments to the transform method, which will be passed to the
    pandas.Series.dt method being called.

    Be aware it is possible to supply incompatible arguments to init that will only be
    identified when transform is run. This is because there are many combinations of method, input
    and output sizes. Additionally some methods may only work as expected when called in
    transform with specific key word arguments.

    Parameters
    ----------
    new_column_name : str
        The name of the column to be assigned to the output of running the pandas method in transform.

    pd_method_name : str
        The name of the pandas.Series.dt method to call.

    column : str
        Column to apply the transformer to. If a str is passed this is put into a list. Value passed
        in columns is saved in the columns attribute on the object. Note this has no default value so
        the user has to specify the columns when initialising the transformer. This is avoid likely
        when the user forget to set columns, in this case all columns would be picked up when super
        transform runs.

    pd_method_kwargs : dict, default = {}
        A dictionary of keyword arguments to be passed to the pd.Series.dt method when it is called.

    drop_original: bool
        Indicates whether to drop self.column post transform

    **kwargs
        Arbitrary keyword arguments passed onto BaseTransformer.__init__().

    Attributes
    ----------
    column : str
        Name of column to apply transformer to. This attribute is not for use in any method,
        use 'columns instead. Here only as a fix to allow string representation of transformer.

    columns : str
        Column name for transformation.

    new_column_name : str
        The name of the column or columns to be assigned to the output of running the
        pandas method in transform.

    pd_method_name : str
        The name of the pandas.DataFrame method to call.

    pd_method_kwargs : dict
        Dictionary of keyword arguments to call the pd.Series.dt method with.

    drop_original: bool
        Indicates whether to drop self.column post transform

    built_from_json: bool
        indicates if transformer was reconstructed from json, which limits it's supported
        functionality to .transform

    polars_compatible : bool
        class attribute, indicates whether transformer has been converted to polars/pandas agnostic narwhals framework

    jsonable: bool
        class attribute, indicates if transformer supports to/from_json methods

    FITS: bool
        class attribute, indicates whether transform requires fit to be run first

    lazyframe_compatible: bool
        class attribute, indicates whether transformer works with lazyframes

    """

    polars_compatible = False

    lazyframe_compatible = False

    FITS = False

    jsonable = False

    @beartype
    def __init__(
        self,
        new_column_name: str,
        pd_method_name: str,
        columns: Union[
            ListOfOneStr,
            str,
        ],
        pd_method_kwargs: Optional[GenericKwargs] = None,
        drop_original: bool = False,
        **kwargs: Optional[bool],
    ) -> None:
        super().__init__(
            columns=columns,
            new_column_name=new_column_name,
            drop_original=drop_original,
            **kwargs,
        )

        if pd_method_kwargs is None:
            pd_method_kwargs = {}

        self.pd_method_name = pd_method_name
        self.pd_method_kwargs = pd_method_kwargs

        try:
            ser = pd.Series(
                [datetime.datetime(2020, 12, 21, tzinfo=datetime.timezone.utc)],
            )
            getattr(ser.dt, pd_method_name)

        except Exception as err:
            msg = f'{self.classname()}: error accessing "dt.{pd_method_name}" method on pd.Series object - pd_method_name should be a pd.Series.dt method'
            raise AttributeError(msg) from err

        if callable(getattr(ser.dt, pd_method_name)):
            self._callable = True

        else:
            self._callable = False

        # This attribute is not for use in any method, use 'columns' instead.
        # Here only as a fix to allow string representation of transformer.
        self.column = self.columns[0]

    def transform(self, X: pd.DataFrame) -> pd.DataFrame:
        """Transform specific column on input pandas.DataFrame (X) using the given pandas.Series.dt method and
        assign the output back to column in X.

        Any keyword arguments set in the pd_method_kwargs attribute are passed onto the pd.Series.dt method
        when calling it.

        Parameters
        ----------
        X : pd.DataFrame
            Data to transform.

        Returns
        -------
        X : pd.DataFrame
            Input X with additional column (self.new_column_name) added. These contain the output of
            running the pd.Series.dt method.

        """
        X = super().transform(X)

        if self._callable:
            X[self.new_column_name] = getattr(
                X[self.columns[0]].dt,
                self.pd_method_name,
            )(**self.pd_method_kwargs)

        else:
            X[self.new_column_name] = getattr(
                X[self.columns[0]].dt,
                self.pd_method_name,
            )

        # Drop original columns if self.drop_original is True
        return DropOriginalMixin.drop_original_column(
            X,
            self.drop_original,
            self.columns,
        )<|MERGE_RESOLUTION|>--- conflicted
+++ resolved
@@ -1751,11 +1751,7 @@
         ],
         period: Union[NumberNotBool, dict[str, NumberNotBool]] = 2 * np.pi,
         drop_original: bool = False,
-<<<<<<< HEAD
-        **kwargs: bool,
-=======
         **kwargs: Union[bool, str],
->>>>>>> 009a9cfc
     ) -> None:
         if "new_column_name" in kwargs:
             warnings.warn(
