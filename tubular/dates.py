--- conflicted
+++ resolved
@@ -549,27 +549,9 @@
     @beartype
     def __init__(
         self,
-<<<<<<< HEAD
-        columns: list[str],
-        new_column_name: str | None = None,
-        units: Literal[
-            "week",
-            "fortnight",
-            "lunar_month",
-            "common_year",
-            "custom_days",
-            "D",
-            "h",
-            "m",
-            "s",
-        ] = "D",
-=======
         columns: ListOfTwoStrs,
         new_column_name: str,
         units: DateDifferenceUnitsOptionsStr = "D",
-        copy: bool = False,
-        verbose: bool = False,
->>>>>>> a31e9598
         drop_original: bool = False,
         custom_days_divider: Optional[int] = None,
         **kwargs: bool,
