--- conflicted
+++ resolved
@@ -22,7 +22,7 @@
 from tubular.base import BaseTransformer
 from tubular.mapping import MappingTransformer
 from tubular.mixins import DropOriginalMixin
-from tubular.types import (  # noqa: TCH001
+from tubular.types import (
     DataFrame,
     GenericKwargs,
     ListOfOneStr,
@@ -314,14 +314,11 @@
 
     polars_compatible = True
 
-<<<<<<< HEAD
+    FITS = False
+
+    jsonable = False
+
     @beartype
-=======
-    FITS = False
-
-    jsonable = False
-
->>>>>>> 11a591be
     def __init__(
         self,
         columns: Union[list[str], str],
@@ -398,73 +395,7 @@
         return _return_narwhals_or_native_dataframe(X, return_native)
 
 
-<<<<<<< HEAD
 class DateDifferenceTransformer(BaseGenericDateTransformer):
-=======
-class BaseDateTwoColumnTransformer(
-    TwoColumnMixin,
-    BaseGenericDateTransformer,
-):
-    """Extends BaseDateTransformer for transformers which accept exactly two columns
-
-    Parameters
-    ----------
-    columns : list
-        Either a list of str values or a string giving which columns in a input pandas.DataFrame the transformer
-        will be applied to.
-
-    new_column_name : str
-        Name for the new year column.
-
-    drop_original : bool
-        Flag for whether to drop the original columns.
-
-    **kwargs
-        Arbitrary keyword arguments passed onto BaseTransformer.init method.
-
-    Attributes
-    ----------
-
-    built_from_json: bool
-        indicates if transformer was reconstructed from json, which limits it's supported
-        functionality to .transform
-
-    polars_compatible : bool
-        class attribute, indicates whether transformer has been converted to polars/pandas agnostic narwhals framework
-
-    jsonable: bool
-        class attribute, indicates if transformer supports to/from_json methods
-
-    FITS: bool
-        class attribute, indicates whether transform requires fit to be run first
-
-    """
-
-    polars_compatible = True
-
-    FITS = False
-
-    jsonable = False
-
-    def __init__(
-        self,
-        columns: list[str],
-        new_column_name: str | None = None,
-        drop_original: bool = False,
-        **kwargs: dict[str, bool],
-    ) -> None:
-        super().__init__(
-            columns=columns,
-            new_column_name=new_column_name,
-            drop_original=drop_original,
-            **kwargs,
-        )
-
-        self.check_two_columns(columns)
-
-
-class DateDifferenceTransformer(BaseDateTwoColumnTransformer):
->>>>>>> 11a591be
     """Class to transform calculate the difference between 2 date fields in specified units.
 
     Parameters
@@ -513,14 +444,11 @@
 
     polars_compatible = True
 
-<<<<<<< HEAD
+    FITS = False
+
+    jsonable = False
+
     @beartype
-=======
-    FITS = False
-
-    jsonable = False
-
->>>>>>> 11a591be
     def __init__(
         self,
         columns: ListOfTwoStrs,
@@ -540,11 +468,7 @@
         verbose: bool = False,
         drop_original: bool = False,
         custom_days_divider: Optional[int] = None,
-<<<<<<< HEAD
         **kwargs: bool,
-=======
-        **kwargs: dict[str, bool],
->>>>>>> 11a591be
     ) -> None:
         accepted_values_units = [
             "week",
@@ -873,14 +797,11 @@
 
     polars_compatible = True
 
-<<<<<<< HEAD
+    FITS = False
+
+    jsonable = False
+
     @beartype
-=======
-    FITS = False
-
-    jsonable = False
-
->>>>>>> 11a591be
     def __init__(
         self,
         columns: ListOfThreeStrs,
@@ -1645,14 +1566,11 @@
 
     polars_compatible = True
 
-<<<<<<< HEAD
+    FITS = False
+
+    jsonable = False
+
     @beartype
-=======
-    FITS = False
-
-    jsonable = False
-
->>>>>>> 11a591be
     def __init__(
         self,
         columns: ListOfTwoStrs,
@@ -1830,14 +1748,11 @@
 
     polars_compatible = False
 
-<<<<<<< HEAD
+    FITS = False
+
+    jsonable = False
+
     @beartype
-=======
-    FITS = False
-
-    jsonable = False
-
->>>>>>> 11a591be
     def __init__(
         self,
         new_column_name: str,
