--- conflicted
+++ resolved
@@ -21,11 +21,6 @@
     block_from_json,
 )
 from tubular.base import BaseTransformer
-<<<<<<< HEAD
-from tubular.mixins import DropOriginalMixin, NewColumnNameMixin, TwoColumnMixin
-from tubular.types import DataFrame
-=======
-from tubular.mapping import MappingTransformer
 from tubular.mixins import DropOriginalMixin
 from tubular.types import (
     DataFrame,
@@ -34,7 +29,6 @@
     ListOfThreeStrs,
     ListOfTwoStrs,
 )
->>>>>>> 943597e1
 
 if TYPE_CHECKING:
     from narwhals.typing import FrameT
@@ -1141,7 +1135,7 @@
     ...    )
     >>> transformer
     DatetimeInfoExtractor(columns=['a'], datetime_mappings={},
-                          include=['timeofday'], new_column_name='dummy')
+                          include=['timeofday'])
 
     transformer.to_json()
     """
@@ -1206,20 +1200,18 @@
         include: Optional[Union[DatetimeInfoOptionList, DatetimeInfoOptionStr]] = None,
         datetime_mappings: Optional[dict[DatetimeInfoOptionStr, dict[int, str]]] = None,
         drop_original: Optional[bool] = False,
-<<<<<<< HEAD
-        new_column_name: Optional[str] = None,
-=======
->>>>>>> 943597e1
-        **kwargs: bool,
+        **kwargs: Union[str, bool],
     ) -> None:
         if include is None:
             include = self.INCLUDE_OPTIONS
 
-        if new_column_name is not None:
+        if "new_column_name" in kwargs:
             warnings.warn(
                 f"{self.classname()}: new_column_name argument is not used for this class",
                 stacklevel=2,
             )
+
+            kwargs.pop("new_column_name")
 
         super().__init__(
             columns=columns,
