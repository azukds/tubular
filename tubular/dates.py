--- conflicted
+++ resolved
@@ -1427,6 +1427,8 @@
 
 
 class DatetimeComponentOptions(str, Enum):
+    """Contains options for DatetimeComponentExtractor."""
+
     __slots__ = ()
 
     HOUR = "hour"
@@ -1451,7 +1453,8 @@
 
 class DatetimeComponentExtractor(BaseDatetimeTransformer):
     """Transformer to extract numeric datetime components.
-    Attributes
+
+    Attributes:
     ----------
     columns: List[str]
         List of columns for processing
@@ -1469,7 +1472,7 @@
         Indicates whether transform requires fit to be run first
 
     Example:
-    --------
+    -------
     >>> transformer = DatetimeComponentExtractor(
     ... columns='a',
     ... include=['hour', 'day'],
@@ -1484,6 +1487,7 @@
 
     >>> DatetimeComponentExtractor.from_json(json_dump)
     DatetimeComponentExtractor(columns=['a'], include=['hour', 'day'])
+
     """
 
     INCLUDE_OPTIONS: ClassVar[list[str]] = ["hour", "day", "month", "year"]
@@ -1499,8 +1503,7 @@
         include: Union[DatetimeComponentOptionList, DatetimeComponentOptionStr],
         **kwargs: Union[str, bool],
     ) -> None:
-        """
-        Initialize the DatetimeComponentExtractor.
+        """Initialize the DatetimeComponentExtractor.
 
         Parameters
         ----------
@@ -1515,8 +1518,8 @@
 
         **kwargs
             Arbitrary keyword arguments passed onto BaseTransformer.init method.
-        """
-
+
+        """
         if isinstance(include, str):
             include = [include]
 
@@ -1536,7 +1539,7 @@
         self.include = include
 
     def get_feature_names_out(self) -> list[str]:
-        """List features modified/created by the transformer
+        """List features modified/created by the transformer.
 
         Returns
         -------
@@ -1553,8 +1556,8 @@
 
         >>> transformer.get_feature_names_out()
         ['a_hour', 'a_day', 'b_hour', 'b_day']
-        """
-
+
+        """
         return [
             col + "_" + include_option
             for col in self.columns
@@ -1562,7 +1565,7 @@
         ]
 
     def to_json(self) -> dict[str, Any]:
-        """Convert transformer to JSON format
+        """Convert transformer to JSON format.
 
         Returns
         -------
@@ -1578,8 +1581,8 @@
 
         >>> transformer.to_json()
         {'tubular_version': '...', 'classname': 'DatetimeComponentExtractor', 'init': {'columns': ['a'], 'copy': False, 'verbose': False, 'return_native': True, 'new_column_name': 'dummy', 'drop_original': False, 'include': ['hour', 'day']}, 'fit': {}}
-        """
-
+
+        """
         json_dict = super().to_json()
         json_dict["init"]["include"] = self.include
         return json_dict
@@ -1626,8 +1629,8 @@
         │ 1993-09-27 14:30:00 ┆ 1991-05-22 18:00:00 ┆ 14.0   ┆ 27.0  │
         │ 2005-10-07 09:45:00 ┆ 2001-12-10 23:59:00 ┆ 9.0    ┆ 7.0   │
         └─────────────────────┴─────────────────────┴────────┴───────┘
-        """
-
+
+        """
         X = super().transform(X, return_native_override=False)
 
         transform_dict = {
@@ -1706,22 +1709,7 @@
     Includes the option to scale period of the sine or cosine to match the natural
     period of the unit (e.g. 24).
 
-<<<<<<< HEAD
     Attributes:
-=======
-    verbose: bool, default = False
-        Flag to control the verbosity in print statements.
-
-    drop_original: bool, default = False
-        Indicates whether to drop original columns.
-
-    **kwargs
-         Arbitrary keyword arguments passed onto BaseTransformer.init method.
-         Restricted to only boolean values, e.g. `copy`, `return_native`.
-
-
-    Attributes
->>>>>>> 009a9cfc
     ----------
     columns : str or list
         Columns to take the sine or cosine of.
@@ -1786,7 +1774,6 @@
         drop_original: bool = False,
         **kwargs: Union[bool, str],
     ) -> None:
-<<<<<<< HEAD
         """Initialise class instance.
 
         Parameters
@@ -1809,15 +1796,14 @@
         drop_original: bool
             indicates whether to drop original columns
 
-        verbose: bool
-            controls level of verbosity
+        kwargs: Union[bool, str]
+            arguments for base classes, e.g. verbose
 
         Raises
         ------
             ValueError: if keys in provided period dictionary do match provided columns
 
         """
-=======
         if "new_column_name" in kwargs:
             warnings.warn(
                 f"{self.classname()}: new_column_name arg is unused by this transformer",
@@ -1825,7 +1811,6 @@
             )
             kwargs.pop("new_column_name", None)
 
->>>>>>> 009a9cfc
         super().__init__(
             columns=columns,
             drop_original=drop_original,
