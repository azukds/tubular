"""This module contains transformers for working with date columns"""

from __future__ import annotations

import copy
import datetime
import warnings
from enum import Enum
from typing import TYPE_CHECKING, Annotated, Any, ClassVar, Optional, Union

import narwhals as nw
import numpy as np
import pandas as pd
from beartype import beartype
from beartype.vale import Is
from typing_extensions import deprecated

from tubular._utils import (
    _convert_dataframe_to_narwhals,
    _return_narwhals_or_native_dataframe,
    block_from_json,
)
from tubular.base import BaseTransformer
from tubular.mapping import MappingTransformer
<<<<<<< HEAD
from tubular.mixins import DropOriginalMixin, NewColumnNameMixin, TwoColumnMixin
from tubular.types import DataFrame, ListOfThreeStrs
=======
from tubular.mixins import DropOriginalMixin
from tubular.types import (
    DataFrame,
    GenericKwargs,
    ListOfOneStr,
    ListOfThreeStrs,
    ListOfTwoStrs,
)
>>>>>>> 9097025f

if TYPE_CHECKING:
    from narwhals.typing import FrameT

TIME_UNITS = ["us", "ns", "ms"]


class BaseGenericDateTransformer(
    DropOriginalMixin,
    BaseTransformer,
):
    """
    Extends BaseTransformer for datetime/date scenarios

    Parameters
    ----------
    columns : List[str]
        List of 2 columns. First column will be subtracted from second.

    new_column_name : str
        Name for the new year column.

    drop_original : bool
        Flag for whether to drop the original columns.

    return_native: bool, default = True
        Controls whether transformer returns narwhals or native pandas/polars type

    **kwargs
        Arbitrary keyword arguments passed onto BaseTransformer.init method.

    Attributes
    ----------

    built_from_json: bool
        indicates if transformer was reconstructed from json, which limits it's supported
        functionality to .transform

    polars_compatible : bool
        class attribute, indicates whether transformer has been converted to polars/pandas agnostic narwhals framework

    return_native: bool, default = True
        Controls whether transformer returns narwhals or native pandas/polars type

    jsonable: bool
        class attribute, indicates if transformer supports to/from_json methods

    FITS: bool
        class attribute, indicates whether transform requires fit to be run first

    Example:
    --------
    >>> BaseGenericDateTransformer(
    ... columns=['a',  'b'],
    ... new_column_name='bla',
    ...    )
    BaseGenericDateTransformer(columns=['a', 'b'], new_column_name='bla')
    """

    polars_compatible = True

    FITS = False

    jsonable = True

    @beartype
    def __init__(
        self,
        columns: Union[list[str], str],
        new_column_name: str,
        drop_original: bool = False,
        **kwargs: Optional[bool],
    ) -> None:
        super().__init__(columns=columns, **kwargs)

        self.drop_original = drop_original
        self.new_column_name = new_column_name

    @block_from_json
    def to_json(self) -> dict[str, dict[str, Any]]:
        """dump transformer to json dict

        Returns
        -------
        dict[str, dict[str, Any]]:
            jsonified transformer. Nested dict containing levels for attributes
            set at init and fit.

        Examples
        --------
        >>> transformer=BaseGenericDateTransformer(columns=['a', 'b'], new_column_name='bla')

        >>> transformer.to_json()
        {'tubular_version': ..., 'classname': 'BaseGenericDateTransformer', 'init': {'columns': ['a', 'b'], 'copy': False, 'verbose': False, 'return_native': True, 'new_column_name': 'bla', 'drop_original': False}, 'fit': {}}
        """

        json_dict = super().to_json()

        json_dict["init"]["new_column_name"] = self.new_column_name
        json_dict["init"]["drop_original"] = self.drop_original

        return json_dict

    def get_feature_names_out(self) -> list[str]:
        """list features modified/created by the transformer

        Returns
        -------
        list[str]:
            list of features modified/created by the transformer

        Examples
        --------

        >>> # base classes just return inputs
        >>> transformer  = BaseGenericDateTransformer(
        ... columns=['a',  'b'],
        ... new_column_name='bla',
        ...    )

        >>> transformer.get_feature_names_out()
        ['a', 'b']

        >>> # other classes return new columns
        >>> transformer  = DateDifferenceTransformer(
        ... columns=['a',  'b'],
        ... new_column_name='bla',
        ...    )

        >>> transformer.get_feature_names_out()
        ['bla']
        """

        # base classes just return columns, so need special handling
        return (
            [*self.columns]
            if type(self)
            in {
                BaseGenericDateTransformer,
                BaseDatetimeTransformer,
<<<<<<< HEAD
                BaseDateTwoColumnTransformer,
            }
=======
            ]
>>>>>>> 9097025f
            else [self.new_column_name]
        )

    @beartype
    def check_columns_are_date_or_datetime(
        self,
        X: DataFrame,
        datetime_only: bool,
    ) -> None:
        """Checks the schema of the DataFrame to ensure that each column listed in
        self.columns is either a datetime or date type, depending on the datetime_only
        flag. If a column does not meet the expected type criteria, a TypeError is raised.

        Parameters
        ----------

        X: pd/pl.DataFrame
            Data to validate

        datetime_only: bool
            Indicates whether ONLY datetime types are accepted

        Raises
        ----------

        TypeError: if non date/datetime types are found

        TypeError: if mismatched date/datetime types are found,
        types should be consistent

        Example:
        --------
        >>> import polars as pl

        >>> transformer=BaseGenericDateTransformer(
        ... columns=["a",  "b"],
        ... new_column_name='bla',
        ...    )

        >>> test_df=pl.DataFrame(
        ... {
        ... "a": [datetime.date(1993, 9, 27), datetime.date(2005, 10, 7)],
        ... "b": [datetime.date(1991, 5, 22), datetime.date(2001, 12, 10)]
        ... },
        ... )

        >>> transformer.check_columns_are_date_or_datetime(
        ... test_df,
        ... datetime_only=False
        ... )

        """

        X = _convert_dataframe_to_narwhals(X)

        type_msg = ["Datetime"]
        date_type = nw.Date
        allowed_types = [nw.Datetime]
        if not datetime_only:
            allowed_types = [*allowed_types, date_type]
            type_msg += ["Date"]

        schema = X.schema

        for col in self.columns:
            is_datetime = False
            is_date = False
            if isinstance(schema[col], nw.Datetime):
                is_datetime = True

            elif schema[col] == nw.Date:
                is_date = True

            # first check for invalid types (non date/datetime)
            if (not is_datetime) and (not (not datetime_only and is_date)):
                msg = f"{self.classname()}: {col} type should be in {type_msg} but got {schema[col]}. Note, Datetime columns should have time_unit in {TIME_UNITS} and time_zones from zoneinfo.available_timezones()"
                raise TypeError(msg)

        # process datetime types for more readable error messages
        present_types = {
            dtype if not isinstance(dtype, nw.Datetime) else nw.Datetime
            for name, dtype in schema.items()
            if name in self.columns
        }

        valid_types = present_types.issubset(set(allowed_types))
        # convert to list and sort to ensure reproducible order
        present_types = {str(value) for value in present_types}
        present_types = list(present_types)
        present_types.sort()

        # next check for consistent types (all date or all datetime)
        if not valid_types or len(present_types) > 1:
            msg = rf"{self.classname()}: Columns fed to datetime transformers should be {type_msg} and have consistent types, but found {present_types}. Note, Datetime columns should have time_unit in {TIME_UNITS} and time_zones from zoneinfo.available_timezones(). Please use ToDatetimeTransformer to standardise."
            raise TypeError(
                msg,
            )

    @beartype
    def transform(
        self,
        X: DataFrame,
        datetime_only: bool = False,
        return_native_override: Optional[bool] = None,
    ) -> DataFrame:
        """Base transform method, calls parent transform and validates data.

        Parameters
        ----------
        X : pd/pl.DataFrame
            Data containing self.columns

        datetime_only: bool
            Indicates whether ONLY datetime types are accepted

        return_native_override: Optional[bool]
            option to override return_native attr in transformer, useful when calling parent
            methods

        Returns
        -------
        X : pd/pl.DataFrame
            Validated data

        Example:
        --------
        >>> import polars as pl
        >>> import datetime

        >>> transformer=BaseGenericDateTransformer(
        ... columns=["a",  "b"],
        ... new_column_name='bla',
        ...    )

        >>> test_df=pl.DataFrame(
        ... {
        ... "a": [datetime.date(1993, 9, 27), datetime.date(2005, 10, 7)],
        ... "b": [datetime.date(1991, 5, 22), datetime.date(2001, 12, 10)]
        ... },
        ... )

        >>> # base transform has no effect on data
        >>> transformer.transform(test_df)
        shape: (2, 2)
        ┌────────────┬────────────┐
        │ a          ┆ b          │
        │ ---        ┆ ---        │
        │ date       ┆ date       │
        ╞════════════╪════════════╡
        │ 1993-09-27 ┆ 1991-05-22 │
        │ 2005-10-07 ┆ 2001-12-10 │
        └────────────┴────────────┘
        """

        return_native = self._process_return_native(return_native_override)

        X = super().transform(X, return_native_override=False)

        X = _convert_dataframe_to_narwhals(X)

        self.check_columns_are_date_or_datetime(X, datetime_only=datetime_only)

        return _return_narwhals_or_native_dataframe(X, return_native)


class BaseDatetimeTransformer(BaseGenericDateTransformer):
    """
    Extends BaseTransformer for datetime scenarios

    Parameters
    ----------
    columns : List[str]
        List of 2 columns. First column will be subtracted from second.

    new_column_name : str
        Name for the new year column.

    drop_original : bool
        Flag for whether to drop the original columns.

    **kwargs
        Arbitrary keyword arguments passed onto BaseTransformer.init method.

    Attributes
    ----------

    built_from_json: bool
        indicates if transformer was reconstructed from json, which limits it's supported
        functionality to .transform

    polars_compatible : bool
        class attribute, indicates whether transformer has been converted to polars/pandas agnostic narwhals framework

    jsonable: bool
        class attribute, indicates if transformer supports to/from_json methods

    FITS: bool
        class attribute, indicates whether transform requires fit to be run first

    Example:
    --------
    >>> BaseDatetimeTransformer(
    ... columns=['a',  'b'],
    ... new_column_name='bla',
    ...    )
    BaseDatetimeTransformer(columns=['a', 'b'], new_column_name='bla')
    """

    polars_compatible = True

    FITS = False

    jsonable = False

    @beartype
    def __init__(
        self,
        columns: Union[list[str], str],
        new_column_name: str,
        drop_original: bool = False,
        **kwargs: Optional[bool],
    ) -> None:
        super().__init__(
            columns=columns,
            new_column_name=new_column_name,
            drop_original=drop_original,
            **kwargs,
        )

    @beartype
    def transform(
        self,
        X: DataFrame,
        return_native_override: Optional[bool] = None,
    ) -> DataFrame:
        """base transform method for transformers that operate exclusively on datetime columns

        Parameters
        ----------
        X : pd/pl.DataFrame
            Data containing self.columns

        return_native_override: Optional[bool]
            option to override return_native attr in transformer, useful when calling parent
            methods

        Returns
        -------
        X : pd/pl.DataFrame
            Validated data

        Example:
        --------
        >>> import polars as pl
        >>> import datetime

        >>> transformer=BaseDatetimeTransformer(
        ... columns=["a",  "b"],
        ... new_column_name='bla',
        ...    )

        >>> test_df=pl.DataFrame(
        ... {
        ... "a": [datetime.datetime(1993, 9, 27), datetime.datetime(2005, 10, 7)],
        ... "b": [datetime.datetime(1991, 5, 22), datetime.datetime(2001, 12, 10)]
        ... },
        ... )

        >>> # base transform has no effect on data
        >>> transformer.transform(test_df)
        shape: (2, 2)
        ┌─────────────────────┬─────────────────────┐
        │ a                   ┆ b                   │
        │ ---                 ┆ ---                 │
        │ datetime[μs]        ┆ datetime[μs]        │
        ╞═════════════════════╪═════════════════════╡
        │ 1993-09-27 00:00:00 ┆ 1991-05-22 00:00:00 │
        │ 2005-10-07 00:00:00 ┆ 2001-12-10 00:00:00 │
        └─────────────────────┴─────────────────────┘

        """

        return_native = self._process_return_native(return_native_override)

        X = _convert_dataframe_to_narwhals(X)

        X = super().transform(X, datetime_only=True, return_native_override=False)

        return _return_narwhals_or_native_dataframe(X, return_native)


class DateDifferenceUnitsOptions(str, Enum):
    __slots__ = ()

    WEEK = "week"
    FORTNIGHT = "fortnight"
    LUNAR_MONTH = "lunar_month"
    COMMON_YEAR = "common_year"
    CUSTOM_DAYS = "custom_days"
    DAYS = "D"
    HOURS = "h"
    MINUTES = "m"
    SECONDS = "s"


DateDifferenceUnitsOptionsStr = Annotated[
    str,
    Is[lambda s: s in DateDifferenceUnitsOptions._value2member_map_],
]


class DateDifferenceTransformer(BaseGenericDateTransformer):
    """Class to transform calculate the difference between 2 date fields in specified units.

    Parameters
    ----------
    columns : List[str]
        List of 2 columns. First column will be subtracted from second.
    new_column_name : str, default = None
        Name given to calculated datediff column. If None then {column_upper}_{column_lower}_datediff_{units}
        will be used.
    units : str, default = 'D'
        Accepted values are "week", "fortnight", "lunar_month", "common_year", "custom_days", 'D', 'h', 'm', 's'
    drop_original:
        Boolean flag indicating whether to drop original columns.
    custom_days_divider:
        Integer value for the "custom_days" unit
    Attributes
    ----------

    built_from_json: bool
        indicates if transformer was reconstructed from json, which limits it's supported
        functionality to .transform

    polars_compatible : bool
        class attribute, indicates whether transformer has been converted to polars/pandas agnostic narwhals framework

    jsonable: bool
        class attribute, indicates if transformer supports to/from_json methods

    FITS: bool
        class attribute, indicates whether transform requires fit to be run first

    Example:
    --------
    >>> transformer = DateDifferenceTransformer(
    ... columns=['a',  'b'],
    ... new_column_name='bla',
    ... units='common_year',
    ...    )
    >>> transformer
    DateDifferenceTransformer(columns=['a', 'b'], new_column_name='bla',
                              units='common_year')

    >>> # transformer can also be dumped to json and reinitialised

    >>> json_dump=transformer.to_json()
    >>> json_dump
    {'tubular_version': ..., 'classname': 'DateDifferenceTransformer', 'init': {'columns': ['a', 'b'], 'copy': False, 'verbose': False, 'return_native': True, 'new_column_name': 'bla', 'drop_original': False, 'units': 'common_year', 'custom_days_divider': None}, 'fit': {}}

    >>> DateDifferenceTransformer.from_json(json_dump)
    DateDifferenceTransformer(columns=['a', 'b'], new_column_name='bla',
                              units='common_year')
    """

    polars_compatible = True

    FITS = False

    jsonable = True

    @beartype
    def __init__(
        self,
<<<<<<< HEAD
        columns: list[str],
        new_column_name: str | None = None,
        units: Literal[
            "week",
            "fortnight",
            "lunar_month",
            "common_year",
            "custom_days",
            "D",
            "h",
            "m",
            "s",
        ] = "D",
=======
        columns: ListOfTwoStrs,
        new_column_name: str,
        units: DateDifferenceUnitsOptionsStr = "D",
>>>>>>> 9097025f
        drop_original: bool = False,
        custom_days_divider: Optional[int] = None,
        **kwargs: bool,
    ) -> None:
        self.units = units
        self.custom_days_divider = custom_days_divider

        super().__init__(
            columns=columns,
            new_column_name=new_column_name,
            drop_original=drop_original,
            **kwargs,
        )

        # This attribute is not for use in any method, use 'columns' instead.
        # Here only as a fix to allow string representation of transformer.
        self.column_lower = columns[0]
        self.column_upper = columns[1]

    @block_from_json
    def to_json(self) -> dict[str, dict[str, Any]]:
        """dump transformer to json dict

        Returns
        -------
        dict[str, dict[str, Any]]:
            jsonified transformer. Nested dict containing levels for attributes
            set at init and fit.

        Examples
        --------

        >>> transformer=DateDifferenceTransformer(columns=['a', 'b'], new_column_name='a_diff_b')

        >>> # version will vary for local vs CI, so use ... as generic match
        >>> transformer.to_json()
        {'tubular_version': ..., 'classname': 'DateDifferenceTransformer', 'init': {'columns': ['a', 'b'], 'copy': False, 'verbose': False, 'return_native': True, 'new_column_name': 'a_diff_b', 'drop_original': False, 'units': 'D', 'custom_days_divider': None}, 'fit': {}}
        """

        json_dict = super().to_json()

        json_dict["init"].update(
            {
                "new_column_name": self.new_column_name,
                "units": self.units,
                "drop_original": self.drop_original,
                "custom_days_divider": self.custom_days_divider,
            },
        )

        return json_dict

    @beartype
    def transform(self, X: DataFrame) -> DataFrame:
        """Calculate the difference between the given fields in the specified units.

        Parameters
        ----------
        X : pd/pl.DataFrame
            Data containing self.columns

        Example:
        --------
        >>> import polars as pl
        >>> import datetime

        >>> transformer=DateDifferenceTransformer(
        ... columns=["a",  "b"],
        ... new_column_name='a_b_difference_years',
        ... units='common_year',
        ...    )

        >>> test_df=pl.DataFrame(
        ... {
        ... "a": [datetime.date(1993, 9, 27), datetime.date(2005, 10, 7)],
        ... "b": [datetime.date(1991, 5, 22), datetime.date(2001, 12, 10)]
        ... },
        ... )

        >>> transformer.transform(test_df)
        shape: (2, 3)
        ┌────────────┬────────────┬──────────────────────┐
        │ a          ┆ b          ┆ a_b_difference_years │
        │ ---        ┆ ---        ┆ ---                  │
        │ date       ┆ date       ┆ f64                  │
        ╞════════════╪════════════╪══════════════════════╡
        │ 1993-09-27 ┆ 1991-05-22 ┆ -2.353425            │
        │ 2005-10-07 ┆ 2001-12-10 ┆ -3.827397            │
        └────────────┴────────────┴──────────────────────┘
        """

        X = _convert_dataframe_to_narwhals(X)

        X = super().transform(X, return_native_override=False)

        # mapping for units and corresponding timedelta arg values
        UNITS_TO_TIMEDELTA_PARAMS = {
            "week": (7, "D"),
            "fortnight": (14, "D"),
            "lunar_month": (
                int(29.5 * 24),
                "h",
            ),  # timedelta values need to be whole numbers so (29.5, 'D') cannot be used
            "common_year": (365, "D"),
            "D": (1, "D"),
            "h": (1, "h"),
            "m": (1, "m"),
            "s": (1, "s"),
        }

        # list of units that require time truncation
        UNITS_TO_TRUNCATE_TIME_FOR = [
            "week",
            "fortnight",
            "lunar_month",
            "common_year",
            "custom_days",
            "D",
        ]

        start_date_col = nw.col(self.columns[0])
        end_date_col = nw.col(self.columns[1])

        # truncating time for specific units
        if self.units in UNITS_TO_TRUNCATE_TIME_FOR:
            start_date_col = start_date_col.dt.truncate("1d")
            end_date_col = end_date_col.dt.truncate("1d")

        if self.units == "custom_days":
            timedelta_value, timedelta_format = self.custom_days_divider, "D"
            denominator = np.timedelta64(timedelta_value, timedelta_format)
        else:
            timedelta_value, timedelta_format = UNITS_TO_TIMEDELTA_PARAMS[self.units]
            denominator = np.timedelta64(timedelta_value, timedelta_format)

        X = X.with_columns(
            ((end_date_col - start_date_col) / denominator).alias(self.new_column_name),
        )

        # Drop original columns if self.drop_original is True
        X = DropOriginalMixin.drop_original_column(
            self,
            X,
            self.drop_original,
            self.columns,
            return_native=False,
        )

        return _return_narwhals_or_native_dataframe(X, self.return_native)


class ToDatetimeTransformer(BaseTransformer):
    """Class to transform convert specified columns to datetime.

    Class simply uses the pd.to_datetime method on the specified columns.

    Parameters
    ----------
    columns : List[str]
        List of names of the column to convert to datetime.

    time_format: str
        str indicating format of time to parse, e.g. '%d/%m/%Y'

    **kwargs
        Arbitrary keyword arguments passed onto pd.to_datetime().

    Attributes
    ----------

    built_from_json: bool
        indicates if transformer was reconstructed from json, which limits it's supported
        functionality to .transform

    polars_compatible : bool
        class attribute, indicates whether transformer has been converted to polars/pandas agnostic narwhals framework

    jsonable: bool
        class attribute, indicates if transformer supports to/from_json methods

    FITS: bool
        class attribute, indicates whether transform requires fit to be run first

    Example:
    --------
    >>> ToDatetimeTransformer(
    ... columns='a',
    ... time_format='%d/%m/%Y',
    ...    )
    ToDatetimeTransformer(columns=['a'], time_format='%d/%m/%Y')
    """

    polars_compatible = True

    FITS = False

    jsonable = False

    @beartype
    def __init__(
        self,
        columns: Union[str, list[str]],
        time_format: Optional[str] = None,
        **kwargs: dict[str, bool],
    ) -> None:
        if not time_format:
            warnings.warn(
                "time_format arg has not been provided, so datetime format will be inferred",
                stacklevel=2,
            )

        self.time_format = time_format

        super().__init__(
            columns=columns,
            **kwargs,
        )

    @nw.narwhalify
    def transform(self, X: FrameT) -> FrameT:
        """Convert specified column to datetime using pd.to_datetime.

        Parameters
        ----------
        X : pd/pl.DataFrame
            Data with column to transform.

        Example:
        --------
        >>> import polars as pl

        >>> transformer = ToDatetimeTransformer(
        ... columns='a',
        ... time_format='%d/%m/%Y',
        ...    )

        >>> test_df = pl.DataFrame({'a': ["01/02/2020", "10/12/1996"], 'b': [1,2]})

        >>> transformer.transform(test_df)
        shape: (2, 2)
        ┌─────────────────────┬─────┐
        │ a                   ┆ b   │
        │ ---                 ┆ --- │
        │ datetime[μs]        ┆ i64 │
        ╞═════════════════════╪═════╡
        │ 2020-02-01 00:00:00 ┆ 1   │
        │ 1996-12-10 00:00:00 ┆ 2   │
        └─────────────────────┴─────┘
        """
        X = nw.from_native(super().transform(X))

        return X.with_columns(
            nw.col(col).str.to_datetime(format=self.time_format) for col in self.columns
        )


class BetweenDatesTransformer(BaseGenericDateTransformer):
    """Transformer to generate a boolean column indicating if one date is between two others.

    If not all column_lower values are less than or equal to column_upper when transform is run
    then a warning will be raised.

    Parameters
    ----------
    columns : list[str]
        List of columns for comparison, in format [lower, to_compare, upper]

    new_column_name : str
        Name for new column to be added to X.

    drop_original: bool
        indicates whether to drop original columns.

    lower_inclusive : bool, defualt = True
        If lower_inclusive is True the comparison to column_lower will be column_lower <=
        column_between, otherwise the comparison will be column_lower < column_between.

    upper_inclusive : bool, defualt = True
        If upper_inclusive is True the comparison to column_upper will be column_between <=
        column_upper, otherwise the comparison will be column_between < column_upper.

    **kwargs
        Arbitrary keyword arguments passed onto BaseTransformer.__init__().

    Attributes
    ----------

    built_from_json: bool
        indicates if transformer was reconstructed from json, which limits it's supported
        functionality to .transform

    column_lower : str
        Name of date column to subtract. This attribute is not for use in any method,
        use 'columns' instead. Here only as a fix to allow string representation of transformer.

    column_upper : str
        Name of date column to subtract from. This attribute is not for use in any method,
        use 'columns instead. Here only as a fix to allow string representation of transformer.

    column_between : str
        Name of column to check if it's values fall between column_lower and column_upper. This attribute
        is not for use in any method, use 'columns instead. Here only as a fix to allow string representation of transformer.

    columns : list
        Contains the names of the columns to compare in the order [column_lower, column_between
        column_upper].

    new_column_name : str
        new_column_name argument passed when initialising the transformer.

    lower_inclusive : bool
        lower_inclusive argument passed when initialising the transformer.

    upper_inclusive : bool
        upper_inclusive argument passed when initialising the transformer.

    drop_original: bool
        indicates whether to drop original columns.

    polars_compatible : bool
        class attribute, indicates whether transformer has been converted to polars/pandas agnostic narwhals framework

    jsonable: bool
        class attribute, indicates if transformer supports to/from_json methods

    FITS: bool
        class attribute, indicates whether transform requires fit to be run first

    Example:
    --------
    >>> BetweenDatesTransformer(
    ... columns=['a', 'b', 'c'],
    ... new_column_name='b_between_a_c',
    ... lower_inclusive=True,
    ... upper_inclusive=True,
    ...    )
    BetweenDatesTransformer(columns=['a', 'b', 'c'],
                            new_column_name='b_between_a_c')
    """

    polars_compatible = True

    FITS = False

    jsonable = False

    @beartype
    def __init__(
        self,
        columns: ListOfThreeStrs,
        new_column_name: str,
        drop_original: bool = False,
        lower_inclusive: bool = True,
        upper_inclusive: bool = True,
        **kwargs: bool,
    ) -> None:
        self.lower_inclusive = lower_inclusive
        self.upper_inclusive = upper_inclusive

        super().__init__(
            columns=columns,
            new_column_name=new_column_name,
            drop_original=drop_original,
            **kwargs,
        )

        # This attribute is not for use in any method, use 'columns' instead.
        # Here only as a fix to allow string representation of transformer.
        self.column_lower = columns[0]
        self.column_upper = columns[2]
        self.column_between = columns[2]

    @nw.narwhalify
    def transform(self, X: FrameT) -> FrameT:
        """Transform - creates column indicating if middle date is between the other two.

        If not all column_lower values are less than or equal to column_upper when transform is run
        then a warning will be raised.

        Parameters
        ----------
        X : pd/pl.DataFrame
            Data to transform.

        Returns
        -------
        X : pd/pl.DataFrame
            Input X with additional column (self.new_column_name) added. This column is
            boolean and indicates if the middle column is between the other 2.

        Example:
        --------
        >>> import polars as pl
        >>> import datetime

        >>> transformer = BetweenDatesTransformer(
        ... columns=['a', 'b', 'c'],
        ... new_column_name='b_between_a_c',
        ... lower_inclusive=True,
        ... upper_inclusive=True,
        ...    )

        >>> test_df=pl.DataFrame(
        ... {
        ... "a": [datetime.date(1990, 9, 27), datetime.date(2005, 10, 7)],
        ... "b": [datetime.date(1991, 5, 22), datetime.date(2001, 12, 10)],
        ... "c": [datetime.date(1993, 4, 20), datetime.date(2007, 11, 8)],
        ... },
        ... )

        >>> transformer.transform(test_df)
        shape: (2, 4)
        ┌────────────┬────────────┬────────────┬───────────────┐
        │ a          ┆ b          ┆ c          ┆ b_between_a_c │
        │ ---        ┆ ---        ┆ ---        ┆ ---           │
        │ date       ┆ date       ┆ date       ┆ bool          │
        ╞════════════╪════════════╪════════════╪═══════════════╡
        │ 1990-09-27 ┆ 1991-05-22 ┆ 1993-04-20 ┆ true          │
        │ 2005-10-07 ┆ 2001-12-10 ┆ 2007-11-08 ┆ false         │
        └────────────┴────────────┴────────────┴───────────────┘
        """
        X = nw.from_native(super().transform(X))

        if not (
            X.select((nw.col(self.columns[0]) <= nw.col(self.columns[2])).all()).item()
        ):
            warnings.warn(
                f"{self.classname()}: not all {self.columns[2]} are greater than or equal to {self.columns[0]}",
                stacklevel=2,
            )

        lower_comparison = (
            nw.col(self.columns[0]) <= nw.col(self.columns[1])
            if self.lower_inclusive
            else nw.col(self.columns[0]) < nw.col(self.columns[1])
        )

        upper_comparison = (
            nw.col(self.columns[1]) <= nw.col(self.columns[2])
            if self.upper_inclusive
            else nw.col(self.columns[1]) < nw.col(self.columns[2])
        )

        X = X.with_columns(
            (lower_comparison & upper_comparison).alias(self.new_column_name),
        )

        # Drop original columns if self.drop_original is True
        return DropOriginalMixin.drop_original_column(
            self,
            X,
            self.drop_original,
            self.columns,
        )


class DatetimeInfoOptions(str, Enum):
    __slots__ = ()

    TIME_OF_DAY = "timeofday"
    TIME_OF_MONTH = "timeofmonth"
    TIME_OF_YEAR = "timeofyear"
    DAY_OF_WEEK = "dayofweek"


DatetimeInfoOptionStr = Annotated[
    str,
    Is[lambda s: s in DatetimeInfoOptions._value2member_map_],
]
DatetimeInfoOptionList = Annotated[
    list,
    Is[
        lambda list_value: all(
            entry in DatetimeInfoOptions._value2member_map_ for entry in list_value
        )
    ],
]


class DatetimeInfoExtractor(BaseDatetimeTransformer):
    """Transformer to extract various features from datetime var.

    Parameters
    ----------
    columns : str or list
        datetime columns to extract information from

    include : list of str, default = ["timeofday", "timeofmonth", "timeofyear", "dayofweek"]
        Which datetime categorical information to extract

    datetime_mappings : dict, default = {}
        Optional argument to define custom mappings for datetime values.
        Keys of the dictionary must be contained in `include`.
        All possible values of each feature must be included in the mappings,
        ie, a mapping for `dayofweek` must include all values 1-7;
        datetime_mappings = {
                             "dayofweek": {
                                           **{i: "week" for i in range(1,6)},
                                           **{i: "week" for i in range(6,8)}
                                           }
                            }

        The required ranges for each mapping are:
            timeofday: 0-23
            timeofmonth: 1-31
            timeofyear: 1-12
            dayofweek: 1-7

        If an option is present in 'include' but no mappings are provided,
        then default values from cls.DEFAULT_MAPPINGS will be used for this
        option.

    drop_original: str
        indicates whether to drop provided columns post transform

    **kwargs
        Arbitrary keyword arguments passed onto BaseTransformer.init method.

    Attributes
    ----------
    columns: List[str]
        List of columns for processing

    include : list of str, default = ["timeofday", "timeofmonth", "timeofyear", "dayofweek"]
        Which datetime categorical information to extract

    datetime_mappings : dict, default = None
        Optional argument to define custom mappings for datetime values.

    drop_original: str
        indicates whether to drop provided columns post transform

    built_from_json: bool
        indicates if transformer was reconstructed from json, which limits it's supported
        functionality to .transform

    polars_compatible : bool
        class attribute, indicates whether transformer has been converted to polars/pandas agnostic narwhals framework

    jsonable: bool
        class attribute, indicates if transformer supports to/from_json methods

    FITS: bool
        class attribute, indicates whether transform requires fit to be run first

    Example:
    --------
    >>> DatetimeInfoExtractor(
    ... columns='a',
    ... include='timeofday',
    ...    )
    DatetimeInfoExtractor(columns=['a'], include=['timeofday'])
    """

    polars_compatible = True

    FITS = False

    jsonable = False

    DEFAULT_MAPPINGS: ClassVar[dict[str, dict[int, str]]] = {
        DatetimeInfoOptions.TIME_OF_DAY: {
            **dict.fromkeys(range(6), "night"),  # Midnight - 6am
            **dict.fromkeys(range(6, 12), "morning"),  # 6am - Noon
            **dict.fromkeys(range(12, 18), "afternoon"),  # Noon - 6pm
            **dict.fromkeys(range(18, 24), "evening"),  # 6pm - Midnight
        },
        DatetimeInfoOptions.TIME_OF_MONTH: {
            **dict.fromkeys(range(1, 11), "start"),
            **dict.fromkeys(range(11, 21), "middle"),
            **dict.fromkeys(range(21, 32), "end"),
        },
        DatetimeInfoOptions.TIME_OF_YEAR: {
            **dict.fromkeys(range(3, 6), "spring"),  # Mar, Apr, May
            **dict.fromkeys(range(6, 9), "summer"),  # Jun, Jul, Aug
            **dict.fromkeys(range(9, 12), "autumn"),  # Sep, Oct, Nov
            **dict.fromkeys([12, 1, 2], "winter"),  # Dec, Jan, Feb
        },
        DatetimeInfoOptions.DAY_OF_WEEK: {
            1: "monday",
            2: "tuesday",
            3: "wednesday",
            4: "thursday",
            5: "friday",
            6: "saturday",
            7: "sunday",
        },
    }

    INCLUDE_OPTIONS: ClassVar[list[str]] = list(DEFAULT_MAPPINGS.keys())

    RANGE_TO_MAP: ClassVar[dict[str, set[int]]] = {
        DatetimeInfoOptions.TIME_OF_DAY: set(range(24)),
        DatetimeInfoOptions.TIME_OF_MONTH: set(range(1, 32)),
        DatetimeInfoOptions.TIME_OF_YEAR: set(range(1, 13)),
        DatetimeInfoOptions.DAY_OF_WEEK: set(range(1, 8)),
    }

    DATETIME_ATTR: ClassVar[dict[str, str]] = {
        DatetimeInfoOptions.TIME_OF_DAY: "hour",
        DatetimeInfoOptions.TIME_OF_MONTH: "day",
        DatetimeInfoOptions.TIME_OF_YEAR: "month",
        DatetimeInfoOptions.DAY_OF_WEEK: "weekday",
    }

    @beartype
    def __init__(
        self,
        columns: Union[str, list[str]],
        include: Optional[Union[DatetimeInfoOptionList, DatetimeInfoOptionStr]] = None,
        datetime_mappings: Optional[dict[DatetimeInfoOptionStr, dict[int, str]]] = None,
        drop_original: Optional[bool] = False,
        **kwargs: dict[str, bool],
    ) -> None:
        if include is None:
            include = self.INCLUDE_OPTIONS

        super().__init__(
            columns=columns,
            drop_original=drop_original,
            new_column_name="dummy",
            **kwargs,
        )

        if isinstance(include, str):
            include = [include]

        self.include = include
        self.datetime_mappings = datetime_mappings
        self._process_provided_mappings(datetime_mappings=datetime_mappings)

        # this is a situation where we know the values our mappings allow,
        # so enum type is more appropriate than categorical and we
        # will cast to this at the end
        self.enums = {
            include_option: nw.Enum(
                sorted(set(self.final_datetime_mappings[include_option].values())),
            )
            for include_option in self.include
        }

        self.mapping_transformer = MappingTransformer(
            mappings={
                col + "_" + include_option: self.final_datetime_mappings[include_option]
                for col in self.columns
                for include_option in self.include
            },
            return_dtypes={
                col + "_" + include_option: "Categorical"
                for col in self.columns
                for include_option in self.include
            },
        )

    def get_feature_names_out(self) -> list[str]:
        """list features modified/created by the transformer

        Returns
        -------
        list[str]:
            list of features modified/created by the transformer

        Examples
        --------

        >>> transformer  = DatetimeInfoExtractor(
        ... columns=['a', 'b'],
        ... include=['timeofday', 'timeofmonth'],
        ...    )

        >>> transformer.get_feature_names_out()
        ['a_timeofday', 'a_timeofmonth', 'b_timeofday', 'b_timeofmonth']
        """

        return [
            col + "_" + include_option
            for col in self.columns
            for include_option in self.include
        ]

    def _process_provided_mappings(
        self,
        datetime_mappings: Optional[dict[DatetimeInfoOptionStr, dict[int, str]]],
    ) -> None:
        """Method to process user provided mappings. Sets datetime_mappings attribute, then validates against RANGE_TO_MAP.

        Returns
        -------
        None

        Example:
        --------
        >>> transformer = DatetimeInfoExtractor(
        ... columns='a',
        ... include='timeofday',
        ...    )

        >>> transformer._process_provided_mappings(
        ... {
        ... 'timeofday': {
        ... **{i: 'start' for i in range(0,12)},
        ... **{i: 'end' for i in range(12,24)},
        ... }
        ... }
        ... )
        """

        # initialise mappings attr with defaults,
        # and overwrite with user provided mappings
        # where possible
        self.final_datetime_mappings = copy.deepcopy(self.DEFAULT_MAPPINGS)
        if datetime_mappings:
            for key in datetime_mappings:
                if key not in self.include:
                    msg = f"{self.classname()}: keys in datetime_mappings should be in include"
                    raise ValueError(msg)
                self.final_datetime_mappings[key] = copy.deepcopy(
                    datetime_mappings[key],
                )

        for include_option in self.include:
            # check provided mappings fit required format
            if (
                set(self.final_datetime_mappings[include_option].keys())
                != self.RANGE_TO_MAP[include_option]
            ):
                msg = f"{self.classname()}: {include_option.value} mapping dictionary should contain mapping for all values between {min(self.RANGE_TO_MAP[include_option])}-{max(self.RANGE_TO_MAP[include_option])}. {self.RANGE_TO_MAP[include_option] - set(self.final_datetime_mappings[include_option].keys())} are missing"
                raise ValueError(msg)

    @beartype
    def transform(self, X: DataFrame) -> DataFrame:
        """Transform - Extracts new features from datetime variables.

        Parameters
        ----------
        X : pd/pl.DataFrame
            Data with columns to extract info from.

        Returns
        -------
        X : pd/pl.DataFrame
            Transformed input X with added columns of extracted information.

        Example:
        --------
        >>> import polars as pl
        >>> import datetime

        >>> transformer = DatetimeInfoExtractor(
        ... columns='a',
        ... include='timeofmonth',
        ...    )

        >>> test_df=pl.DataFrame(
        ... {
        ... "a": [datetime.datetime(1993, 9, 27), datetime.datetime(2005, 10, 7)],
        ... "b": [datetime.datetime(1991, 5, 22), datetime.datetime(2001, 12, 10)]
        ... },
        ... )

        >>> transformer.transform(test_df)
        shape: (2, 3)
        ┌─────────────────────┬─────────────────────┬───────────────┐
        │ a                   ┆ b                   ┆ a_timeofmonth │
        │ ---                 ┆ ---                 ┆ ---           │
        │ datetime[μs]        ┆ datetime[μs]        ┆ enum          │
        ╞═════════════════════╪═════════════════════╪═══════════════╡
        │ 1993-09-27 00:00:00 ┆ 1991-05-22 00:00:00 ┆ end           │
        │ 2005-10-07 00:00:00 ┆ 2001-12-10 00:00:00 ┆ start         │
        └─────────────────────┴─────────────────────┴───────────────┘
        """
        X = super().transform(X, return_native_override=False)

        transform_dict = {
            col + "_" + include_option: (
                getattr(
                    nw.col(col).dt,
                    self.DATETIME_ATTR[include_option],
                )().replace_strict(
                    self.mapping_transformer.mappings[col + "_" + include_option],
                )
            )
            for col in self.columns
            for include_option in self.include
        }

        # final casts
        transform_dict = {
            col + "_" + include_option: transform_dict[col + "_" + include_option].cast(
                self.enums[include_option],
            )
            for col in self.columns
            for include_option in self.include
        }

        X = X.with_columns(
            **transform_dict,
        )

        # Drop original columns if self.drop_original is True
        X = DropOriginalMixin.drop_original_column(
            self,
            X,
            self.drop_original,
            self.columns,
            return_native=False,
        )

        return _return_narwhals_or_native_dataframe(X, self.return_native)


class DatetimeSinusoidUnitsOptions(str, Enum):
    __slots__ = ()

    YEAR = "year"
    MONTH = "month"
    DAY = "day"
    HOUR = "hour"
    MINUTE = "minute"
    SECOND = "second"
    MICROSECOND = "microsecond"


DatetimeSinusoidUnitsOptionStr = Annotated[
    str,
    Is[lambda s: s in DatetimeSinusoidUnitsOptions._value2member_map_],
]


class MethodOptions(str, Enum):
    __slots__ = ()

    SIN = "sin"
    COS = "cos"


MethodOptionStr = Annotated[
    str,
    Is[lambda s: s in MethodOptions._value2member_map_],
]

MethodOptionList = Annotated[
    list,
    Is[
        lambda list_value: all(
            entry in MethodOptions._value2member_map_ for entry in list_value
        )
    ],
]

NumberNotBool = Annotated[
    Union[int, float],
    Is[
        # exclude bools which would pass isinstance(..., (float, int))
        lambda value: type(value) in [int, float]
    ],
]


class DatetimeSinusoidCalculator(BaseDatetimeTransformer):
    """Transformer to derive a feature in a dataframe by calculating the
    sine or cosine of a datetime column in a given unit (e.g hour), with the option to scale
    period of the sine or cosine to match the natural period of the unit (e.g. 24).

    Parameters
    ----------
    columns : str or list
        Columns to take the sine or cosine of. Must be a datetime[64] column.

    method : str or list
        Argument to specify which function is to be calculated. Accepted values are 'sin', 'cos' or a list containing both.

    units : str or dict
        Which time unit the calculation is to be carried out on. Accepted values are 'year', 'month',
        'day', 'hour', 'minute', 'second', 'microsecond'.  Can be a string or a dict containing key-value pairs of column
        name and units to be used for that column.

    period : int, float or dict, default = 2*np.pi
        The period of the output in the units specified above. To leave the period of the sinusoid output as 2 pi, specify 2*np.pi (or leave as default).
        Can be a string or a dict containing key-value pairs of column name and period to be used for that column.

    Attributes
    ----------
    columns : str or list
        Columns to take the sine or cosine of.

    method : str or list
        The function to be calculated; either sin, cos or a list containing both.

    units : str or dict
        Which time unit the calculation is to be carried out on. Will take any of 'year', 'month',
        'day', 'hour', 'minute', 'second', 'microsecond'. Can be a string or a dict containing key-value pairs of column
        name and units to be used for that column.

    period : str, float or dict, default = 2*np.pi
        The period of the output in the units specified above. Can be a string or a dict containing key-value pairs of column
        name and units to be used for that column.

    built_from_json: bool
        indicates if transformer was reconstructed from json, which limits it's supported
        functionality to .transform

    polars_compatible : bool
        class attribute, indicates whether transformer has been converted to polars/pandas agnostic narwhals framework

    jsonable: bool
        class attribute, indicates if transformer supports to/from_json methods

    FITS: bool
        class attribute, indicates whether transform requires fit to be run first

    Example:
    --------
    >>> DatetimeSinusoidCalculator(
    ... columns='a',
    ... method='sin',
    ... units='month',
    ...    )
    DatetimeSinusoidCalculator(columns=['a'], method=['sin'], units='month')
    """

    polars_compatible = True

    FITS = False

    jsonable = False

    @beartype
    def __init__(
        self,
<<<<<<< HEAD
        columns: str | list[str],
        method: str | list[str],
        units: str | dict,
        period: float | dict = 2 * np.pi,
=======
        columns: Union[str, list[str]],
        method: Union[MethodOptionStr, MethodOptionList],
        units: Union[
            DatetimeSinusoidUnitsOptionStr,
            dict[str, DatetimeSinusoidUnitsOptionStr],
        ],
        period: Union[NumberNotBool, dict[str, NumberNotBool]] = 2 * np.pi,
        verbose: bool = False,
>>>>>>> 9097025f
        drop_original: bool = False,
    ) -> None:
        super().__init__(
            columns=columns,
            drop_original=drop_original,
            new_column_name="dummy",
        )

        method_list = [method] if isinstance(method, str) else method

<<<<<<< HEAD
        for method_value in method_list:
            if method_value not in valid_method_list:
                msg = f'{self.classname()}: Invalid method {method_value} supplied, should be "sin", "cos" or a list containing both'
                raise ValueError(msg)

        valid_unit_list = [
            "year",
            "month",
            "day",
            "hour",
            "minute",
            "second",
            "microsecond",
        ]

        if isinstance(units, dict):
            if not set(units.values()).issubset(valid_unit_list):
                msg = f"{self.classname()}: units dictionary values must be one of 'year', 'month', 'day', 'hour', 'minute', 'second', 'microsecond' but got {set(units.values())}"
                raise ValueError(msg)
        elif units not in valid_unit_list:
            msg = f"{self.classname()}: Invalid units {units} supplied, should be in {valid_unit_list}"
            raise ValueError(msg)

=======
>>>>>>> 9097025f
        self.method = method_list
        self.units = units
        self.period = period

        if isinstance(units, dict) and sorted(units.keys()) != sorted(self.columns):
            msg = f"{self.classname()}: unit dictionary keys must be the same as columns but got {set(units.keys())}"
            raise ValueError(msg)

        if isinstance(period, dict) and sorted(period.keys()) != sorted(self.columns):
            msg = f"{self.classname()}: period dictionary keys must be the same as columns but got {set(period.keys())}"
            raise ValueError(msg)

    def get_feature_names_out(self) -> list[str]:
        """list features modified/created by the transformer

        Returns
        -------
        list[str]:
            list of features modified/created by the transformer

        Examples
        --------

        >>> transformer = DatetimeSinusoidCalculator(
        ... columns='a',
        ... method='sin',
        ... units='month',
        ...    )

        >>> transformer.get_feature_names_out()
        ['sin_6.283185307179586_month_a']
        """

        return [
            f"{method}_{self.period if not isinstance(self.period, dict) else self.period[column]}_{self.units if not isinstance(self.units, dict) else self.units[column]}_{column}"
            for column in self.columns
            for method in self.method
        ]

    @beartype
    def transform(
        self,
        X: DataFrame,
        return_native_override: Optional[bool] = None,
    ) -> DataFrame:
        """Transform - creates column containing sine or cosine of another datetime column.

        Which function is used is stored in the self.method attribute.

        Parameters
        ----------
        X : pd/pl.DataFrame
            Data to transform.

        return_native_override: Optional[bool]
            Option to override return_native attr in transformer, useful when calling parent
            methods

        Returns
        -------
        X : pd/pl.DataFrame
            Input X with additional columns added, these are named "<method>_<original_column>"

        Example:
        --------
        >>> import polars as pl
        >>> import datetime

        >>> transformer = DatetimeSinusoidCalculator(
        ... columns='a',
        ... method='sin',
        ... units='month',
        ...    )

        >>> test_df=pl.DataFrame(
        ... {
        ... "a": [datetime.datetime(1993, 9, 27), datetime.datetime(2005, 10, 7)],
        ... "b": [datetime.datetime(1991, 5, 22), datetime.datetime(2001, 12, 10)]
        ... },
        ... )

        >>> transformer.transform(test_df)
        shape: (2, 3)
        ┌─────────────────────┬─────────────────────┬───────────────────────────────┐
        │ a                   ┆ b                   ┆ sin_6.283185307179586_month_a │
        │ ---                 ┆ ---                 ┆ ---                           │
        │ datetime[μs]        ┆ datetime[μs]        ┆ f64                           │
        ╞═════════════════════╪═════════════════════╪═══════════════════════════════╡
        │ 1993-09-27 00:00:00 ┆ 1991-05-22 00:00:00 ┆ 0.412118                      │
        │ 2005-10-07 00:00:00 ┆ 2001-12-10 00:00:00 ┆ -0.544021                     │
        └─────────────────────┴─────────────────────┴───────────────────────────────┘
        """
        X = _convert_dataframe_to_narwhals(X)
        return_native = self._process_return_native(return_native_override)

        X = super().transform(X, return_native_override=False)

        exprs = {}
        for column in self.columns:
            if not isinstance(self.units, dict):
                desired_units = self.units
            elif isinstance(self.units, dict):
                desired_units = self.units[column]
            if not isinstance(self.period, dict):
                desired_period = self.period
            elif isinstance(self.period, dict):
                desired_period = self.period[column]

            for method in self.method:
                new_column_name = f"{method}_{desired_period}_{desired_units}_{column}"

                # Calculate the sine or cosine of the column in the desired unit
                expr = getattr(
                    nw.col(column).dt,
                    desired_units,
                )() * (2 * np.pi / desired_period)

                expr = (
                    expr.map_batches(
                        lambda s: np.sin(
                            s.to_numpy(),
                        ),
                        return_dtype=nw.Float64,
                    )
                    if method == "sin"
                    else expr.map_batches(
                        lambda s: np.cos(
                            s.to_numpy(),
                        ),
                        return_dtype=nw.Float64,
                    )
                )
                expr = expr.alias(new_column_name)
                exprs[new_column_name] = expr

        X = X.with_columns(**exprs)
        # Drop original columns if self.drop_original is True
        X = DropOriginalMixin.drop_original_column(
            self,
            X,
            self.drop_original,
            self.columns,
            return_native=False,
        )
        return _return_narwhals_or_native_dataframe(X, return_native)


# DEPRECATED TRANSFORMERS


@deprecated(
    "This Transformer is deprecated, use DateDifferenceTransformer instead. "
    "If you prefer this transformer to DateDifferenceTransformer, "
    "let us know through a github issue",
)
class DateDiffLeapYearTransformer(BaseGenericDateTransformer):
    """Transformer to calculate the number of years between two dates.

    !!! warning "Deprecated"
        This transformer is now deprecated; use `DateDifferenceTransformer` instead.

    Parameters
    ----------
    columns : List[str]
        List of 2 columns. First column will be subtracted from second.

    new_column_name : str
        Name for the new year column.

    drop_original : bool
        Flag for whether to drop the original columns.

    missing_replacement : int/float/str
        Value to output if either the lower date value or the upper date value are
        missing. Default value is None.

    **kwargs
        Arbitrary keyword arguments passed onto BaseTransformer.init method.

    Attributes
    ----------
    columns : List[str]
        List of 2 columns. First column will be subtracted from second.

    new_column_name : str, default = None
        Name given to calculated datediff column. If None then {column_upper}_{column_lower}_datediff
        will be used.

    drop_original : bool
        Indicator whether to drop old columns during transform method.

    built_from_json: bool
        indicates if transformer was reconstructed from json, which limits it's supported
        functionality to .transform

    polars_compatible : bool
        class attribute, indicates whether transformer has been converted to polars/pandas agnostic narwhals framework

    jsonable: bool
        class attribute, indicates if transformer supports to/from_json methods

    FITS: bool
        class attribute, indicates whether transform requires fit to be run first

    """

    polars_compatible = True

    FITS = False

    jsonable = False

    @beartype
    def __init__(
        self,
        columns: ListOfTwoStrs,
        new_column_name: str,
        missing_replacement: Optional[Union[float, int, str]] = None,
        drop_original: bool = False,
        **kwargs: dict[str, bool],
    ) -> None:
        super().__init__(
            columns=columns,
            new_column_name=new_column_name,
            drop_original=drop_original,
            **kwargs,
        )

<<<<<<< HEAD
        if (missing_replacement) and (
            type(missing_replacement) not in {int, float, str}
        ):
            msg = f"{self.classname()}: if not None, missing_replacement should be an int, float or string"
            raise TypeError(msg)

=======
>>>>>>> 9097025f
        self.missing_replacement = missing_replacement

        # This attribute is not for use in any method, use 'columns' instead.
        # Here only as a fix to allow string representation of transformer.
        self.column_lower = columns[0]
        self.column_upper = columns[1]

    @nw.narwhalify
    def transform(self, X: FrameT) -> FrameT:
        """Calculate year gap between the two provided columns.

        New column is created under the 'new_column_name', and optionally removes the
        old date columns.

        Parameters
        ----------
        X : pd/pl.DataFrame
            Data containing self.columns

        Returns
        -------
        X : pd/pl.DataFrame
            Data containing self.columns

        """

        X = nw.from_native(super().transform(X))

        # Create a helping column col0 for the first date. This will convert the date into an integer in a format or YYYYMMDD
        X = X.with_columns(
            (
                nw.col(self.columns[0]).cast(nw.Date).dt.year().cast(nw.Int64) * 10000
                + nw.col(self.columns[0]).cast(nw.Date).dt.month().cast(nw.Int64) * 100
                + nw.col(self.columns[0]).cast(nw.Date).dt.day().cast(nw.Int64)
            ).alias("col0"),
        )
        # Create a helping column col1 for the second date. This will convert the date into an integer in a format or YYYYMMDD
        X = X.with_columns(
            (
                nw.col(self.columns[1]).cast(nw.Date).dt.year().cast(nw.Int64) * 10000
                + nw.col(self.columns[1]).cast(nw.Date).dt.month().cast(nw.Int64) * 100
                + nw.col(self.columns[1]).cast(nw.Date).dt.day().cast(nw.Int64)
            ).alias("col1"),
        )

        # Compute difference between integers and if the difference is negative then adjust.
        # Finally devide by 10000 to get the years.
        X = X.with_columns(
            nw.when(nw.col("col1") < nw.col("col0"))
            .then(((nw.col("col0") - nw.col("col1")) // 10000) * (-1))
            .otherwise((nw.col("col1") - nw.col("col0")) // 10000)
            .cast(nw.Int64)
            .alias(self.new_column_name),
        ).drop(["col0", "col1"])

        # When we get a missing then replace with missing_replacement otherwise return the above calculation
        if self.missing_replacement is not None:
            X = X.with_columns(
                nw.when(
                    (nw.col(self.columns[0]).is_null())
                    | (nw.col(self.columns[1]).is_null()),
                )
                .then(
                    self.missing_replacement,
                )
                .otherwise(
                    nw.col(self.new_column_name),
                )
                .cast(nw.Int64)
                .alias(self.new_column_name),
            )

        # Drop original columns if self.drop_original is True
        return DropOriginalMixin.drop_original_column(
            self,
            X,
            self.drop_original,
            self.columns,
        )


@deprecated(
    """This transformer has not been selected for conversion to polars/narwhals,
    and so has been deprecated. If aspects of it have been useful to you, please raise an issue
    for it to be replaced with more specific transformers
    """,
)
class SeriesDtMethodTransformer(BaseDatetimeTransformer):
    """Tranformer that applies a pandas.Series.dt method.

    Transformer assigns the output of the method to a new column. It is possible to
    supply other key word arguments to the transform method, which will be passed to the
    pandas.Series.dt method being called.

    Be aware it is possible to supply incompatible arguments to init that will only be
    identified when transform is run. This is because there are many combinations of method, input
    and output sizes. Additionally some methods may only work as expected when called in
    transform with specific key word arguments.

    Parameters
    ----------
    new_column_name : str
        The name of the column to be assigned to the output of running the pandas method in transform.

    pd_method_name : str
        The name of the pandas.Series.dt method to call.

    column : str
        Column to apply the transformer to. If a str is passed this is put into a list. Value passed
        in columns is saved in the columns attribute on the object. Note this has no default value so
        the user has to specify the columns when initialising the transformer. This is avoid likely
        when the user forget to set columns, in this case all columns would be picked up when super
        transform runs.

    pd_method_kwargs : dict, default = {}
        A dictionary of keyword arguments to be passed to the pd.Series.dt method when it is called.

    drop_original: bool
        Indicates whether to drop self.column post transform

    **kwargs
        Arbitrary keyword arguments passed onto BaseTransformer.__init__().

    Attributes
    ----------
    column : str
        Name of column to apply transformer to. This attribute is not for use in any method,
        use 'columns instead. Here only as a fix to allow string representation of transformer.

    columns : str
        Column name for transformation.

    new_column_name : str
        The name of the column or columns to be assigned to the output of running the
        pandas method in transform.

    pd_method_name : str
        The name of the pandas.DataFrame method to call.

    pd_method_kwargs : dict
        Dictionary of keyword arguments to call the pd.Series.dt method with.

    drop_original: bool
        Indicates whether to drop self.column post transform

    built_from_json: bool
        indicates if transformer was reconstructed from json, which limits it's supported
        functionality to .transform

    polars_compatible : bool
        class attribute, indicates whether transformer has been converted to polars/pandas agnostic narwhals framework

    jsonable: bool
        class attribute, indicates if transformer supports to/from_json methods

    FITS: bool
        class attribute, indicates whether transform requires fit to be run first

    """

    polars_compatible = False

    FITS = False

    jsonable = False

    @beartype
    def __init__(
        self,
        new_column_name: str,
        pd_method_name: str,
        columns: Union[
            ListOfOneStr,
            str,
        ],
        pd_method_kwargs: Optional[GenericKwargs] = None,
        drop_original: bool = False,
        **kwargs: Optional[bool],
    ) -> None:
        super().__init__(
            columns=columns,
            new_column_name=new_column_name,
            drop_original=drop_original,
            **kwargs,
        )

        if pd_method_kwargs is None:
            pd_method_kwargs = {}

        self.pd_method_name = pd_method_name
        self.pd_method_kwargs = pd_method_kwargs

        try:
            ser = pd.Series(
                [datetime.datetime(2020, 12, 21, tzinfo=datetime.timezone.utc)],
            )
            getattr(ser.dt, pd_method_name)

        except Exception as err:
            msg = f'{self.classname()}: error accessing "dt.{pd_method_name}" method on pd.Series object - pd_method_name should be a pd.Series.dt method'
            raise AttributeError(msg) from err

        if callable(getattr(ser.dt, pd_method_name)):
            self._callable = True

        else:
            self._callable = False

        # This attribute is not for use in any method, use 'columns' instead.
        # Here only as a fix to allow string representation of transformer.
        self.column = self.columns[0]

    def transform(self, X: pd.DataFrame) -> pd.DataFrame:
        """Transform specific column on input pandas.DataFrame (X) using the given pandas.Series.dt method and
        assign the output back to column in X.

        Any keyword arguments set in the pd_method_kwargs attribute are passed onto the pd.Series.dt method
        when calling it.

        Parameters
        ----------
        X : pd.DataFrame
            Data to transform.

        Returns
        -------
        X : pd.DataFrame
            Input X with additional column (self.new_column_name) added. These contain the output of
            running the pd.Series.dt method.

        """
        X = super().transform(X)

        if self._callable:
            X[self.new_column_name] = getattr(
                X[self.columns[0]].dt,
                self.pd_method_name,
            )(**self.pd_method_kwargs)

        else:
            X[self.new_column_name] = getattr(
                X[self.columns[0]].dt,
                self.pd_method_name,
            )

        # Drop original columns if self.drop_original is True
        return DropOriginalMixin.drop_original_column(
            self,
            X,
            self.drop_original,
            self.columns,
        )<|MERGE_RESOLUTION|>--- conflicted
+++ resolved
@@ -22,10 +22,6 @@
 )
 from tubular.base import BaseTransformer
 from tubular.mapping import MappingTransformer
-<<<<<<< HEAD
-from tubular.mixins import DropOriginalMixin, NewColumnNameMixin, TwoColumnMixin
-from tubular.types import DataFrame, ListOfThreeStrs
-=======
 from tubular.mixins import DropOriginalMixin
 from tubular.types import (
     DataFrame,
@@ -34,7 +30,6 @@
     ListOfThreeStrs,
     ListOfTwoStrs,
 )
->>>>>>> 9097025f
 
 if TYPE_CHECKING:
     from narwhals.typing import FrameT
@@ -175,12 +170,7 @@
             in {
                 BaseGenericDateTransformer,
                 BaseDatetimeTransformer,
-<<<<<<< HEAD
-                BaseDateTwoColumnTransformer,
             }
-=======
-            ]
->>>>>>> 9097025f
             else [self.new_column_name]
         )
 
@@ -555,25 +545,9 @@
     @beartype
     def __init__(
         self,
-<<<<<<< HEAD
-        columns: list[str],
-        new_column_name: str | None = None,
-        units: Literal[
-            "week",
-            "fortnight",
-            "lunar_month",
-            "common_year",
-            "custom_days",
-            "D",
-            "h",
-            "m",
-            "s",
-        ] = "D",
-=======
         columns: ListOfTwoStrs,
         new_column_name: str,
         units: DateDifferenceUnitsOptionsStr = "D",
->>>>>>> 9097025f
         drop_original: bool = False,
         custom_days_divider: Optional[int] = None,
         **kwargs: bool,
@@ -1428,7 +1402,7 @@
     Union[int, float],
     Is[
         # exclude bools which would pass isinstance(..., (float, int))
-        lambda value: type(value) in [int, float]
+        lambda value: type(value) in {int, float}
     ],
 ]
 
@@ -1504,12 +1478,6 @@
     @beartype
     def __init__(
         self,
-<<<<<<< HEAD
-        columns: str | list[str],
-        method: str | list[str],
-        units: str | dict,
-        period: float | dict = 2 * np.pi,
-=======
         columns: Union[str, list[str]],
         method: Union[MethodOptionStr, MethodOptionList],
         units: Union[
@@ -1517,44 +1485,18 @@
             dict[str, DatetimeSinusoidUnitsOptionStr],
         ],
         period: Union[NumberNotBool, dict[str, NumberNotBool]] = 2 * np.pi,
-        verbose: bool = False,
->>>>>>> 9097025f
         drop_original: bool = False,
+        **kwargs: bool,
     ) -> None:
         super().__init__(
             columns=columns,
             drop_original=drop_original,
             new_column_name="dummy",
+            **kwargs,
         )
 
         method_list = [method] if isinstance(method, str) else method
 
-<<<<<<< HEAD
-        for method_value in method_list:
-            if method_value not in valid_method_list:
-                msg = f'{self.classname()}: Invalid method {method_value} supplied, should be "sin", "cos" or a list containing both'
-                raise ValueError(msg)
-
-        valid_unit_list = [
-            "year",
-            "month",
-            "day",
-            "hour",
-            "minute",
-            "second",
-            "microsecond",
-        ]
-
-        if isinstance(units, dict):
-            if not set(units.values()).issubset(valid_unit_list):
-                msg = f"{self.classname()}: units dictionary values must be one of 'year', 'month', 'day', 'hour', 'minute', 'second', 'microsecond' but got {set(units.values())}"
-                raise ValueError(msg)
-        elif units not in valid_unit_list:
-            msg = f"{self.classname()}: Invalid units {units} supplied, should be in {valid_unit_list}"
-            raise ValueError(msg)
-
-=======
->>>>>>> 9097025f
         self.method = method_list
         self.units = units
         self.period = period
@@ -1783,15 +1725,6 @@
             **kwargs,
         )
 
-<<<<<<< HEAD
-        if (missing_replacement) and (
-            type(missing_replacement) not in {int, float, str}
-        ):
-            msg = f"{self.classname()}: if not None, missing_replacement should be an int, float or string"
-            raise TypeError(msg)
-
-=======
->>>>>>> 9097025f
         self.missing_replacement = missing_replacement
 
         # This attribute is not for use in any method, use 'columns' instead.
