"""This module contains transformers for working with date columns"""

from __future__ import annotations

import copy
import datetime
import warnings
from enum import Enum
from typing import TYPE_CHECKING, Annotated, Literal, Optional, Union

import narwhals as nw
import numpy as np
import pandas as pd
from beartype import beartype
from beartype.vale import Is
from typing_extensions import deprecated

<<<<<<< HEAD
from tubular._types import (  # noqa: TCH001
    GenericKwargs,
    ListOfOneStr,
    ListOfThreeStrs,
    ListOfTwoStrs,
    TimeUnitsOptionsStr,
)
from tubular.base import BaseTransformer
from tubular.mixins import DropOriginalMixin
=======
from tubular._utils import (
    _convert_dataframe_to_narwhals,
    _return_narwhals_or_native_dataframe,
)
from tubular.base import BaseTransformer
from tubular.mapping import MappingTransformer
from tubular.mixins import DropOriginalMixin, NewColumnNameMixin, TwoColumnMixin
from tubular.types import DataFrame
>>>>>>> 7ded320a

if TYPE_CHECKING:
    from narhwals.typing import FrameT

TIME_UNITS = ["us", "ns", "ms"]


class BaseGenericDateTransformer(
    DropOriginalMixin,
    BaseTransformer,
):
    """
    Extends BaseTransformer for datetime/date scenarios

    Parameters
    ----------
    columns : List[str]
        List of 2 columns. First column will be subtracted from second.

    new_column_name : str
        Name for the new year column.

    drop_original : bool
        Flag for whether to drop the original columns.

    return_native: bool, default = True
        Controls whether transformer returns narwhals or native pandas/polars type

    **kwargs
        Arbitrary keyword arguments passed onto BaseTransformer.init method.

    Attributes
    ----------

    polars_compatible : bool
        class attribute, indicates whether transformer has been converted to polars/pandas agnostic narwhals framework

    return_native: bool, default = True
        Controls whether transformer returns narwhals or native pandas/polars type

    """

    polars_compatible = True

    @beartype
    def __init__(
        self,
        columns: Union[list[str], str],
        new_column_name: str,
        drop_original: bool = False,
        **kwargs: Optional[bool],
    ) -> None:
        super().__init__(columns=columns, **kwargs)

        self.drop_original = drop_original
        self.new_column_name = new_column_name

    @beartype
    def check_columns_are_date_or_datetime(
        self,
        X: DataFrame,
        datetime_only: bool,
    ) -> None:
        """Checks the schema of the DataFrame to ensure that each column listed in
        self.columns is either a datetime or date type, depending on the datetime_only
        flag. If a column does not meet the expected type criteria, a TypeError is raised.

        Parameters
        ----------

        X: pd/pl.DataFrame
            Data to validate

        datetime_only: bool
            Indicates whether ONLY datetime types are accepted

        Raises
        ----------

        TypeError: if non date/datetime types are found

        TypeError: if mismatched date/datetime types are found,
        types should be consistent

        """

        X = _convert_dataframe_to_narwhals(X)

        type_msg = ["Datetime"]
        date_type = nw.Date
        allowed_types = [nw.Datetime]
        if not datetime_only:
            allowed_types = [*allowed_types, date_type]
            type_msg += ["Date"]

        schema = X.schema

        for col in self.columns:
            is_datetime = False
            is_date = False
            if isinstance(schema[col], nw.Datetime):
                is_datetime = True

            elif schema[col] == nw.Date:
                is_date = True

            # first check for invalid types (non date/datetime)
            if (not is_datetime) and (not (not datetime_only and is_date)):
                msg = f"{self.classname()}: {col} type should be in {type_msg} but got {schema[col]}. Note, Datetime columns should have time_unit in {TIME_UNITS} and time_zones from zoneinfo.available_timezones()"
                raise TypeError(msg)

        # process datetime types for more readable error messages
        present_types = {
            dtype if not isinstance(dtype, nw.Datetime) else nw.Datetime
            for name, dtype in schema.items()
            if name in self.columns
        }

        valid_types = present_types.issubset(set(allowed_types))
        # convert to list and sort to ensure reproducible order
        present_types = {str(value) for value in present_types}
        present_types = list(present_types)
        present_types.sort()

        # next check for consistent types (all date or all datetime)
        if not valid_types or len(present_types) > 1:
            msg = rf"{self.classname()}: Columns fed to datetime transformers should be {type_msg} and have consistent types, but found {present_types}. Note, Datetime columns should have time_unit in {TIME_UNITS} and time_zones from zoneinfo.available_timezones(). Please use ToDatetimeTransformer to standardise."
            raise TypeError(
                msg,
            )

    @beartype
    def transform(
        self,
        X: DataFrame,
        datetime_only: bool = False,
        return_native_override: Optional[bool] = None,
    ) -> DataFrame:
        """Base transform method, calls parent transform and validates data.

        Parameters
        ----------
        X : pd/pl.DataFrame
            Data containing self.columns

        datetime_only: bool
            Indicates whether ONLY datetime types are accepted

        return_native_override: Optional[bool]
            option to override return_native attr in transformer, useful when calling parent
            methods

        Returns
        -------
        X : pd/pl.DataFrame
            Validated data

        """

        return_native = self._process_return_native(return_native_override)

        X = super().transform(X, return_native_override=False)

        X = _convert_dataframe_to_narwhals(X)

        self.check_columns_are_date_or_datetime(X, datetime_only=datetime_only)

        return _return_narwhals_or_native_dataframe(X, return_native)


class BaseDatetimeTransformer(BaseGenericDateTransformer):
    """
    Extends BaseTransformer for datetime scenarios

    Parameters
    ----------
    columns : List[str]
        List of 2 columns. First column will be subtracted from second.

    new_column_name : str
        Name for the new year column.

    drop_original : bool
        Flag for whether to drop the original columns.

    **kwargs
        Arbitrary keyword arguments passed onto BaseTransformer.init method.

    Attributes
    ----------

    polars_compatible : bool
        class attribute, indicates whether transformer has been converted to polars/pandas agnostic narwhals framework
    """

    polars_compatible = True

    @beartype
    def __init__(
        self,
        columns: Union[list[str], str],
        new_column_name: str,
        drop_original: bool = False,
        **kwargs: Optional[bool],
    ) -> None:
        super().__init__(
            columns=columns,
            new_column_name=new_column_name,
            drop_original=drop_original,
            **kwargs,
        )

    @beartype
    def transform(
        self,
        X: DataFrame,
        return_native_override: Optional[bool] = None,
    ) -> DataFrame:
        """base transform method for transformers that operate exclusively on datetime columns

        Parameters
        ----------
        X : pd/pl.DataFrame
            Data containing self.columns

        return_native_override: Optional[bool]
            option to override return_native attr in transformer, useful when calling parent
            methods

        Returns
        -------
        X : pd/pl.DataFrame
            Validated data

        """

        return_native = self._process_return_native(return_native_override)

        X = _convert_dataframe_to_narwhals(X)

        X = super().transform(X, datetime_only=True, return_native_override=False)

        return _return_narwhals_or_native_dataframe(X, return_native)


<<<<<<< HEAD
class DateDiffLeapYearTransformer(BaseGenericDateTransformer):
=======
class BaseDateTwoColumnTransformer(
    TwoColumnMixin,
    BaseGenericDateTransformer,
):

    """Extends BaseDateTransformer for transformers which accept exactly two columns

    Parameters
    ----------
    columns : list
        Either a list of str values or a string giving which columns in a input pandas.DataFrame the transformer
        will be applied to.

    new_column_name : str
        Name for the new year column.

    drop_original : bool
        Flag for whether to drop the original columns.

    **kwargs
        Arbitrary keyword arguments passed onto BaseTransformer.init method.

    Attributes
    ----------

    polars_compatible : bool
        class attribute, indicates whether transformer has been converted to polars/pandas agnostic narwhals framework

    """

    polars_compatible = True

    def __init__(
        self,
        columns: list[str],
        new_column_name: str | None = None,
        drop_original: bool = False,
        **kwargs: dict[str, bool],
    ) -> None:
        super().__init__(
            columns=columns,
            new_column_name=new_column_name,
            drop_original=drop_original,
            **kwargs,
        )

        self.check_two_columns(columns)


@deprecated(
    "This Transformer is deprecated, use DateDifferenceTransformer instead. "
    "If you prefer this transformer to DateDifferenceTransformer, "
    "let us know through a github issue",
)
class DateDiffLeapYearTransformer(BaseDateTwoColumnTransformer):
>>>>>>> 7ded320a
    """Transformer to calculate the number of years between two dates.

    !!! warning "Deprecated"
        This transformer is now deprecated; use `DateDifferenceTransformer` instead.

    Parameters
    ----------
    columns : List[str]
        List of 2 columns. First column will be subtracted from second.

    new_column_name : str
        Name for the new year column.

    drop_original : bool
        Flag for whether to drop the original columns.

    missing_replacement : int/float/str
        Value to output if either the lower date value or the upper date value are
        missing. Default value is None.

    **kwargs
        Arbitrary keyword arguments passed onto BaseTransformer.init method.

    Attributes
    ----------
    columns : List[str]
        List of 2 columns. First column will be subtracted from second.

    new_column_name : str, default = None
        Name given to calculated datediff column. If None then {column_upper}_{column_lower}_datediff
        will be used.

    drop_original : bool
        Indicator whether to drop old columns during transform method.

    polars_compatible : bool
        class attribute, indicates whether transformer has been converted to polars/pandas agnostic narwhals framework

    """

    polars_compatible = True

    @beartype
    def __init__(
        self,
        columns: ListOfTwoStrs,
        new_column_name: str,
        missing_replacement: Optional[Union[float, int, str]] = None,
        drop_original: bool = False,
        **kwargs: dict[str, bool],
    ) -> None:
        super().__init__(
            columns=columns,
            new_column_name=new_column_name,
            drop_original=drop_original,
            **kwargs,
        )

        self.missing_replacement = missing_replacement

        # This attribute is not for use in any method, use 'columns' instead.
        # Here only as a fix to allow string representation of transformer.
        self.column_lower = columns[0]
        self.column_upper = columns[1]

    @nw.narwhalify
    def transform(self, X: FrameT) -> FrameT:
        """Calculate year gap between the two provided columns.

        New column is created under the 'new_column_name', and optionally removes the
        old date columns.

        Parameters
        ----------
        X : pd/pl.DataFrame
            Data containing self.columns

        Returns
        -------
        X : pd/pl.DataFrame
            Data containing self.columns

        """

        X = nw.from_native(super().transform(X))

        # Create a helping column col0 for the first date. This will convert the date into an integer in a format or YYYYMMDD
        X = X.with_columns(
            (
                nw.col(self.columns[0]).cast(nw.Date).dt.year().cast(nw.Int64) * 10000
                + nw.col(self.columns[0]).cast(nw.Date).dt.month().cast(nw.Int64) * 100
                + nw.col(self.columns[0]).cast(nw.Date).dt.day().cast(nw.Int64)
            ).alias("col0"),
        )
        # Create a helping column col1 for the second date. This will convert the date into an integer in a format or YYYYMMDD
        X = X.with_columns(
            (
                nw.col(self.columns[1]).cast(nw.Date).dt.year().cast(nw.Int64) * 10000
                + nw.col(self.columns[1]).cast(nw.Date).dt.month().cast(nw.Int64) * 100
                + nw.col(self.columns[1]).cast(nw.Date).dt.day().cast(nw.Int64)
            ).alias("col1"),
        )

        # Compute difference between integers and if the difference is negative then adjust.
        # Finally devide by 10000 to get the years.
        X = X.with_columns(
            nw.when(nw.col("col1") < nw.col("col0"))
            .then(((nw.col("col0") - nw.col("col1")) // 10000) * (-1))
            .otherwise((nw.col("col1") - nw.col("col0")) // 10000)
            .cast(nw.Int64)
            .alias(self.new_column_name),
        ).drop(["col0", "col1"])

        # When we get a missing then replace with missing_replacement otherwise return the above calculation
        if self.missing_replacement is not None:
            X = X.with_columns(
                nw.when(
                    (nw.col(self.columns[0]).is_null())
                    | (nw.col(self.columns[1]).is_null()),
                )
                .then(
                    self.missing_replacement,
                )
                .otherwise(
                    nw.col(self.new_column_name),
                )
                .cast(nw.Int64)
                .alias(self.new_column_name),
            )

        # Drop original columns if self.drop_original is True
        return DropOriginalMixin.drop_original_column(
            self,
            X,
            self.drop_original,
            self.columns,
        )


class DateDifferenceTransformer(BaseGenericDateTransformer):
    """Class to transform calculate the difference between 2 date fields in specified units.

    Parameters
    ----------
    columns : List[str]
        List of 2 columns. First column will be subtracted from second.
    new_column_name : str, default = None
        Name given to calculated datediff column. If None then {column_upper}_{column_lower}_datediff_{units}
        will be used.
    units : str, default = 'D'
        Accepted values are "week", "fortnight", "lunar_month", "common_year", "custom_days", 'D', 'h', 'm', 's'
    copy : bool, default = False
        Should X be copied prior to transform? Copy argument no longer used and will be deprecated in a future release
    verbose: bool, default = False
        Control level of detail in printouts
    drop_original:
        Boolean flag indicating whether to drop original columns.
    custom_days_divider:
        Integer value for the "custom_days" unit
    Attributes
    ----------

    polars_compatible : bool
        class attribute, indicates whether transformer has been converted to polars/pandas agnostic narwhals framework
    """

    polars_compatible = True

    @beartype
    def __init__(
        self,
<<<<<<< HEAD
        columns: ListOfTwoStrs,
        new_column_name: str,
        units: TimeUnitsOptionsStr = "D",
        copy: Optional[bool] = None,
        verbose: bool = False,
        drop_original: bool = False,
    ) -> None:
=======
        columns: list[str],
        new_column_name: str | None = None,
        units: Literal[
            "week",
            "fortnight",
            "lunar_month",
            "common_year",
            "custom_days",
            "D",
            "h",
            "m",
            "s",
        ] = "D",
        copy: bool = False,
        verbose: bool = False,
        drop_original: bool = False,
        custom_days_divider: int = None,
        **kwargs: dict[str, bool],
    ) -> None:
        accepted_values_units = [
            "week",
            "fortnight",
            "lunar_month",
            "common_year",
            "custom_days",
            "D",
            "h",
            "m",
            "s",
        ]

        if units not in accepted_values_units:
            msg = f"{self.classname()}: units must be one of {accepted_values_units}, got {units}"
            raise ValueError(msg)

>>>>>>> 7ded320a
        self.units = units
        self.custom_days_divider = custom_days_divider

        super().__init__(
            columns=columns,
            new_column_name=new_column_name,
            drop_original=drop_original,
            copy=copy,
            verbose=verbose,
        )

        # This attribute is not for use in any method, use 'columns' instead.
        # Here only as a fix to allow string representation of transformer.
        self.column_lower = columns[0]
        self.column_upper = columns[1]

    @beartype
    def transform(self, X: DataFrame) -> DataFrame:
        """Calculate the difference between the given fields in the specified units.

        Parameters
        ----------
        X : pd/pl.DataFrame
            Data containing self.columns

        """

        X = _convert_dataframe_to_narwhals(X)

        X = super().transform(X, return_native_override=False)

        # mapping for units and corresponding timedelta arg values
        UNITS_TO_TIMEDELTA_PARAMS = {
            "week": (7, "D"),
            "fortnight": (14, "D"),
            "lunar_month": (
                int(29.5 * 24),
                "h",
            ),  # timedelta values need to be whole numbers so (29.5, 'D') cannot be used
            "common_year": (365, "D"),
            "D": (1, "D"),
            "h": (1, "h"),
            "m": (1, "m"),
            "s": (1, "s"),
        }

        # list of units that require time truncation
        UNITS_TO_TRUNCATE_TIME_FOR = [
            "week",
            "fortnight",
            "lunar_month",
            "common_year",
            "custom_days",
            "D",
        ]

        start_date_col = nw.col(self.columns[0])
        end_date_col = nw.col(self.columns[1])

        # truncating time for specific units
        if self.units in UNITS_TO_TRUNCATE_TIME_FOR:
            start_date_col = start_date_col.dt.truncate("1d")
            end_date_col = end_date_col.dt.truncate("1d")

        if self.units == "custom_days":
            timedelta_value, timedelta_format = self.custom_days_divider, "D"
            denominator = np.timedelta64(timedelta_value, timedelta_format)
        else:
            timedelta_value, timedelta_format = UNITS_TO_TIMEDELTA_PARAMS[self.units]
            denominator = np.timedelta64(timedelta_value, timedelta_format)

        X = X.with_columns(
            ((end_date_col - start_date_col) / denominator).alias(self.new_column_name),
        )

        # Drop original columns if self.drop_original is True
        X = DropOriginalMixin.drop_original_column(
            self,
            X,
            self.drop_original,
            self.columns,
            return_native=False,
        )

        return _return_narwhals_or_native_dataframe(X, self.return_native)


class ToDatetimeTransformer(BaseGenericDateTransformer):
    """Class to transform convert specified columns to datetime.

    Class simply uses the pd.to_datetime method on the specified columns.

    Parameters
    ----------
    columns : List[str]
        List of names of the column to convert to datetime.

    time_format: str
        str indicating format of time to parse, e.g. '%d/%m/%Y'

    **kwargs
        Arbitrary keyword arguments passed onto pd.to_datetime().

    Attributes
    ----------

    polars_compatible : bool
        class attribute, indicates whether transformer has been converted to polars/pandas agnostic narwhals framework

    """

    polars_compatible = True

    @beartype
    def __init__(
        self,
        columns: Union[str, list[str]],
        time_format: Optional[str] = None,
        **kwargs: dict[str, bool],
    ) -> None:
        if not time_format:
            warnings.warn(
                "time_format arg has not been provided, so datetime format will be inferred",
                stacklevel=2,
            )

        self.time_format = time_format

        super().__init__(
            columns=columns,
            # new_column_name is not actually used
            new_column_name="dummy",
            **kwargs,
        )

    @nw.narwhalify
    def transform(self, X: FrameT) -> FrameT:
        """Convert specified column to datetime using pd.to_datetime.

        Parameters
        ----------
        X : pd/pl.DataFrame
            Data with column to transform.

        """
        # purposely avoid BaseDateTransformer method, as uniquely for this transformer columns
        # are not yet date/datetime
        X = nw.from_native(BaseTransformer.transform(self, X))

        return X.with_columns(
            nw.col(col).str.to_datetime(format=self.time_format) for col in self.columns
        )


class SeriesDtMethodTransformer(BaseDatetimeTransformer):
    """Tranformer that applies a pandas.Series.dt method.

    Transformer assigns the output of the method to a new column. It is possible to
    supply other key word arguments to the transform method, which will be passed to the
    pandas.Series.dt method being called.

    Be aware it is possible to supply incompatible arguments to init that will only be
    identified when transform is run. This is because there are many combinations of method, input
    and output sizes. Additionally some methods may only work as expected when called in
    transform with specific key word arguments.

    Parameters
    ----------
    new_column_name : str
        The name of the column to be assigned to the output of running the pandas method in transform.

    pd_method_name : str
        The name of the pandas.Series.dt method to call.

    column : str
        Column to apply the transformer to. If a str is passed this is put into a list. Value passed
        in columns is saved in the columns attribute on the object. Note this has no default value so
        the user has to specify the columns when initialising the transformer. This is avoid likely
        when the user forget to set columns, in this case all columns would be picked up when super
        transform runs.

    pd_method_kwargs : dict, default = {}
        A dictionary of keyword arguments to be passed to the pd.Series.dt method when it is called.

    drop_original: bool
        Indicates whether to drop self.column post transform

    **kwargs
        Arbitrary keyword arguments passed onto BaseTransformer.__init__().

    Attributes
    ----------
    column : str
        Name of column to apply transformer to. This attribute is not for use in any method,
        use 'columns instead. Here only as a fix to allow string representation of transformer.

    columns : str
        Column name for transformation.

    new_column_name : str
        The name of the column or columns to be assigned to the output of running the
        pandas method in transform.

    pd_method_name : str
        The name of the pandas.DataFrame method to call.

    pd_method_kwargs : dict
        Dictionary of keyword arguments to call the pd.Series.dt method with.

    drop_original: bool
        Indicates whether to drop self.column post transform

    polars_compatible : bool
        class attribute, indicates whether transformer has been converted to polars/pandas agnostic narwhals framework

    """

    polars_compatible = False

    @beartype
    def __init__(
        self,
        new_column_name: str,
        pd_method_name: str,
        columns: Union[
            ListOfOneStr,
            str,
        ],
        pd_method_kwargs: Optional[GenericKwargs] = None,
        drop_original: bool = False,
        **kwargs: Optional[bool],
    ) -> None:
        super().__init__(
            columns=columns,
            new_column_name=new_column_name,
            drop_original=drop_original,
            **kwargs,
        )

        if pd_method_kwargs is None:
            pd_method_kwargs = {}

        self.pd_method_name = pd_method_name
        self.pd_method_kwargs = pd_method_kwargs

        try:
            ser = pd.Series(
                [datetime.datetime(2020, 12, 21, tzinfo=datetime.timezone.utc)],
            )
            getattr(ser.dt, pd_method_name)

        except Exception as err:
            msg = f'{self.classname()}: error accessing "dt.{pd_method_name}" method on pd.Series object - pd_method_name should be a pd.Series.dt method'
            raise AttributeError(msg) from err

        if callable(getattr(ser.dt, pd_method_name)):
            self._callable = True

        else:
            self._callable = False

        # This attribute is not for use in any method, use 'columns' instead.
        # Here only as a fix to allow string representation of transformer.
        self.column = self.columns[0]

    def transform(self, X: pd.DataFrame) -> pd.DataFrame:
        """Transform specific column on input pandas.DataFrame (X) using the given pandas.Series.dt method and
        assign the output back to column in X.

        Any keyword arguments set in the pd_method_kwargs attribute are passed onto the pd.Series.dt method
        when calling it.

        Parameters
        ----------
        X : pd.DataFrame
            Data to transform.

        Returns
        -------
        X : pd.DataFrame
            Input X with additional column (self.new_column_name) added. These contain the output of
            running the pd.Series.dt method.

        """
        X = super().transform(X)

        if self._callable:
            X[self.new_column_name] = getattr(
                X[self.columns[0]].dt,
                self.pd_method_name,
            )(**self.pd_method_kwargs)

        else:
            X[self.new_column_name] = getattr(
                X[self.columns[0]].dt,
                self.pd_method_name,
            )

        # Drop original columns if self.drop_original is True
        return DropOriginalMixin.drop_original_column(
            self,
            X,
            self.drop_original,
            self.columns,
        )


class BetweenDatesTransformer(BaseGenericDateTransformer):
    """Transformer to generate a boolean column indicating if one date is between two others.

    If not all column_lower values are less than or equal to column_upper when transform is run
    then a warning will be raised.

    Parameters
    ----------
    columns : list[str]
        List of columns for comparison, in format [lower, to_compare, upper]

    new_column_name : str
        Name for new column to be added to X.

    drop_original: bool
        indicates whether to drop original columns.

    lower_inclusive : bool, defualt = True
        If lower_inclusive is True the comparison to column_lower will be column_lower <=
        column_between, otherwise the comparison will be column_lower < column_between.

    upper_inclusive : bool, defualt = True
        If upper_inclusive is True the comparison to column_upper will be column_between <=
        column_upper, otherwise the comparison will be column_between < column_upper.

    **kwargs
        Arbitrary keyword arguments passed onto BaseTransformer.__init__().

    Attributes
    ----------
    column_lower : str
        Name of date column to subtract. This attribute is not for use in any method,
        use 'columns' instead. Here only as a fix to allow string representation of transformer.

    column_upper : str
        Name of date column to subtract from. This attribute is not for use in any method,
        use 'columns instead. Here only as a fix to allow string representation of transformer.

    column_between : str
        Name of column to check if it's values fall between column_lower and column_upper. This attribute
        is not for use in any method, use 'columns instead. Here only as a fix to allow string representation of transformer.

    columns : list
        Contains the names of the columns to compare in the order [column_lower, column_between
        column_upper].

    new_column_name : str
        new_column_name argument passed when initialising the transformer.

    lower_inclusive : bool
        lower_inclusive argument passed when initialising the transformer.

    upper_inclusive : bool
        upper_inclusive argument passed when initialising the transformer.

    drop_original: bool
        indicates whether to drop original columns.

    polars_compatible : bool
        class attribute, indicates whether transformer has been converted to polars/pandas agnostic narwhals framework

    """

    polars_compatible = True

    @beartype
    def __init__(
        self,
        columns: ListOfThreeStrs,
        new_column_name: str,
        drop_original: bool = False,
        lower_inclusive: bool = True,
        upper_inclusive: bool = True,
        **kwargs: dict[str, bool],
    ) -> None:
        self.lower_inclusive = lower_inclusive
        self.upper_inclusive = upper_inclusive

        super().__init__(
            columns=columns,
            new_column_name=new_column_name,
            drop_original=drop_original,
            **kwargs,
        )

        # This attribute is not for use in any method, use 'columns' instead.
        # Here only as a fix to allow string representation of transformer.
        self.column_lower = columns[0]
        self.column_upper = columns[2]
        self.column_between = columns[2]

    @nw.narwhalify
    def transform(self, X: FrameT) -> FrameT:
        """Transform - creates column indicating if middle date is between the other two.

        If not all column_lower values are less than or equal to column_upper when transform is run
        then a warning will be raised.

        Parameters
        ----------
        X : pd/pl.DataFrame
            Data to transform.

        Returns
        -------
        X : pd/pl.DataFrame
            Input X with additional column (self.new_column_name) added. This column is
            boolean and indicates if the middle column is between the other 2.

        """
        X = nw.from_native(super().transform(X))

        if not (
            X.select((nw.col(self.columns[0]) <= nw.col(self.columns[2])).all()).item()
        ):
            warnings.warn(
                f"{self.classname()}: not all {self.columns[2]} are greater than or equal to {self.columns[0]}",
                stacklevel=2,
            )

        lower_comparison = (
            nw.col(self.columns[0]) <= nw.col(self.columns[1])
            if self.lower_inclusive
            else nw.col(self.columns[0]) < nw.col(self.columns[1])
        )

        upper_comparison = (
            nw.col(self.columns[1]) <= nw.col(self.columns[2])
            if self.upper_inclusive
            else nw.col(self.columns[1]) < nw.col(self.columns[2])
        )

        X = X.with_columns(
            (lower_comparison & upper_comparison).alias(self.new_column_name),
        )

        # Drop original columns if self.drop_original is True
        return DropOriginalMixin.drop_original_column(
            self,
            X,
            self.drop_original,
            self.columns,
        )


class DatetimeInfoOptions(str, Enum):
    __slots__ = ()

    TIME_OF_DAY = "timeofday"
    TIME_OF_MONTH = "timeofmonth"
    TIME_OF_YEAR = "timeofyear"
    DAY_OF_WEEK = "dayofweek"


DatetimeInfoOptionStr = Annotated[
    str,
    Is[lambda s: s in DatetimeInfoOptions._value2member_map_],
]
DatetimeInfoOptionList = Annotated[
    list,
    Is[
        lambda list_value: all(
            entry in DatetimeInfoOptions._value2member_map_ for entry in list_value
        )
    ],
]


class DatetimeInfoExtractor(BaseDatetimeTransformer):
    """Transformer to extract various features from datetime var.

    Parameters
    ----------
    columns : str or list
        datetime columns to extract information from

    include : list of str, default = ["timeofday", "timeofmonth", "timeofyear", "dayofweek"]
        Which datetime categorical information to extract

    datetime_mappings : dict, default = {}
        Optional argument to define custom mappings for datetime values.
        Keys of the dictionary must be contained in `include`.
        All possible values of each feature must be included in the mappings,
        ie, a mapping for `dayofweek` must include all values 1-7;
        datetime_mappings = {
                             "dayofweek": {
                                           **{i: "week" for i in range(1,6)},
                                           **{i: "week" for i in range(6,8)}
                                           }
                            }

        The required ranges for each mapping are:
            timeofday: 0-23
            timeofmonth: 1-31
            timeofyear: 1-12
            dayofweek: 1-7

        If an option is present in 'include' but no mappings are provided,
        then default values from cls.DEFAULT_MAPPINGS will be used for this
        option.

    drop_original: str
        indicates whether to drop provided columns post transform

    **kwargs
        Arbitrary keyword arguments passed onto BaseTransformer.init method.

    Attributes
    ----------
    columns: List[str]
        List of columns for processing

    include : list of str, default = ["timeofday", "timeofmonth", "timeofyear", "dayofweek"]
        Which datetime categorical information to extract

    datetime_mappings : dict, default = None
        Optional argument to define custom mappings for datetime values.

    drop_original: str
        indicates whether to drop provided columns post transform

    polars_compatible : bool
        class attribute, indicates whether transformer has been converted to polars/pandas agnostic narwhals framework

    """

    polars_compatible = True

    DEFAULT_MAPPINGS = {
        DatetimeInfoOptions.TIME_OF_DAY: {
            **{i: "night" for i in range(6)},  # Midnight - 6am
            **{i: "morning" for i in range(6, 12)},  # 6am - Noon
            **{i: "afternoon" for i in range(12, 18)},  # Noon - 6pm
            **{i: "evening" for i in range(18, 24)},  # 6pm - Midnight
        },
        DatetimeInfoOptions.TIME_OF_MONTH: {
            **{i: "start" for i in range(1, 11)},
            **{i: "middle" for i in range(11, 21)},
            **{i: "end" for i in range(21, 32)},
        },
        DatetimeInfoOptions.TIME_OF_YEAR: {
            **{i: "spring" for i in range(3, 6)},  # Mar, Apr, May
            **{i: "summer" for i in range(6, 9)},  # Jun, Jul, Aug
            **{i: "autumn" for i in range(9, 12)},  # Sep, Oct, Nov
            **{i: "winter" for i in [12, 1, 2]},  # Dec, Jan, Feb
        },
        DatetimeInfoOptions.DAY_OF_WEEK: {
            1: "monday",
            2: "tuesday",
            3: "wednesday",
            4: "thursday",
            5: "friday",
            6: "saturday",
            7: "sunday",
        },
    }

    INCLUDE_OPTIONS = list(DEFAULT_MAPPINGS.keys())

    RANGE_TO_MAP = {
        DatetimeInfoOptions.TIME_OF_DAY: set(range(24)),
        DatetimeInfoOptions.TIME_OF_MONTH: set(range(1, 32)),
        DatetimeInfoOptions.TIME_OF_YEAR: set(range(1, 13)),
        DatetimeInfoOptions.DAY_OF_WEEK: set(range(1, 8)),
    }

    DATETIME_ATTR = {
        DatetimeInfoOptions.TIME_OF_DAY: "hour",
        DatetimeInfoOptions.TIME_OF_MONTH: "day",
        DatetimeInfoOptions.TIME_OF_YEAR: "month",
        DatetimeInfoOptions.DAY_OF_WEEK: "weekday",
    }

    @beartype
    def __init__(
        self,
        columns: Union[str, list[str]],
        include: Optional[DatetimeInfoOptionList] = None,
        datetime_mappings: Optional[dict[DatetimeInfoOptionStr, dict[int, str]]] = None,
        drop_original: Optional[bool] = False,
        **kwargs: dict[str, bool],
    ) -> None:
        if include is None:
            include = self.INCLUDE_OPTIONS

        super().__init__(
            columns=columns,
            drop_original=drop_original,
            new_column_name="dummy",
            **kwargs,
        )

        self.include = include
        self.datetime_mappings = datetime_mappings
        self._process_provided_mappings(datetime_mappings=datetime_mappings)

        # this is a situation where we know the values our mappings allow,
        # so enum type is more appropriate than categorical and we
        # will cast to this at the end
        self.enums = {
            include_option: nw.Enum(
                sorted(set(self.final_datetime_mappings[include_option].values())),
            )
            for include_option in self.include
        }

        self.mapping_transformer = MappingTransformer(
            mappings={
                col + "_" + include_option: self.final_datetime_mappings[include_option]
                for col in self.columns
                for include_option in self.include
            },
            return_dtypes={
                col + "_" + include_option: "Categorical"
                for col in self.columns
                for include_option in self.include
            },
        )

    def _process_provided_mappings(
        self,
        datetime_mappings: Optional[dict[DatetimeInfoOptionStr, dict[int, str]]],
    ) -> None:
        """Method to process user provided mappings. Sets datetime_mappings attribute, then validates against RANGE_TO_MAP.

        Returns
        -------
        None
        """

        # initialise mappings attr with defaults,
        # and overwrite with user provided mappings
        # where possible
        self.final_datetime_mappings = copy.deepcopy(self.DEFAULT_MAPPINGS)
        if datetime_mappings:
            for key in datetime_mappings:
                if key not in self.include:
                    msg = f"{self.classname()}: keys in datetime_mappings should be in include"
                    raise ValueError(msg)
                self.final_datetime_mappings[key] = copy.deepcopy(
                    datetime_mappings[key],
                )

        for include_option in self.include:
            # check provided mappings fit required format
            if (
                set(self.final_datetime_mappings[include_option].keys())
                != self.RANGE_TO_MAP[include_option]
            ):
                msg = f"{self.classname()}: {include_option.value} mapping dictionary should contain mapping for all values between {min(self.RANGE_TO_MAP[include_option])}-{max(self.RANGE_TO_MAP[include_option])}. {self.RANGE_TO_MAP[include_option] - set(self.final_datetime_mappings[include_option].keys())} are missing"
                raise ValueError(msg)

    @beartype
    def transform(self, X: DataFrame) -> DataFrame:
        """Transform - Extracts new features from datetime variables.

        Parameters
        ----------
        X : pd/pl.DataFrame
            Data with columns to extract info from.

        Returns
        -------
        X : pd/pl.DataFrame
            Transformed input X with added columns of extracted information.
        """
        X = super().transform(X, return_native_override=False)

        transform_dict = {
            col + "_" + include_option: (
                getattr(
                    nw.col(col).dt,
                    self.DATETIME_ATTR[include_option],
                )().replace_strict(
                    self.mapping_transformer.mappings[col + "_" + include_option],
                )
            )
            for col in self.columns
            for include_option in self.include
        }

        # final casts
        transform_dict = {
            col + "_" + include_option: transform_dict[col + "_" + include_option].cast(
                self.enums[include_option],
            )
            for col in self.columns
            for include_option in self.include
        }

        X = X.with_columns(
            **transform_dict,
        )

        # Drop original columns if self.drop_original is True
        X = DropOriginalMixin.drop_original_column(
            self,
            X,
            self.drop_original,
            self.columns,
            return_native=False,
        )

        return _return_narwhals_or_native_dataframe(X, self.return_native)


class DatetimeSinusoidCalculator(BaseDatetimeTransformer):
    """Transformer to derive a feature in a dataframe by calculating the
    sine or cosine of a datetime column in a given unit (e.g hour), with the option to scale
    period of the sine or cosine to match the natural period of the unit (e.g. 24).

    Parameters
    ----------
    columns : str or list
        Columns to take the sine or cosine of. Must be a datetime[64] column.

    method : str or list
        Argument to specify which function is to be calculated. Accepted values are 'sin', 'cos' or a list containing both.

    units : str or dict
        Which time unit the calculation is to be carried out on. Accepted values are 'year', 'month',
        'day', 'hour', 'minute', 'second', 'microsecond'.  Can be a string or a dict containing key-value pairs of column
        name and units to be used for that column.

    period : int, float or dict, default = 2*np.pi
        The period of the output in the units specified above. To leave the period of the sinusoid output as 2 pi, specify 2*np.pi (or leave as default).
        Can be a string or a dict containing key-value pairs of column name and period to be used for that column.

    Attributes
    ----------
    columns : str or list
        Columns to take the sine or cosine of.

    method : str or list
        The function to be calculated; either sin, cos or a list containing both.

    units : str or dict
        Which time unit the calculation is to be carried out on. Will take any of 'year', 'month',
        'day', 'hour', 'minute', 'second', 'microsecond'. Can be a string or a dict containing key-value pairs of column
        name and units to be used for that column.

    period : str, float or dict, default = 2*np.pi
        The period of the output in the units specified above. Can be a string or a dict containing key-value pairs of column
        name and units to be used for that column.

    polars_compatible : bool
        class attribute, indicates whether transformer has been converted to polars/pandas agnostic narwhals framework
    """

    polars_compatible = True

    def __init__(
        self,
        columns: str | list[str],
        method: str | list[str],
        units: str | dict,
        period: float | dict = 2 * np.pi,
        verbose: bool = False,
        drop_original: bool = False,
    ) -> None:
        super().__init__(
            columns=columns,
            drop_original=drop_original,
            new_column_name="dummy",
            verbose=verbose,
        )

        if not isinstance(method, str) and not isinstance(method, list):
            msg = "{}: method must be a string or list but got {}".format(
                self.classname(),
                type(method),
            )
            raise TypeError(msg)

        if not isinstance(units, str) and not isinstance(units, dict):
            msg = "{}: units must be a string or dict but got {}".format(
                self.classname(),
                type(units),
            )
            raise TypeError(msg)

        if (
            (not isinstance(period, int))
            and (not isinstance(period, float))
            and (not isinstance(period, dict))
            or (isinstance(period, bool))
        ):
            msg = "{}: period must be an int, float or dict but got {}".format(
                self.classname(),
                type(period),
            )
            raise TypeError(msg)

        if isinstance(units, dict) and (
            not all(isinstance(item, str) for item in list(units.keys()))
            or not all(isinstance(item, str) for item in list(units.values()))
        ):
            msg = "{}: units dictionary key value pair must be strings but got keys: {} and values: {}".format(
                self.classname(),
                {type(k) for k in units},
                {type(v) for v in units.values()},
            )
            raise TypeError(msg)

        if isinstance(period, dict) and (
            not all(isinstance(item, str) for item in list(period.keys()))
            or (
                not all(isinstance(item, int) for item in list(period.values()))
                and not all(isinstance(item, float) for item in list(period.values()))
            )
            or any(isinstance(item, bool) for item in list(period.values()))
        ):
            msg = "{}: period dictionary key value pair must be str:int or str:float but got keys: {} and values: {}".format(
                self.classname(),
                {type(k) for k in period},
                {type(v) for v in period.values()},
            )
            raise TypeError(msg)

        valid_method_list = ["sin", "cos"]

        method_list = [method] if isinstance(method, str) else method

        for method in method_list:
            if method not in valid_method_list:
                msg = '{}: Invalid method {} supplied, should be "sin", "cos" or a list containing both'.format(
                    self.classname(),
                    method,
                )
                raise ValueError(msg)

        valid_unit_list = [
            "year",
            "month",
            "day",
            "hour",
            "minute",
            "second",
            "microsecond",
        ]

        if isinstance(units, dict):
            if not set(units.values()).issubset(valid_unit_list):
                msg = "{}: units dictionary values must be one of 'year', 'month', 'day', 'hour', 'minute', 'second', 'microsecond' but got {}".format(
                    self.classname(),
                    set(units.values()),
                )
                raise ValueError(msg)
        elif units not in valid_unit_list:
            msg = "{}: Invalid units {} supplied, should be in {}".format(
                self.classname(),
                units,
                valid_unit_list,
            )
            raise ValueError(msg)

        self.method = method_list
        self.units = units
        self.period = period

        if isinstance(units, dict) and sorted(units.keys()) != sorted(self.columns):
            msg = "{}: unit dictionary keys must be the same as columns but got {}".format(
                self.classname(),
                set(units.keys()),
            )
            raise ValueError(msg)

        if isinstance(period, dict) and sorted(period.keys()) != sorted(self.columns):
            msg = "{}: period dictionary keys must be the same as columns but got {}".format(
                self.classname(),
                set(period.keys()),
            )
            raise ValueError(msg)

    @beartype
    def transform(
        self,
        X: DataFrame,
        return_native_override: Optional[bool] = None,
    ) -> DataFrame:
        """Transform - creates column containing sine or cosine of another datetime column.

        Which function is used is stored in the self.method attribute.

        Parameters
        ----------
        X : pd/pl.DataFrame
            Data to transform.

        return_native_override: Optional[bool]
            Option to override return_native attr in transformer, useful when calling parent
            methods

        Returns
        -------
        X : pd/pl.DataFrame
            Input X with additional columns added, these are named "<method>_<original_column>"
        """
        X = _convert_dataframe_to_narwhals(X)
        return_native = self._process_return_native(return_native_override)

        X = super().transform(X, return_native_override=False)

        exprs = {}
        for column in self.columns:
            if not isinstance(self.units, dict):
                desired_units = self.units
            elif isinstance(self.units, dict):
                desired_units = self.units[column]
            if not isinstance(self.period, dict):
                desired_period = self.period
            elif isinstance(self.period, dict):
                desired_period = self.period[column]

            for method in self.method:
                new_column_name = f"{method}_{desired_period}_{desired_units}_{column}"

                # Calculate the sine or cosine of the column in the desired unit
                expr = getattr(
                    nw.col(column).dt,
                    desired_units,
                )() * (2 * np.pi / desired_period)

                expr = (
                    expr.map_batches(
                        lambda s: np.sin(
                            s.to_numpy(),
                        ),
                        return_dtype=nw.Float64,
                    )
                    if method == "sin"
                    else expr.map_batches(
                        lambda s: np.cos(
                            s.to_numpy(),
                        ),
                        return_dtype=nw.Float64,
                    )
                )
                expr = expr.alias(new_column_name)
                exprs[new_column_name] = expr

        X = X.with_columns(**exprs)
        # Drop original columns if self.drop_original is True
        X = DropOriginalMixin.drop_original_column(
            self,
            X,
            self.drop_original,
            self.columns,
            return_native=False,
        )
        return _return_narwhals_or_native_dataframe(X, return_native)<|MERGE_RESOLUTION|>--- conflicted
+++ resolved
@@ -15,26 +15,20 @@
 from beartype.vale import Is
 from typing_extensions import deprecated
 
-<<<<<<< HEAD
-from tubular._types import (  # noqa: TCH001
-    GenericKwargs,
-    ListOfOneStr,
-    ListOfThreeStrs,
-    ListOfTwoStrs,
-    TimeUnitsOptionsStr,
-)
-from tubular.base import BaseTransformer
-from tubular.mixins import DropOriginalMixin
-=======
 from tubular._utils import (
     _convert_dataframe_to_narwhals,
     _return_narwhals_or_native_dataframe,
 )
 from tubular.base import BaseTransformer
 from tubular.mapping import MappingTransformer
-from tubular.mixins import DropOriginalMixin, NewColumnNameMixin, TwoColumnMixin
-from tubular.types import DataFrame
->>>>>>> 7ded320a
+from tubular.mixins import DropOriginalMixin
+from tubular.types import (  # noqa: TCH001
+    DataFrame,
+    GenericKwargs,
+    ListOfOneStr,
+    ListOfThreeStrs,
+    ListOfTwoStrs,
+)
 
 if TYPE_CHECKING:
     from narhwals.typing import FrameT
@@ -280,65 +274,12 @@
         return _return_narwhals_or_native_dataframe(X, return_native)
 
 
-<<<<<<< HEAD
-class DateDiffLeapYearTransformer(BaseGenericDateTransformer):
-=======
-class BaseDateTwoColumnTransformer(
-    TwoColumnMixin,
-    BaseGenericDateTransformer,
-):
-
-    """Extends BaseDateTransformer for transformers which accept exactly two columns
-
-    Parameters
-    ----------
-    columns : list
-        Either a list of str values or a string giving which columns in a input pandas.DataFrame the transformer
-        will be applied to.
-
-    new_column_name : str
-        Name for the new year column.
-
-    drop_original : bool
-        Flag for whether to drop the original columns.
-
-    **kwargs
-        Arbitrary keyword arguments passed onto BaseTransformer.init method.
-
-    Attributes
-    ----------
-
-    polars_compatible : bool
-        class attribute, indicates whether transformer has been converted to polars/pandas agnostic narwhals framework
-
-    """
-
-    polars_compatible = True
-
-    def __init__(
-        self,
-        columns: list[str],
-        new_column_name: str | None = None,
-        drop_original: bool = False,
-        **kwargs: dict[str, bool],
-    ) -> None:
-        super().__init__(
-            columns=columns,
-            new_column_name=new_column_name,
-            drop_original=drop_original,
-            **kwargs,
-        )
-
-        self.check_two_columns(columns)
-
-
 @deprecated(
     "This Transformer is deprecated, use DateDifferenceTransformer instead. "
     "If you prefer this transformer to DateDifferenceTransformer, "
     "let us know through a github issue",
 )
-class DateDiffLeapYearTransformer(BaseDateTwoColumnTransformer):
->>>>>>> 7ded320a
+class DateDiffLeapYearTransformer(BaseGenericDateTransformer):
     """Transformer to calculate the number of years between two dates.
 
     !!! warning "Deprecated"
@@ -510,17 +451,8 @@
     @beartype
     def __init__(
         self,
-<<<<<<< HEAD
         columns: ListOfTwoStrs,
         new_column_name: str,
-        units: TimeUnitsOptionsStr = "D",
-        copy: Optional[bool] = None,
-        verbose: bool = False,
-        drop_original: bool = False,
-    ) -> None:
-=======
-        columns: list[str],
-        new_column_name: str | None = None,
         units: Literal[
             "week",
             "fortnight",
@@ -535,8 +467,8 @@
         copy: bool = False,
         verbose: bool = False,
         drop_original: bool = False,
-        custom_days_divider: int = None,
-        **kwargs: dict[str, bool],
+        custom_days_divider: Optional[int] = None,
+        **kwargs: bool,
     ) -> None:
         accepted_values_units = [
             "week",
@@ -554,7 +486,6 @@
             msg = f"{self.classname()}: units must be one of {accepted_values_units}, got {units}"
             raise ValueError(msg)
 
->>>>>>> 7ded320a
         self.units = units
         self.custom_days_divider = custom_days_divider
 
@@ -564,6 +495,7 @@
             drop_original=drop_original,
             copy=copy,
             verbose=verbose,
+            **kwargs,
         )
 
         # This attribute is not for use in any method, use 'columns' instead.
