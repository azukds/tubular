--- conflicted
+++ resolved
@@ -10,7 +10,7 @@
 
 from tubular.base import BaseTransformer
 from tubular.mixins import SeparatorColumnMixin
-from tubular.types import GenericKwargs, ListOfOneStr  # noqa: TCH001
+from tubular.types import GenericKwargs, ListOfOneStr
 
 
 # DEPRECATED TRANSFORMERS
@@ -78,12 +78,9 @@
 
     polars_compatible = False
 
-<<<<<<< HEAD
+    jsonable = False
+
     @beartype
-=======
-    jsonable = False
-
->>>>>>> 11a591be
     def __init__(
         self,
         new_column_name: str,
@@ -175,12 +172,9 @@
 
     polars_compatible = False
 
-<<<<<<< HEAD
+    jsonable = False
+
     @beartype
-=======
-    jsonable = False
-
->>>>>>> 11a591be
     def __init__(
         self,
         columns: Union[str, list[str]],
