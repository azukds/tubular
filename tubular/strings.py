--- conflicted
+++ resolved
@@ -51,17 +51,10 @@
 
     def __init__(
         self,
-<<<<<<< HEAD
         new_column_name: str,
         pd_method_name: str,
         columns: str,
-        pd_method_kwargs: dict = {},
-=======
-        new_column_name,
-        pd_method_name,
-        columns,
-        pd_method_kwargs=None,
->>>>>>> 60565197
+        pd_method_kwargs: dict | None = None,
         **kwargs,
     ) -> None:
         if type(columns) is list and len(columns) > 1:
