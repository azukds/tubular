--- conflicted
+++ resolved
@@ -95,14 +95,9 @@
         **kwargs
             Arbitrary keyword arguments passed onto BaseTransformer.__init__().
 
+
         Raises
         ------
-            ValueError: if more/less than 1 column is provided
-
-            TypeError: if pd_method_name is not str
-
-            TypeError: if pd_method_kwargs is not dict[str, Any]
-
             AttributeError: if pd_method_name is not pd.Series method
 
         """
@@ -156,15 +151,17 @@
     for it to be modernised
     """,
 )
-<<<<<<< HEAD
 class StringConcatenator(SeparatorColumnMixin, BaseTransformer):
     """Transformer to combine data from specified columns, of mixed datatypes, into a new column containing one string.
-=======
-class StringConcatenator(NewColumnNameMixin, SeparatorColumnMixin, BaseTransformer):
-    """Combine str data from specified columns.
->>>>>>> 40524655
-
-    Columns can be of mixed datatypes, combines into a new column containing one string.
+
+    Parameters
+    ----------
+    columns : str or list of str
+        Columns to concatenate.
+    new_column_name : str, default = "new_column"
+        New column name
+    separator : str, default = " "
+        Separator for the new string value
 
     Attributes
     ----------
