--- conflicted
+++ resolved
@@ -7,9 +7,9 @@
 import pandas as pd
 from beartype import beartype
 
-from tubular._types import GenericKwargs, ListOfOneStr  # noqa: TCH001
 from tubular.base import BaseTransformer
 from tubular.mixins import SeparatorColumnMixin
+from tubular.types import GenericKwargs, ListOfOneStr  # noqa: TCH001
 
 
 class SeriesStrMethodTransformer(BaseTransformer):
@@ -65,17 +65,10 @@
         self,
         new_column_name: str,
         pd_method_name: str,
-<<<<<<< HEAD
         columns: ListOfOneStr,
-        copy: Optional[bool] = None,
+        copy: bool = False,
         pd_method_kwargs: Optional[GenericKwargs] = None,
         **kwargs: Optional[bool],
-=======
-        columns: list,
-        copy: bool = False,
-        pd_method_kwargs: dict[str, object] | None = None,
-        **kwargs: dict[str, bool],
->>>>>>> 7ded320a
     ) -> None:
         super().__init__(columns=columns, copy=copy, **kwargs)
 
