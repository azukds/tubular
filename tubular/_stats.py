from typing import Optional

import narwhals as nw
from beartype import beartype


@beartype
def _get_median_calculation_expression(
    initial_column_expr: nw.Expr = None,
    initial_weights_expr: Optional[nw.Expr] = None,
) -> nw.Expr:
    """Produce expressions for calculating medians in provided dataframe.

    Note, this function supports either operating on raw columns or chained expressions,
    this is to enable chaining together longer expressions across transformers. For
    example, we may wish to find the mode of a column that has already been mapped,
    in which case (in pseudocode) we would do something like:

    mapped_expr=nw.col('c').map_batches(...)
    mode_expr=_get_mode_calculation_expressions(
                columns='c',
                initial_columns_exprs=mapped_expr
                )

    Parameters
    ----------
    initial_column_expr: nw.Expr
        initial column expressions to build on. Defaults to None,
        and in this case nw.col(column) is taken as the initial expr

    initial_weights_expr: Optional[nw.Expr]
        initial expression for weights column. Defaults to None,
        and in this case nw.col(weights_column) is taken as the initial expr

    Returns
    -------
    median_value_exprs: dict[str, nw.Expr]
        dict of format col: expression for calculating median

    """
<<<<<<< HEAD
    if initial_weights_expr is not None:
        cumsum_weights_expr = initial_weights_expr.cum_sum()
=======
    if initial_column_expr is None:
        initial_column_expr = nw.col(column)

    if initial_weights_expr is None:
        initial_weights_expr = nw.col(weights_column)

    if weights_column is not None:
        weighted_quantile_expr = _weighted_quantile_expr(initial_weights_expr)
>>>>>>> 7b442c9b

        median_expr = initial_column_expr.filter(weighted_quantile_expr >= 0.5).min()

    else:
        median_expr = initial_column_expr.drop_nulls().median()

    return median_expr


@beartype
def _get_mean_calculation_expressions(
    columns: list[str],
    weights_column: str,
    initial_columns_exprs: Optional[dict[str, nw.Expr]] = None,
    initial_weights_expr: Optional[nw.Expr] = None,
) -> dict[str, nw.Expr]:
    """Produce expressions for calculating means in provided dataframe.

    Note, this function supports either operating on raw columns or chained expressions,
    this is to enable chaining together longer expressions across transformers. For
    example, we may wish to find the mean of a column that has already been mapped,
    in which case (in pseudocode) we would do something like:

    mapped_expr=nw.col('c').map_batches(...)
    mean_expr=_get_mean_calculation_expressions(
                columns=['c'],
                initial_columns_exprs={'c': mapped_expr}
                )

    Parameters
    ----------
    columns: list[str]
        list of columns to find means for

    weights_column: str
        name of weights column

    initial_columns_exprs: dict[str, nw.Expr]
        dict containing initial column expressions to build on. Defaults to None,
        and in this case nw.col(c) is taken as the initial expr for each column c.

        This argument allows the chaining of longer expressions into calculating
        the mean, so we are not restricted to working with nw.col(c) and
        could pass e.g. (nw.col(c) * 2) if this was of interest.

    initial_weights_expr: nw.Expr
        initial expression for weights column. Defaults to None,
        and in this case nw.col(weights_column) is taken as the initial expr

        This argument allows the chaining of longer expressions into calculating
        the mean, so we are not restricted to working with nw.col(weights_column)
        and could pass e.g. (nw.col(weights_column) * 2) if this was of interest.

    Returns
    -------
    mean_value_exprs: dict[str, nw.Expr]
        dict of format col: expression for calculating means

    """
    # if a more complex starting expression for c or weights has been passed,
    # (e.g. we may be working with a version of c that has been mapped)
    # use this, otherwise proceed with the base case
    # nw.col(c) and nw.col(weights_column)
    if initial_columns_exprs is None:
        initial_columns_exprs = {c: nw.col(c) for c in columns}

    if initial_weights_expr is None:
        initial_weights_expr = nw.col(weights_column)

    # for each col c, calculate total weight where c is non-null
    total_weight_expressions = {
        c: (initial_weights_expr.filter(~initial_columns_exprs[c].is_null()).sum())
        for c in columns
    }

    # for each col c, calculate total weighted c where
    # c is not null
    total_weighted_col_expressions = {
        c: ((initial_columns_exprs[c] * initial_weights_expr).drop_nulls().sum())
        for c in columns
    }

    #  for each col c, take the ratio of these and return as weighted mean
    return {
        c: (total_weighted_col_expressions[c] / total_weight_expressions[c])
        for c in columns
    }


@beartype
def _get_mode_calculation_expressions(
    columns: list[str],
    weights_column: str,
    initial_columns_exprs: Optional[dict[str, nw.Expr]] = None,
    initial_weights_expr: Optional[nw.Expr] = None,
) -> dict[str, nw.Expr]:
    """Produce expressions for calculating modes in provided dataframe.

    Note, this function supports either operating on raw columns or chained expressions,
    this is to enable chaining together longer expressions across transformers. For
    example, we may wish to find the mode of a column that has already been mapped,
    in which case (in pseudocode) we would do something like:

    mapped_expr=nw.col('c').map_batches(...)
    mode_expr=_get_mode_calculation_expressions(
                columns=['c'],
                initial_columns_exprs={'c': mapped_expr}
                )

    Parameters
    ----------
    columns: list[str]
        list of columns to find modes for

    weights_column: str
        name of weights column

    initial_columns_exprs: dict[str, nw.Expr]
        dict containing initial column expressions to build on. Defaults to None,
        and in this case nw.col(c) is taken as the initial expr for each column c

    initial_weights_expr: nw.Expr
        initial expression for weights column. Defaults to None,
        and in this case nw.col(weights_column) is taken as the initial expr

    Returns
    -------
    mode_value_exprs: dict[str, nw.Expr]
        dict of format col: expression for calculating modes

    """
    if initial_columns_exprs is None:
        initial_columns_exprs = {c: nw.col(c) for c in columns}

    if initial_weights_expr is None:
        initial_weights_expr = nw.col(weights_column)

    level_weights_exprs = {
        c: (
            nw.when(~initial_columns_exprs[c].is_null())
            .then(initial_weights_expr)
            .otherwise(None)
            .sum()
            .over(c)
        )
        for c in columns
    }

    return {
        c: (
            nw.when(level_weights_exprs[c] == level_weights_exprs[c].max())
            .then(nw.col(c))
            .otherwise(None)
        )
        for c in columns
    }


@beartype
def _weighted_quantile_expr(
    initial_weights_expr: nw.Expr,
) -> nw.Expr:
    """Produce an expression that computes the cumulative fraction of weights.

    The returned expression calculates the running cumulative sum of the weights column,
    divided by the total sum of weights in the same column:
    ``cum_sum(initial_weights_expr) / sum(initial_weights_expr)``.

    This expression assumes that the data has already been sorted by the
    weight column (and any other columns of interest) before evaluation.

    Parameters
    ----------
    initial_weights_expr : nw.Expr
        initial expression for weights column.

    Returns
    -------
    nw.Expr
        An expression computing the cumulative fraction of weights:
        ``(cum_sum(weights_column)) / (sum(weights_column))``.

    Examples
    --------
    >>> import polars as pl
    >>> import narwhals as nw
    >>> expr = _weighted_quantile_expr(nw.col("w"))
    >>> df = pl.DataFrame({"w": [1, 2, 3]})
    >>> df = nw.from_native(df)
    >>> df.select(expr)
    ┌──────────────────┐
    |Narwhals DataFrame|
    |------------------|
    |  shape: (3, 1)   |
    |  ┌──────────┐    |
    |  │ w        │    |
    |  │ ---      │    |
    |  │ f64      │    |
    |  ╞══════════╡    |
    |  │ 0.166667 │    |
    |  │ 0.5      │    |
    |  │ 1.0      │    |
    |  └──────────┘    |
    └──────────────────┘

    """
    return (initial_weights_expr.cum_sum()) / initial_weights_expr.sum()<|MERGE_RESOLUTION|>--- conflicted
+++ resolved
@@ -38,19 +38,8 @@
         dict of format col: expression for calculating median
 
     """
-<<<<<<< HEAD
     if initial_weights_expr is not None:
-        cumsum_weights_expr = initial_weights_expr.cum_sum()
-=======
-    if initial_column_expr is None:
-        initial_column_expr = nw.col(column)
-
-    if initial_weights_expr is None:
-        initial_weights_expr = nw.col(weights_column)
-
-    if weights_column is not None:
         weighted_quantile_expr = _weighted_quantile_expr(initial_weights_expr)
->>>>>>> 7b442c9b
 
         median_expr = initial_column_expr.filter(weighted_quantile_expr >= 0.5).min()
 
