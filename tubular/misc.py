from __future__ import annotations

from typing import TYPE_CHECKING

import narwhals as nw
import pandas as pd
from typing_extensions import deprecated

if TYPE_CHECKING:
    from narwhals.typing import FrameT

from tubular.base import BaseTransformer


class SetValueTransformer(BaseTransformer):
    """Transformer to set value of column(s) to a given value.

    This should be used if columns need to be set to a constant value.

    Parameters
    ----------
    columns: list or str
        Columns to set values.

    value : various
        Value to set.

    **kwargs
        Arbitrary keyword arguments passed onto BaseTransformer.init method.

    Attributes
    ----------

    built_from_json: bool
        indicates if transformer was reconstructed from json, which limits it's supported
        functionality to .transform

    polars_compatible : bool
        class attribute, indicates whether transformer has been converted to polars/pandas agnostic narwhals framework

    jsonable: bool
        class attribute, indicates if transformer supports to/from_json methods

    FITS: bool
        class attribute, indicates whether transform requires fit to be run first

    Example:
    --------
    >>> SetValueTransformer(
    ... columns='a',
    ... value=1
    ...    )
    SetValueTransformer(columns=['a'], value=1)

    """

    polars_compatible = True

<<<<<<< HEAD
    lazy_compatible = True
=======
    FITS = False

    jsonable = False
>>>>>>> d03f14c1

    def __init__(
        self,
        columns: str | list[str],
        value: type,
        copy: bool = False,
        **kwargs: dict[str, bool],
    ) -> None:
        self.value = value

        super().__init__(columns=columns, copy=copy, **kwargs)

    @nw.narwhalify
    def transform(self, X: FrameT) -> FrameT:
        """Set columns to value.

        Parameters
        ----------
        X : FrameT
            Data to apply mappings to.

        Returns
        -------
        X : FrameT
            Transformed input X with columns set to value.

        Example:
        --------
        >>> import polars as pl

        >>> transformer=SetValueTransformer(
        ... columns='a',
        ... value=1
        ...    )

        >>> test_df=pl.DataFrame({'a': [1,2,3], 'b': [4,5,6]})

        >>> transformer.transform(test_df)
        shape: (3, 2)
        ┌─────┬─────┐
        │ a   ┆ b   │
        │ --- ┆ --- │
        │ i32 ┆ i64 │
        ╞═════╪═════╡
        │ 1   ┆ 4   │
        │ 1   ┆ 5   │
        │ 1   ┆ 6   │
        └─────┴─────┘

        """
        X = nw.from_native(super().transform(X))

        set_value_expression = [nw.lit(self.value).alias(col) for col in self.columns]
        return X.with_columns(set_value_expression)


# DEPRECATED TRANSFORMERS
@deprecated(
    """This transformer has not been selected for conversion to polars/narwhals,
    and so has been deprecated. If it is useful to you, please raise an issue
    for it to be modernised
    """,
)
class ColumnDtypeSetter(BaseTransformer):
    """Transformer to set transform columns in a dataframe to a dtype.

    Parameters
    ----------
    columns : str or list
        Columns to set dtype. Must be set or transform will not run.

    dtype : type or string
        dtype object to set columns to or a string interpretable as one by pd.api.types.pandas_dtype
        e.g. float or 'float'

    Attributes
    ----------

    built_from_json: bool
        indicates if transformer was reconstructed from json, which limits it's supported
        functionality to .transform

    polars_compatible : bool
        class attribute, indicates whether transformer has been converted to polars/pandas agnostic narwhals framework

    jsonable: bool
        class attribute, indicates if transformer supports to/from_json methods

    FITS: bool
        class attribute, indicates whether transform requires fit to be run first
    """

    polars_compatible = False

<<<<<<< HEAD
    lazy_compatible = False
=======
    FITS = False

    jsonable = False
>>>>>>> d03f14c1

    def __init__(
        self,
        columns: str | list[str],
        dtype: type | str,
        **kwargs: dict[str, bool],
    ) -> None:
        super().__init__(columns, **kwargs)

        self.__validate_dtype(dtype)

        self.dtype = dtype

    def transform(self, X: pd.DataFrame) -> pd.DataFrame:
        X = super().transform(X)

        X[self.columns] = X[self.columns].astype(self.dtype)

        return X

    def __validate_dtype(self, dtype: str) -> None:
        """Check string is a valid dtype."""
        try:
            pd.api.types.pandas_dtype(dtype)
        except TypeError:
            msg = f"{self.classname()}: data type '{dtype}' not understood as a valid dtype"
            raise TypeError(msg) from None<|MERGE_RESOLUTION|>--- conflicted
+++ resolved
@@ -56,13 +56,11 @@
 
     polars_compatible = True
 
-<<<<<<< HEAD
     lazy_compatible = True
-=======
+
     FITS = False
 
     jsonable = False
->>>>>>> d03f14c1
 
     def __init__(
         self,
@@ -157,13 +155,11 @@
 
     polars_compatible = False
 
-<<<<<<< HEAD
     lazy_compatible = False
-=======
+
     FITS = False
 
     jsonable = False
->>>>>>> d03f14c1
 
     def __init__(
         self,
