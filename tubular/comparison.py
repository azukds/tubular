from __future__ import annotations

<<<<<<< HEAD
from typing import Optional
=======
from typing import TYPE_CHECKING, Optional, Union
>>>>>>> 11a591be

from beartype import beartype
from typing_extensions import deprecated

from tubular.base import BaseTransformer
from tubular.mixins import DropOriginalMixin
from tubular.types import ListOfTwoStrs  # noqa: TCH001

if TYPE_CHECKING:
    import pandas as pd


# DEPRECATED TRANSFORMERS
@deprecated(
    """This transformer has not been selected for conversion to polars/narwhals,
    and so has been deprecated. If it is useful to you, please raise an issue
    for it to be modernised
    """,
)
class EqualityChecker(
    DropOriginalMixin,
    BaseTransformer,
):
    """Transformer to check if two columns are equal.

    Parameters
    ----------
    columns: list
        List containing names of the two columns to check.

    new_column_name: string
        string containing the name of the new column.

    drop_original: boolean = False
        boolean representing dropping the input columns from X after checks.

    **kwargs:
        Arbitrary keyword arguments passed onto BaseTransformer.init method.

    Attributes
    ----------

    built_from_json: bool
        indicates if transformer was reconstructed from json, which limits it's supported
        functionality to .transform

    polars_compatible : bool
        class attribute, indicates whether transformer has been converted to polars/pandas agnostic narwhals framework

    jsonable: bool
        class attribute, indicates if transformer supports to/from_json methods

    FITS: bool
        class attribute, indicates whether transform requires fit to be run first

    """

    polars_compatible = False

    FITS = False

    jsonable = False

    @beartype
    def __init__(
        self,
        columns: ListOfTwoStrs,
        new_column_name: str,
        drop_original: bool = False,
        **kwargs: Optional[bool],
    ) -> None:
        super().__init__(columns=columns, **kwargs)

        self.drop_original = drop_original
        self.new_column_name = new_column_name

    def transform(self, X: pd.DataFrame) -> pd.DataFrame:
        """Create a column which is populated by the boolean
        matching between two columns iterated over rows.

        Parameters
        ----------
        X : pd.DataFrame
            Data to apply mappings to.

        Returns
        -------
        X : pd.DataFrame
            Transformed input X with additional boolean column.

        """
        X = super().transform(X)

        X[self.new_column_name] = X[self.columns[0]] == X[self.columns[1]]

        # Drop original columns if self.drop_original is True
        return DropOriginalMixin.drop_original_column(
            self,
            X,
            self.drop_original,
            self.columns,
        )<|MERGE_RESOLUTION|>--- conflicted
+++ resolved
@@ -1,17 +1,13 @@
 from __future__ import annotations
 
-<<<<<<< HEAD
-from typing import Optional
-=======
-from typing import TYPE_CHECKING, Optional, Union
->>>>>>> 11a591be
+from typing import TYPE_CHECKING, Optional
 
 from beartype import beartype
 from typing_extensions import deprecated
 
 from tubular.base import BaseTransformer
 from tubular.mixins import DropOriginalMixin
-from tubular.types import ListOfTwoStrs  # noqa: TCH001
+from tubular.types import ListOfTwoStrs
 
 if TYPE_CHECKING:
     import pandas as pd
