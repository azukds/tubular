--- conflicted
+++ resolved
@@ -1,14 +1,8 @@
 from __future__ import annotations
 
-<<<<<<< HEAD
-from typing import Optional, Union
+from typing import TYPE_CHECKING, Optional, Union
 
-import pandas as pd  # noqa: TCH002
 from beartype import beartype
-=======
-from typing import TYPE_CHECKING
-
->>>>>>> 171b3602
 from typing_extensions import deprecated
 
 from tubular.base import BaseTransformer
@@ -67,14 +61,11 @@
 
     polars_compatible = False
 
-<<<<<<< HEAD
-    @beartype
-=======
     FITS = False
 
     jsonable = False
 
->>>>>>> 171b3602
+    @beartype
     def __init__(
         self,
         columns: Union[list[str], str],
