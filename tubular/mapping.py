"""This module contains transformers that apply different types of mappings to columns."""

from __future__ import annotations

import warnings
from collections import OrderedDict
<<<<<<< HEAD
from typing import TYPE_CHECKING, Literal
=======
from typing import TYPE_CHECKING
>>>>>>> 8e9fac72

import narwhals as nw
import numpy as np
import pandas as pd
from pandas.api.types import is_categorical_dtype

from tubular.base import BaseTransformer

if TYPE_CHECKING:
    from narwhals.typing import FrameT


class BaseMappingTransformer(BaseTransformer):
    """Base Transformer Extension for mapping transformers.

    Parameters
    ----------
    mappings : dict
        Dictionary containing column mappings. Each value in mappings should be a dictionary
        of key (column to apply mapping to) value (mapping dict for given columns) pairs. For
        example the following dict {'a': {1: 2, 3: 4}, 'b': {'a': 1, 'b': 2}} would specify
        a mapping for column a of 1->2, 3->4 and a mapping for column b of 'a'->1, b->2.

    return_dtype: Dict[str, RETURN_DTYPES_TYPE]
        Dictionary of col:dtype for returned columns

    **kwargs
        Arbitrary keyword arguments passed onto BaseTransformer.init method.

    Attributes
    ----------
    mappings : dict
        Dictionary of mappings for each column individually. The dict passed to mappings in
        init is set to the mappings attribute.

    return_dtypes: dict[str, RETURN_DTYPES_TYPE]
        Dictionary of col:dtype for returned columns

    polars_compatible : bool
        class attribute, indicates whether transformer has been converted to polars/pandas agnostic narwhals framework

    """

    polars_compatible = True

    RETURN_DTYPES_TYPE = Literal[
        "String",
        "CategoricalInt8",
        "Int16",
        "Int32",
        "Int64",
        "Float32",
        "Float64",
    ]

    def __init__(
        self,
        mappings: dict[str, dict],
        return_dtypes: dict[str, RETURN_DTYPES_TYPE],
        **kwargs: dict[str, bool],
    ) -> None:
        if isinstance(mappings, dict):
            if not len(mappings) > 0:
                msg = f"{self.classname()}: mappings has no values"
                raise ValueError(msg)

            for j in mappings.values():
                if not isinstance(j, dict):
                    msg = f"{self.classname()}: values in mappings dictionary should be dictionaries"
                    raise ValueError(msg)

            self.mappings = mappings

        else:
            msg = f"{self.classname()}: mappings must be a dictionary"
            raise ValueError(msg)

        columns = list(mappings.keys())
        self.return_dtypes = return_dtypes

        super().__init__(columns=columns, **kwargs)

    @nw.narwhalify
    def transform(self, X: FrameT) -> FrameT:
        """Base mapping transformer transform method.  Checks that the mappings
        dict has been fitted and calls the BaseTransformer transform method.

        Parameters
        ----------
        X : pd.DataFrame
            Data to apply mappings to.

        Returns
        -------
        X : pd.DataFrame
            Input X, copied if specified by user.

        """
        self.check_is_fitted(["mappings"])

        return super().transform(X)


class BaseMappingTransformMixin(BaseTransformer):
    """Mixin class to apply mappings to columns method.

    Transformer uses the mappings attribute which should be a dict of dicts/mappings
    for each required column.

    Attributes
    ----------

    polars_compatible : bool
        class attribute, indicates whether transformer has been converted to polars/pandas agnostic narwhals framework

    """

    polars_compatible = True

    @nw.narwhalify
    def transform(self, X: FrameT) -> FrameT:
        """Applies the mapping defined in the mappings dict to each column in the columns
        attribute.

        Parameters
        ----------
        X : pd/pl.DataFrame
            Data with nominal columns to transform.

        Returns
        -------
        X : pd/pl.DataFrame
            Transformed input X with levels mapped accoriding to mappings dict.

        """
        self.check_is_fitted(["mappings", "return_dtype"])

        X = nw.from_native(super().transform(X))
        native_namespace = nw.get_native_namespace(X)

        for col in self.mappings:
            mappings = self.mappings[col]

            # TODO - update this logic once narwhals implements map_dict

            # differentiate between unmapped cols and cols mapped to null
            # by including unmapped cols
            unique = X.get_column(col).unique()
            mappings = {key: mappings.get(key, key) for key in unique}

            new_col_values = f"new_{col}_values"
            mappings_df = nw.from_dict(
                {
                    col: list(mappings.keys()),
                    new_col_values: list(mappings.values()),
                },
                schema={
                    col: X.get_column(col).dtype,
                    new_col_values: self.return_dtype,
                },
                native_namespace=native_namespace,
            )

            X = (
                X.join(
                    mappings_df,
                    how="left",
                    on=col,
                )
                .drop(col)
                .rename({new_col_values: col})
            )
            print(X.to_native())

        return X


class MappingTransformer(BaseMappingTransformer, BaseMappingTransformMixin):
    """Transformer to map values in columns to other values e.g. to merge two levels into one.

    Note, the MappingTransformer does not require 'self-mappings' to be defined i.e. if you want
    to map a value to itself, you can omit this value from the mappings rather than having to
    map it to itself. This is because it uses the pandas replace method which only replaces values
    which have a corresponding mapping.

    This transformer inherits from BaseMappingTransformMixin as well as the BaseMappingTransformer
    in order to access the pd.Series.replace transform function.

    Parameters
    ----------
    mappings : dict
        Dictionary containing column mappings. Each value in mappings should be a dictionary
        of key (column to apply mapping to) value (mapping dict for given columns) pairs. For
        example the following dict {'a': {1: 2, 3: 4}, 'b': {'a': 1, 'b': 2}} would specify
        a mapping for column a of 1->2, 3->4 and a mapping for column b of 'a'->1, b->2.

    **kwargs
        Arbitrary keyword arguments passed onto BaseMappingTransformer.init method.

    Attributes
    ----------
    mappings : dict
        Dictionary of mappings for each column individually. The dict passed to mappings in
        init is set to the mappings attribute.

    polars_compatible : bool
        class attribute, indicates whether transformer has been converted to polars/pandas agnostic narwhals framework

    """

    polars_compatible = False

    def transform(
        self,
        X: pd.DataFrame,
        suppress_dtype_warning: bool = False,
    ) -> pd.DataFrame:
        """Transform the input data X according to the mappings in the mappings attribute dict.

        This method calls the BaseMappingTransformMixin.transform. Note, this transform method is
        different to some of the transform methods in the nominal module, even though they also
        use the BaseMappingTransformMixin.transform method. Here, if a value does not exist in
        the mapping it is unchanged.

        Due to the way pd.Series.map works, mappings can result in column dtypes changing,
        sometimes unexpectedly. If the result of the mappings is a dtype that doesn't match
        the original dtype, or the dtype of the values provided in the mapping a warning
        will be raised. This normally results from an incomplete mapping being provided,
        or a mix of dtypes causing pandas to default to the object dtype.

        For columns with a 'category' dtype the warning will not be raised.

        Parameters
        ----------
        X : pd.DataFrame
            Data with nominal columns to transform.

        suppress_dtype_warning: Bool, default = False
            Whether to suppress warnings about dtype changes

        Returns
        -------
        X : pd.DataFrame
            Transformed input X with levels mapped accoriding to mappings dict.

        """

        X = BaseTransformer.transform(self, X)

        mapped_columns = self.mappings.keys()
        original_dtypes = X[mapped_columns].dtypes

        for col in mapped_columns:
            values_to_be_mapped = set(self.mappings[col].keys())
            values_in_df = set(X[col].unique())

            if len(values_to_be_mapped.intersection(values_in_df)) == 0:
                warnings.warn(
                    f"{self.classname()}: No values from mapping for {col} exist in dataframe.",
                    stacklevel=2,
                )

            if len(values_to_be_mapped.difference(values_in_df)) > 0:
                warnings.warn(
                    f"{self.classname()}: There are values in the mapping for {col} that are not present in the dataframe",
                    stacklevel=2,
                )

        X = BaseMappingTransformMixin.transform(self, X)

        mapped_dtypes = X[mapped_columns].dtypes

        if not suppress_dtype_warning:
            for col in mapped_columns:
                col_mappings = pd.Series(self.mappings[col])
                mapping_dtype = col_mappings.dtype

                if (
                    (mapped_dtypes[col] != mapping_dtype)
                    and (mapped_dtypes[col] != original_dtypes[col])
                    and not (
                        is_categorical_dtype(original_dtypes[col])
                        and is_categorical_dtype(mapped_dtypes[col])
                    )
                ):
                    # Confirm the initial and end dtypes are not categories
                    warnings.warn(
                        f"{self.classname()}: This mapping changes {col} dtype from {original_dtypes[col]} to {mapped_dtypes[col]}. This is often caused by having multiple dtypes in one column, or by not mapping all values.",
                        stacklevel=2,
                    )

        return X


class BaseCrossColumnMappingTransformer(BaseMappingTransformer):
    """BaseMappingTransformer Extension for cross column mapping transformers.

    Parameters
    ----------
    adjust_column : str
        The column to be adjusted.

    mappings : dict or OrderedDict
        Dictionary containing adjustments. Exact structure will vary by child class.

    **kwargs
        Arbitrary keyword arguments passed onto BaseTransformer.init method.

    Attributes
    ----------
    adjust_column : str
        Column containing the values to be adjusted.

    mappings : dict
        Dictionary of mappings for each column individually to be applied to the adjust_column.
        The dict passed to mappings in init is set to the mappings attribute.

    polars_compatible : bool
        class attribute, indicates whether transformer has been converted to polars/pandas agnostic narwhals framework

    """

    polars_compatible = False

    def __init__(
        self,
        adjust_column: str,
        mappings: dict[str, dict],
        **kwargs: dict[str, bool],
    ) -> None:
        super().__init__(mappings=mappings, **kwargs)

        if not isinstance(adjust_column, str):
            msg = f"{self.classname()}: adjust_column should be a string"
            raise TypeError(msg)

        self.adjust_column = adjust_column

    def transform(self, X: pd.DataFrame) -> pd.DataFrame:
        """Checks X is valid for transform and calls parent transform

        Parameters
        ----------
        X : pd.DataFrame
            Data to apply adjustments to.

        Returns
        -------
        X : pd.DataFrame
            Transformed data X with adjustments applied to specified columns.

        """

        X = super().transform(X)

        if self.adjust_column not in X.columns.to_numpy():
            msg = f"{self.classname()}: variable {self.adjust_column} is not in X"
            raise ValueError(msg)

        return X


class CrossColumnMappingTransformer(BaseCrossColumnMappingTransformer):
    """Transformer to adjust values in one column based on the values of another column.

    Parameters
    ----------
    adjust_column : str
        The column to be adjusted.

    mappings : dict or OrderedDict
        Dictionary containing adjustments. Each value in adjustments should be a dictionary
        of key (column to apply adjustment based on) value (adjustment dict for given columns) pairs. For
        example the following dict {'a': {1: 'a', 3: 'b'}, 'b': {'a': 1, 'b': 2}}
        would replace the values in the adjustment column based off the values in column a using the mapping
        1->'a', 3->'b' and also replace based off the values in column b using a mapping 'a'->1, 'b'->2.
        If more than one column is defined for this mapping, then this object must be an OrderedDict
        to ensure reproducibility.

    **kwargs
        Arbitrary keyword arguments passed onto BaseTransformer.init method.

    Attributes
    ----------
    adjust_column : str
        Column containing the values to be adjusted.

    mappings : dict
        Dictionary of mappings for each column individually to be applied to the adjust_column.
        The dict passed to mappings in init is set to the mappings attribute.

    polars_compatible : bool
        class attribute, indicates whether transformer has been converted to polars/pandas agnostic narwhals framework

    """

    polars_compatible = False

    def __init__(
        self,
        adjust_column: str,
        mappings: dict[str, dict],
        **kwargs: dict[str, bool],
    ) -> None:
        super().__init__(mappings=mappings, adjust_column=adjust_column, **kwargs)

        if len(mappings) > 1 and not isinstance(mappings, OrderedDict):
            msg = f"{self.classname()}: mappings should be an ordered dict for 'replace' mappings using multiple columns"
            raise TypeError(msg)

    def transform(self, X: pd.DataFrame) -> pd.DataFrame:
        """Transforms values in given column using the values provided in the adjustments dictionary.

        Parameters
        ----------
        X : pd.DataFrame
            Data to apply adjustments to.

        Returns
        -------
        X : pd.DataFrame
            Transformed data X with adjustments applied to specified columns.

        """

        X = super().transform(X)

        for i in self.columns:
            for j in self.mappings[i]:
                X[self.adjust_column] = np.where(
                    (X[i] == j),
                    self.mappings[i][j],
                    X[self.adjust_column],
                )

        return X


class BaseCrossColumnNumericTransformer(BaseCrossColumnMappingTransformer):
    """BaseCrossColumnNumericTransformer Extension for cross column numerical mapping transformers.

    Parameters
    ----------
    adjust_column : str
        The column to be adjusted.

    mappings : dict
        Dictionary containing adjustments. Exact structure will vary by child class.

    **kwargs
        Arbitrary keyword arguments passed onto BaseTransformer.init method.

    Attributes
    ----------
    adjust_column : str
        Column containing the values to be adjusted.

    mappings : dict
        Dictionary of mappings for each column individually to be applied to the adjust_column.
        The dict passed to mappings in init is set to the mappings attribute.

    polars_compatible : bool
        class attribute, indicates whether transformer has been converted to polars/pandas agnostic narwhals framework

    """

    polars_compatible = False

    def __init__(
        self,
        adjust_column: str,
        mappings: dict[str, dict],
        **kwargs: dict[str, bool],
    ) -> None:
        super().__init__(mappings=mappings, adjust_column=adjust_column, **kwargs)

        for j in mappings.values():
            for k in j.values():
                if type(k) not in [int, float]:
                    msg = f"{self.classname()}: mapping values must be numeric"
                    raise TypeError(msg)

    def transform(self, X: pd.DataFrame) -> pd.DataFrame:
        """Checks X is valid for transform and calls parent transform

        Parameters
        ----------
        X : pd.DataFrame
            Data to apply adjustments to.

        Returns
        -------
        X : pd.DataFrame
            Transformed data X with adjustments applied to specified columns.

        """

        X = super().transform(X)

        if not pd.api.types.is_numeric_dtype(X[self.adjust_column]):
            msg = f"{self.classname()}: variable {self.adjust_column} must have numeric dtype."
            raise TypeError(msg)

        return X


class CrossColumnMultiplyTransformer(BaseCrossColumnNumericTransformer):
    """Transformer to apply a multiplicative adjustment to values in one column based on the values of another column.

    Parameters
    ----------
    adjust_column : str
        The column to be adjusted.  The data type of this column must be int or float.

    mappings : dict
        Dictionary containing adjustments. Each value in adjustments should be a dictionary
        of key (column to apply adjustment based on) value (adjustment dict for given columns) pairs. For
        example the following dict {'a': {1: 2, 3: 5}, 'b': {'a': 0.5, 'b': 1.1}}
        would multiply the values in the adjustment column based off the values in column a using the mapping
        1->2*value, 3->5*value and also multiply based off the values in column b using a mapping
        'a'->0.5*value, 'b'->1.1*value.
        The values within the dicts defining the multipliers must have type int or float.

    **kwargs
        Arbitrary keyword arguments passed onto BaseTransformer.init method.

    Attributes
    ----------
    adjust_column : str
        Column containing the values to be adjusted.

    mappings : dict
        Dictionary of multiplicative adjustments for each column individually to be applied to the adjust_column.
        The dict passed to mappings in init is set to the mappings attribute.

    polars_compatible : bool
        class attribute, indicates whether transformer has been converted to polars/pandas agnostic narwhals framework


    """

    polars_compatible = False

    def __init__(
        self,
        adjust_column: str,
        mappings: dict[str, dict],
        **kwargs: dict[str, bool],
    ) -> None:
        super().__init__(mappings=mappings, adjust_column=adjust_column, **kwargs)

    def transform(self, X: pd.DataFrame) -> pd.DataFrame:
        """Transforms values in given column using the values provided in the adjustments dictionary.

        Parameters
        ----------
        X : pd.DataFrame
            Data to apply adjustments to.

        Returns
        -------
        X : pd.DataFrame
            Transformed data X with adjustments applied to specified columns.

        """

        X = super().transform(X)

        for i in self.columns:
            for j in self.mappings[i]:
                X[self.adjust_column] = np.where(
                    (X[i] == j),
                    X[self.adjust_column] * self.mappings[i][j],
                    X[self.adjust_column],
                )

        return X


class CrossColumnAddTransformer(BaseCrossColumnNumericTransformer):
    """Transformer to apply an additive adjustment to values in one column based on the values of another column.

    Parameters
    ----------
    adjust_column : str
        The column to be adjusted.  The data type of this column must be int or float.

    mappings : dict
        Dictionary containing adjustments. Each value in adjustments should be a dictionary
        of key (column to apply adjustment based on) value (adjustment dict for given columns) pairs. For
        example the following dict {'a': {1: 2, 3: 5}, 'b': {'a': 1, 'b': -5}}
        would provide an additive adjustment to the values in the adjustment column based off the values
        in column a using the mapping 1->2+value, 3->5+value and also an additive adjustment based off the
        values in column b using a mapping 'a'->1+value, 'b'->(-5)+value.
        The values within the dicts defining the values to be added must have type int or float.

    **kwargs
        Arbitrary keyword arguments passed onto BaseTransformer.init method.

    Attributes
    ----------
    adjust_column : str
        Column containing the values to be adjusted.

    mappings : dict
        Dictionary of additive adjustments for each column individually to be applied to the adjust_column.
        The dict passed to mappings in init is set to the mappings attribute.

    polars_compatible : bool
        class attribute, indicates whether transformer has been converted to polars/pandas agnostic narwhals framework


    """

    polars_compatible = False

    def __init__(
        self,
        adjust_column: str,
        mappings: dict[str, dict],
        **kwargs: dict[str, bool],
    ) -> None:
        super().__init__(mappings=mappings, adjust_column=adjust_column, **kwargs)

    def transform(self, X: pd.DataFrame) -> pd.DataFrame:
        """Transforms values in given column using the values provided in the adjustments dictionary.

        Parameters
        ----------
        X : pd.DataFrame
            Data to apply adjustments to.

        Returns
        -------
        X : pd.DataFrame
            Transformed data X with adjustments applied to specified columns.

        """

        X = super().transform(X)

        for i in self.columns:
            for j in self.mappings[i]:
                X[self.adjust_column] = np.where(
                    (X[i] == j),
                    X[self.adjust_column] + self.mappings[i][j],
                    X[self.adjust_column],
                )

        return X<|MERGE_RESOLUTION|>--- conflicted
+++ resolved
@@ -4,11 +4,7 @@
 
 import warnings
 from collections import OrderedDict
-<<<<<<< HEAD
 from typing import TYPE_CHECKING, Literal
-=======
-from typing import TYPE_CHECKING
->>>>>>> 8e9fac72
 
 import narwhals as nw
 import numpy as np
@@ -32,7 +28,7 @@
         example the following dict {'a': {1: 2, 3: 4}, 'b': {'a': 1, 'b': 2}} would specify
         a mapping for column a of 1->2, 3->4 and a mapping for column b of 'a'->1, b->2.
 
-    return_dtype: Dict[str, RETURN_DTYPES_TYPE]
+    return_dtype: Optional[Dict[str, RETURN_DTYPES]]
         Dictionary of col:dtype for returned columns
 
     **kwargs
@@ -44,7 +40,7 @@
         Dictionary of mappings for each column individually. The dict passed to mappings in
         init is set to the mappings attribute.
 
-    return_dtypes: dict[str, RETURN_DTYPES_TYPE]
+    return_dtypes: dict[str, RETURN_DTYPES]
         Dictionary of col:dtype for returned columns
 
     polars_compatible : bool
@@ -54,9 +50,12 @@
 
     polars_compatible = True
 
-    RETURN_DTYPES_TYPE = Literal[
+    RETURN_DTYPES = Literal[
         "String",
-        "CategoricalInt8",
+        "Object",
+        "Categorical",
+        "Boolean",
+        "Int8",
         "Int16",
         "Int32",
         "Int64",
@@ -67,7 +66,7 @@
     def __init__(
         self,
         mappings: dict[str, dict],
-        return_dtypes: dict[str, RETURN_DTYPES_TYPE],
+        return_dtypes: dict[str, RETURN_DTYPES] | None = None,
         **kwargs: dict[str, bool],
     ) -> None:
         if isinstance(mappings, dict):
@@ -107,7 +106,7 @@
             Input X, copied if specified by user.
 
         """
-        self.check_is_fitted(["mappings"])
+        self.check_is_fitted(["mappings", "return_dtypes"])
 
         return super().transform(X)
 
@@ -144,7 +143,13 @@
             Transformed input X with levels mapped accoriding to mappings dict.
 
         """
-        self.check_is_fitted(["mappings", "return_dtype"])
+        self.check_is_fitted(["mappings"])
+
+        if not self.return_dtypes:
+            msg = f"{self.classname()}.transform requires return_dtypes attr to be specified"
+            raise ValueError(
+                msg,
+            )
 
         X = nw.from_native(super().transform(X))
         native_namespace = nw.get_native_namespace(X)
@@ -167,7 +172,7 @@
                 },
                 schema={
                     col: X.get_column(col).dtype,
-                    new_col_values: self.return_dtype,
+                    new_col_values: getattr(nw, self.return_dtypes[col]),
                 },
                 native_namespace=native_namespace,
             )
@@ -181,7 +186,6 @@
                 .drop(col)
                 .rename({new_col_values: col})
             )
-            print(X.to_native())
 
         return X
 
