--- conflicted
+++ resolved
@@ -574,11 +574,9 @@
 
     lazy_compatible = False
 
-<<<<<<< HEAD
     FITS = False
-=======
+
     jsonable = True
->>>>>>> 4f622500
 
     @beartype
     def transform(
