--- conflicted
+++ resolved
@@ -178,12 +178,7 @@
 
     @staticmethod
     def _create_mapping_conditions_and_outcomes(
-<<<<<<< HEAD
-        self,
         input_col: str,
-=======
-        col: str,
->>>>>>> ef11ffb5
         key: str,
         mappings: dict[str, dict[str, Union[int, str, bool, float]]],
         dtype: Optional[IntoDType] = None,
@@ -233,15 +228,9 @@
 
     @staticmethod
     def _combine_mappings_into_expression(
-<<<<<<< HEAD
-        self,
         input_col: str,
-        conditions_and_outcomes: list[tuple[nw.Expr, nw.Expr]],
+        conditions_and_outcomes: dict[str, tuple[nw.Expr, nw.Expr]],
         output_col: Optional[str] = None,
-=======
-        col: str,
-        conditions_and_outcomes: dict[str, tuple[nw.Expr, nw.Expr]],
->>>>>>> ef11ffb5
     ) -> nw.Expr:
         """combines mapping conditions/outcomes into one expr for given column
 
@@ -262,7 +251,6 @@
 
         """
 
-<<<<<<< HEAD
         if output_col is None:
             output_col = input_col
 
@@ -274,30 +262,14 @@
             .then(conditions_and_outcomes[output_col][0][1])
             .otherwise(nw.col(input_col))
             .alias(output_col)
-=======
-        # chain together list of conditions/outcomes
-        # e.g. [(condition1, outcome1), (condition2, outcome2)]
-        # nw.when(condition2).then(outcome2).otherwise(
-        # nw.when(condition1).then(outcome1).otherwise(nw.col(col))
-        # )
-        return reduce(
-            lambda expr, condition_and_outcome: nw.when(condition_and_outcome[0])
-            .then(condition_and_outcome[1])
-            .otherwise(expr),
-            conditions_and_outcomes[col][1:],  # start reduce logic after first entry
-            nw.when(conditions_and_outcomes[col][0][0])
-            .then(conditions_and_outcomes[col][0][1])
-            .otherwise(nw.col(col))
-            .alias(col),
->>>>>>> ef11ffb5
         )
 
-        # chain together list of conditions/outcomes
-        # e.g. [(condition1, outcome1), (condition2, outcome2)]
-        # nw.when(condition2).then(outcome2).otherwise(
-        # nw.when(condition1).then(outcome1).otherwise(nw.col(col))
-        # )
         if len(conditions_and_outcomes[output_col]) > 1:
+            # chain together list of conditions/outcomes
+            # e.g. [(condition1, outcome1), (condition2, outcome2)]
+            # nw.when(condition2).then(outcome2).otherwise(
+            # nw.when(condition1).then(outcome1).otherwise(nw.col(col))
+            # )
             return reduce(
                 lambda expr, condition_and_outcome: nw.when(condition_and_outcome[0])
                 .then(condition_and_outcome[1])
