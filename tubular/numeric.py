--- conflicted
+++ resolved
@@ -1408,14 +1408,11 @@
 
     FITS = False
 
-<<<<<<< HEAD
     deprecated = True
 
-=======
     MIN_DEGREE_VALUE = 2
 
     @beartype
->>>>>>> 72d75a6b
     def __init__(
         self,
         columns: ListOfMoreThanOneStrings,
@@ -1594,12 +1591,9 @@
 
     FITS = True
 
-<<<<<<< HEAD
     deprecated = True
 
-=======
     @beartype
->>>>>>> 72d75a6b
     def __init__(
         self,
         columns: Optional[Union[str, list[str]]],
