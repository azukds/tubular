"""This module contains transformers that apply numeric functions."""

from __future__ import annotations

from typing import TYPE_CHECKING, Optional, Union

import narwhals as nw
import numpy as np
import pandas as pd
from beartype import beartype
from sklearn.cluster import KMeans
from sklearn.decomposition import PCA
from sklearn.preprocessing import (
    MaxAbsScaler,
    MinMaxScaler,
    PolynomialFeatures,
    StandardScaler,
)

<<<<<<< HEAD
from tubular._types import GenericKwargsTypes, PositiveNumber, SingleStrList
=======
from tubular._types import ListOfOneStr, PositiveNumber  # noqa: TCH001
>>>>>>> 9690999f
from tubular.base import BaseTransformer, DataFrameMethodTransformer
from tubular.mixins import (
    CheckNumericMixin,
    DropOriginalMixin,
)

if TYPE_CHECKING:
    from narwhals.typing import FrameT, IntoSeriesT


class BaseNumericTransformer(BaseTransformer, CheckNumericMixin):
    """
    Extends BaseTransformer for datetime scenarios.

    Parameters
    ----------
    columns : List[str]
        List of columns to be operated on.

    **kwargs
        Arbitrary keyword arguments passed onto BaseTransformer.init method.

    Attributes
    ----------
    columns : List[str]
        List of columns to be operated on

    polars_compatible : bool
        class attribute, indicates whether transformer has been converted to polars/pandas agnostic narwhals framework
    FITS: bool
        class attribute, indicates whether transform requires fit to be run first

    """

    polars_compatible = True

    FITS = False

    def __init__(self, columns: list[str], **kwargs: dict[str, bool]) -> None:
        super().__init__(columns=columns, **kwargs)

    @nw.narwhalify
    def fit(
        self,
        X: FrameT,
        y: nw.Series | None = None,
    ) -> BaseNumericTransformer:
        """Base fit method. Validates data and attributes prior to the child objects fit logic.

        Parameters
        ----------
        X : pd/pl.DataFrame
            A dataframe containing the required columns

        y : pd/pl.Series | None
            Required for pipeline.

        """

        super().fit(X, y)

        CheckNumericMixin.check_numeric_columns(self, X[self.columns])

        return self

    @nw.narwhalify
    def transform(self, X: FrameT) -> FrameT:
        """Base transform method. Validates data and attributes prior to the child objects tranform logic.

        Parameters
        ----------
        X : pd/pl.DataFrame
            Data to transform.

        Returns
        -------
        X : pd/pl.DataFrame
            Validated data

        """

        X = super().transform(X)

        CheckNumericMixin.check_numeric_columns(self, X[self.columns])

        return X


class LogTransformer(BaseNumericTransformer, DropOriginalMixin):
    """Transformer to apply log transformation.

    Transformer has the option to add 1 to the columns to log and drop the
    original columns.

    Parameters
    ----------
    columns : None or str or list
        Columns to log transform.

    base : None or float/int
        Base for log transform. If None uses natural log.

    add_1 : bool
        Should a constant of 1 be added to the columns to be transformed prior to
        applying the log transform?

    drop_original : bool
        Should the original columns to be transformed be dropped after applying the
        log transform?

    suffix : str, default = '_log'
        The suffix to add onto the end of column names for new columns.

    **kwargs
        Arbitrary keyword arguments passed onto BaseTransformer.init method.

    Attributes
    ----------
    add_1 : bool
        The name of the column or columns to be assigned to the output of running the
        pandas method in transform.

    drop_original : bool
        The name of the pandas.DataFrame method to call.

    suffix : str
        The suffix to add onto the end of column names for new columns.

    polars_compatible : bool
        class attribute, indicates whether transformer has been converted to polars/pandas agnostic narwhals framework
    FITS: bool
        class attribute, indicates whether transform requires fit to be run first

    """

    polars_compatible = False

    FITS = False

    @beartype
    def __init__(
        self,
        columns: Optional[Union[str, list[str]]],
        base: Optional[PositiveNumber] = None,
        add_1: bool = False,
        drop_original: bool = True,
        suffix: str = "log",
        **kwargs: dict[str, bool],
    ) -> None:
        super().__init__(columns=columns, **kwargs)

        self.drop_original = drop_original
        self.base = base
        self.add_1 = add_1
        self.suffix = suffix

    def transform(self, X: pd.DataFrame) -> pd.DataFrame:
        """Applies the log transform to the specified columns.

        If the drop attribute is True then the original columns are dropped. If
        the add_1 attribute is True then the original columns + 1 are logged.

        Parameters
        ----------
        X : pd.DataFrame
            The dataframe to be transformed.

        Returns
        -------
        X : pd.DataFrame
            The dataframe with the specified columns logged, optionally dropping the original
            columns if self.drop is True.

        """
        X = super().transform(X)

        new_column_names = [f"{column}_{self.suffix}" for column in self.columns]

        if self.add_1:
            if (X[self.columns] <= -1).sum().sum() > 0:
                msg = f"{self.classname()}: values less than or equal to 0 in columns (after adding 1), make greater than 0 before using transform"
                raise ValueError(msg)

            if self.base is None:
                X[new_column_names] = np.log1p(X[self.columns])

            else:
                X[new_column_names] = np.log1p(X[self.columns]) / np.log(self.base)

        else:
            if (X[self.columns] <= 0).sum().sum() > 0:
                msg = f"{self.classname()}: values less than or equal to 0 in columns, make greater than 0 before using transform"
                raise ValueError(msg)

            if self.base is None:
                X[new_column_names] = np.log(X[self.columns])

            else:
                X[new_column_names] = np.log(X[self.columns]) / np.log(self.base)

        return self.drop_original_column(X, self.drop_original, self.columns)


class CutTransformer(BaseNumericTransformer):
    """Class to bin a column into discrete intervals.

    Class simply uses the [pd.cut](https://pandas.pydata.org/pandas-docs/stable/reference/api/pandas.cut.html)
    method on the specified column.

    Parameters
    ----------
    column : str
        Name of the column to discretise.

    new_column_name : str
        Name given to the new discrete column.

    cut_kwargs : dict, default = {}
        A dictionary of keyword arguments to be passed to the pd.cut method when it is called in transform.

    **kwargs
        Arbitrary keyword arguments passed onto BaseTransformer.init().

    Attributes
    ----------

    polars_compatible : bool
        class attribute, indicates whether transformer has been converted to polars/pandas agnostic narwhals framework
    FITS: bool
        class attribute, indicates whether transform requires fit to be run first

    """

    polars_compatible = False

    FITS = False

    @beartype
    def __init__(
        self,
        column: str,
        new_column_name: str,
        cut_kwargs: Optional[GenericKwargsTypes] = None,
        **kwargs: dict[str, bool],
    ) -> None:
        if cut_kwargs is None:
            cut_kwargs = {}

        self.cut_kwargs = cut_kwargs
        self.new_column_name = new_column_name

        # This attribute is not for use in any method, use 'columns' instead.
        # Here only as a fix to allow string representation of transformer.
        self.column = column

        super().__init__(columns=[column], **kwargs)

    def transform(self, X: pd.DataFrame) -> pd.DataFrame:
        """Discretise specified column using pd.cut.

        Parameters
        ----------
        X : pd.DataFrame
            Data with column to transform.

        """
        X = super().transform(X)

        X[self.new_column_name] = pd.cut(
            X[self.columns[0]].to_numpy(),
            **self.cut_kwargs,
        )

        return X


class TwoColumnOperatorTransformer(
    DataFrameMethodTransformer,
    BaseNumericTransformer,
):
    """This transformer applies a pandas.DataFrame method to two columns (add, sub, mul, div, mod, pow).

    Transformer assigns the output of the method to a new column. The method will be applied
    in the form (column 1)operator(column 2), so order matters (if the method does not commute). It is possible to
    supply other key word arguments to the transform method, which will be passed to the pandas.DataFrame method being called.

    Parameters
    ----------
    pd_method_name : str
        The name of the pandas.DataFrame method to be called.

    column1_name : str
        The name of the 1st column in the operation.

    column2_name : str
        The name of the 2nd column in the operation.

    new_column_name : str
        The name of the new column that the output is assigned to.

    pd_method_kwargs : dict, default =  {'axis':0}
        Dictionary of method kwargs to be passed to pandas.DataFrame method. Must contain an entry for axis, set to either 1 or 0.

    **kwargs :
        Arbitrary keyword arguments passed onto BaseTransformer.__init__().

    Attributes
    ----------
    pd_method_name : str
        The name of the pandas.DataFrame method to be called.

    columns : list
        list containing two string items: [column1_name, column2_name] The first will be operated upon by the
        chosen pandas method using the second.

    column2_name : str
        The name of the 2nd column in the operation.

    new_column_name : str
        The name of the new column that the output is assigned to.

    pd_method_kwargs : dict
        Dictionary of method kwargs to be passed to pandas.DataFrame method.

    polars_compatible : bool
        class attribute, indicates whether transformer has been converted to polars/pandas agnostic narwhals framework
    FITS: bool
        class attribute, indicates whether transform requires fit to be run first

    """

    polars_compatible = False

    FITS = False

    @beartype
    def __init__(
        self,
        pd_method_name: str,
        columns: Annotated[list[str], Is[lambda list_arg: len(list_arg) == 2]],
        new_column_name: str,
        pd_method_kwargs: Optional[dict[str, object]] = None,
        **kwargs: Optional[bool],
    ) -> None:
        """Performs input checks not done in either DataFrameMethodTransformer.__init__ or BaseTransformer.__init__."""
        if pd_method_kwargs is None:
            pd_method_kwargs = {"axis": 0}
        else:
            if "axis" not in pd_method_kwargs:
                msg = f'{self.classname()}: pd_method_kwargs must contain an entry "axis" set to 0 or 1'
                raise ValueError(msg)
            if pd_method_kwargs["axis"] not in [0, 1]:
                msg = f"{self.classname()}: pd_method_kwargs 'axis' must be 0 or 1"
                raise ValueError(msg)

        self.new_column_name = new_column_name

        # call DataFrameMethodTransformer.__init__
        # This class will inherit all the below attributes from DataFrameMethodTransformer
        super().__init__(
            new_column_names=new_column_name,
            pd_method_name=pd_method_name,
            columns=columns,
            pd_method_kwargs=pd_method_kwargs,
            **kwargs,
        )

        self.column1_name = columns[0]
        self.column2_name = columns[1]

    def transform(self, X: pd.DataFrame) -> pd.DataFrame:
        """Transform input data by applying the chosen method to the two specified columns.

        Args:
        ----
            X (pd.DataFrame): Data to transform.

        Returns:
        -------
            pd.DataFrame: Input X with an additional column.
        """
        # call appropriate parent transforms
        X = super(DataFrameMethodTransformer, self).transform(X)
        X = super(BaseNumericTransformer, self).transform(X)

        X[self.new_column_name] = getattr(X[[self.column1_name]], self.pd_method_name)(
            X[self.column2_name],
            **self.pd_method_kwargs,
        )

        return X


class ScalingTransformer(BaseNumericTransformer):
    """Transformer to perform scaling of numeric columns.

    Transformer can apply min max scaling, max absolute scaling or standardisation (subtract mean and divide by std).
    The transformer uses the appropriate sklearn.preprocessing scaler.

    Parameters
    ----------
    columns : str, list or None
        Name of the columns to apply scaling to.

    scaler_type : str
        Type of scaler to use, must be one of 'min_max', 'max_abs' or 'standard'. The corresponding
        sklearn.preprocessing scaler used in each case is MinMaxScaler, MaxAbsScaler or StandardScaler.

    scaler_kwargs : dict, default = {}
        A dictionary of keyword arguments to be passed to the scaler object when it is initialised.

    **kwargs
        Arbitrary keyword arguments passed onto BaseTransformer.init().

    Attributes
    ----------

    polars_compatible : bool
        class attribute, indicates whether transformer has been converted to polars/pandas agnostic narwhals framework
    FITS: bool
        class attribute, indicates whether transform requires fit to be run first

    """

    polars_compatible = False

    FITS = True

    # Dictionary mapping scaler types to their corresponding sklearn classes
    scaler_options = {
        "min_max": MinMaxScaler,
        "max_abs": MaxAbsScaler,
        "standard": StandardScaler,
    }

    def __init__(
        self,
        columns: str | list[str] | None,
        scaler_type: str,
        scaler_kwargs: dict[str, object] | None = None,
        **kwargs: dict[str, bool],
    ) -> None:
        if scaler_kwargs is None:
            scaler_kwargs = {}

        # Validate scaler_kwargs type
        if not isinstance(scaler_kwargs, dict):
            msg = f"{self.classname()}: scaler_kwargs should be a dict but got type {type(scaler_kwargs)}"
            raise TypeError(msg)

        for i, k in enumerate(scaler_kwargs.keys()):
            if not isinstance(k, str):
                msg = f"{self.classname()}: unexpected type ({type(k)}) for scaler_kwargs key in position {i}, must be str"
                raise TypeError(msg)

        # Validate scaler_type
        if scaler_type not in self.scaler_options:
            allowed_scaler_values = list(self.scaler_options.keys())
            msg = f"{self.classname()}: scaler_type should be one of; {allowed_scaler_values}"
            raise ValueError(msg)

        # Initialize scaler using the dictionary
        self.scaler = self.scaler_options[scaler_type](**scaler_kwargs)
        # This attribute is not for use in any method
        # Here only as a fix to allow string representation of transformer.
        self.scaler_kwargs = scaler_kwargs
        self.scaler_type = scaler_type

        super().__init__(columns=columns, **kwargs)

    def fit(self, X: pd.DataFrame, y: pd.Series | None = None) -> ScalingTransformer:
        """Fit scaler to input data.

        Parameters
        ----------
        X : pd.DataFrame
            Dataframe with columns to learn scaling values from.

        y : None
            Required for pipeline.

        """
        super().fit(X, y)
        self.scaler.fit(X[self.columns])
        return self

    def transform(self, X: pd.DataFrame) -> pd.DataFrame:
        """Transform input data X with fitted scaler.

        Parameters
        ----------
        X : pd.DataFrame
            Dataframe containing columns to be scaled.

        Returns
        -------
        X : pd.DataFrame
            Input X with columns scaled.

        """
        X = super().transform(X)

        X[self.columns] = self.scaler.transform(X[self.columns])

        return X


class InteractionTransformer(BaseNumericTransformer):
    """Transformer that generates interaction features.
    Transformer generates a new column  for all combinations from the selected columns up to the maximum degree
    provided. (For sklearn version higher than 1.0.0>, only interaction of a degree higher or equal to the minimum
    degree would be computed).
    Each interaction column consists of the product of the specific combination of columns.
    Ex: with 3 columns provided ["a","b","c"], if max degree is 3, the total possible combinations are :
    - of degree 1 : ["a","b","c"]
    - of degree 2 : ["a b","b c","a c"]
    - of degree 3 : ["a b c"].

    Parameters
    ----------
        columns : None or list or str
            Columns to apply the transformer to. If a str is passed this is put into a list. Value passed
            in columns is saved in the columns attribute on the object. Note this has no default value so
            the user has to specify the columns when initialising the transformer. This is avoid likely
            when the user forget to set columns, in this case all columns would be picked up when super
            transform runs.
        min_degree : int
            minimum degree of interaction features to be considered. For example if min_degree=3, only interaction
            columns from at least 3 columns would be generated. NB- only applies if sklearn version is 1.0.0>=
        max_degree : int
            maximum degree of interaction features to be considered. For example if max_degree=3, only interaction
            columns from up to 3 columns would be generated.


    Attributes
    ----------
        min_degree : int
            minimum degree of interaction features to be considered
        max_degree : int
            maximum degree of interaction features to be considered
        nb_features_to_interact : int
            number of selected columns from which interactions should be computed. (=len(columns))
        nb_combinations : int
            number of new interaction features
        interaction_colname : list
            names of each new interaction feature. The name of an interaction feature is the combinations of previous
            column names joined with a whitespace. Interaction feature of ["col1","col2","col3] would be "col1 col2 col3".
        nb_feature_out : int
            number of total columns of transformed dataset, including new interaction features
        polars_compatible : bool
            class attribute, indicates whether transformer has been converted to polars/pandas agnostic narwhals framework
        FITS: bool
        class attribute, indicates whether transform requires fit to be run first

    """

    polars_compatible = False

    FITS = False

    def __init__(
        self,
        columns: str | list[str] | None,
        min_degree: int = 2,
        max_degree: int = 2,
        **kwargs: dict[str, bool],
    ) -> None:
        super().__init__(columns=columns, **kwargs)

        if len(columns) < 2:
            msg = f"{self.classname()}: number of columns must be equal or greater than 2, got {str(len(columns))} column."
            raise ValueError(msg)

        if type(min_degree) is int:
            if min_degree < 2:
                msg = f"{self.classname()}: min_degree must be equal or greater than 2, got {str(min_degree)}"
                raise ValueError(msg)
            self.min_degree = min_degree
        else:
            msg = f"{self.classname()}: unexpected type ({type(min_degree)}) for min_degree, must be int"
            raise TypeError(msg)
        if type(max_degree) is int:
            if min_degree > max_degree:
                msg = f"{self.classname()}: max_degree must be equal or greater than min_degree"
                raise ValueError(msg)
            self.max_degree = max_degree
            if max_degree > len(columns):
                msg = f"{self.classname()}: max_degree must be equal or lower than number of columns"
                raise ValueError(msg)
            self.max_degree = max_degree
            if max_degree > len(columns):
                msg = f"{self.classname()}: max_degree must be equal or lower than number of columns"
                raise ValueError(msg)
            self.max_degree = max_degree
        else:
            msg = f"{self.classname()}: unexpected type ({type(max_degree)}) for max_degree, must be int"
            raise TypeError(msg)

        self.nb_features_to_interact = len(self.columns)
        self.nb_combinations = -1
        self.interaction_colname = []
        self.nb_feature_out = -1

    def transform(self, X: pd.DataFrame) -> pd.DataFrame:
        """Generate from input pandas DataFrame (X) new interaction features using the "product" pandas.DataFrame method
         and add this column or columns in X.

        Parameters
        ----------
        X : pd.DataFrame
            Data to transform.

        Returns
        -------
        X : pd.DataFrame
            Input X with additional column or columns (self.interaction_colname) added. These contain the output of
            running the  product pandas DataFrame method on identified combinations.

        """
        X = super().transform(X)

        try:
            interaction_combination_index = PolynomialFeatures._combinations(
                n_features=self.nb_features_to_interact,
                min_degree=self.min_degree,
                max_degree=self.max_degree,
                interaction_only=True,
                include_bias=False,
            )
        except TypeError as err:
            if (
                str(err)
                == "_combinations() got an unexpected keyword argument 'min_degree'"
            ):
                interaction_combination_index = PolynomialFeatures._combinations(
                    n_features=self.nb_features_to_interact,
                    degree=self.max_degree,
                    interaction_only=True,
                    include_bias=False,
                )
            else:
                raise err

        interaction_combination_colname = [
            [self.columns[col_idx] for col_idx in interaction_combination]
            for interaction_combination in interaction_combination_index
        ]
        self.nb_combinations = len(interaction_combination_colname)
        self.nb_feature_out = self.nb_combinations + len(X)

        self.interaction_colname = [
            " ".join(interaction_combination)
            for interaction_combination in interaction_combination_colname
        ]

        for inter_idx in range(len(interaction_combination_colname)):
            X[self.interaction_colname[inter_idx]] = X[
                interaction_combination_colname[inter_idx]
            ].product(axis=1, skipna=False)

        return X


class PCATransformer(BaseNumericTransformer):
    """Transformer that generates variables using Principal component analysis (PCA).
    Linear dimensionality reduction using Singular Value Decomposition of the
    data to project it to a lower dimensional space.

    It is based on sklearn class sklearn.decomposition.PCA

    Parameters
    ----------
        columns : None or list or str
            Columns to apply the transformer to. If a str is passed this is put into a list. Value passed
            in columns is saved in the columns attribute on the object. Note this has no default value so
            the user has to specify the columns when initialising the transformer. When the user forget to set columns,
            all columns would be picked up when super transform runs.
        n_components : int, float or 'mle', default=None
            Number of components to keep.
            if n_components is not set all components are kept::
                n_components == min(n_samples, n_features)
            If ``n_components == 'mle'`` and ``svd_solver == 'full'``, Minka's
            MLE is used to guess the dimension. Use of ``n_components == 'mle'``
            will interpret ``svd_solver == 'auto'`` as ``svd_solver == 'full'``.
            If ``0 < n_components < 1`` and ``svd_solver == 'full'``, select the
            number of components such that the amount of variance that needs to be
            explained is greater than the percentage specified by n_components.
            If ``svd_solver == 'arpack'``, the number of components must be
             strictly less than the minimum of n_features and n_samples.
            Hence, the None case results in::
                n_components == min(n_samples, n_features) - 1   svd_solver='auto', tol=0.0,  n_oversamples=10, random_state=None
        svd_solver : {'auto', 'full', 'arpack', 'randomized'}, default='auto'
            If auto :
                The solver is selected by a default policy based on `X.shape` and
                `n_components`: if the input data is larger than 500x500 and the
                number of components to extract is lower than 80% of the smallest
                dimension of the data, then the more efficient 'randomized'
                method is enabled. Otherwise the exact full SVD is computed and
                optionally truncated afterwards.
            If full :
                run exact full SVD calling the standard LAPACK solver via
                `scipy.linalg.svd` and select the components by postprocessing
            If arpack :
                run SVD truncated to n_components calling ARPACK solver via
                `scipy.sparse.linalg.svds`. It requires strictly
                0 < n_components < min(X.shape)
            If randomized :
                run randomized SVD by the method of Halko et al.
            .. sklearn versionadded:: 0.18.0

        random_state : int, RandomState instance or None, default=None
            Used when the 'arpack' or 'randomized' solvers are used. Pass an int
            for reproducible results across multiple function calls.
            .. sklearn versionadded:: 0.18.0
        pca_column_prefix : str, prefix added to each the n components features generated. Default is "pca_"
            example: if n_components = 3, new columns would be 'pca_0','pca_1','pca_2'.

    Attributes
    ----------
    pca : PCA class from sklearn.decomposition
    n_components_ : int
        The estimated number of components. When n_components is set
        to 'mle' or a number between 0 and 1 (with svd_solver == 'full') this
        number is estimated from input data. Otherwise it equals the parameter
        n_components, or the lesser value of n_features and n_samples
        if n_components is None.
    feature_names_out: list or None
        list of feature name representing the new dimensions.
    polars_compatible : bool
        class attribute, indicates whether transformer has been converted to polars/pandas agnostic narwhals framework
    FITS: bool
        class attribute, indicates whether transform requires fit to be run first


    """

    polars_compatible = False

    FITS = True

    def __init__(
        self,
        columns: str | list[str] | None,
        n_components: int = 2,
        svd_solver: str = "auto",
        random_state: int | np.random.RandomState = None,
        pca_column_prefix: str = "pca_",
        **kwargs: dict[str, bool],
    ) -> None:
        super().__init__(columns=columns, **kwargs)

        if type(n_components) is int:
            if n_components < 1:
                msg = f"{self.classname()}:n_components must be strictly positive got {str(n_components)}"
                raise ValueError(msg)
            self.n_components = n_components
        elif type(n_components) is float:
            if 0 < n_components < 1:
                self.n_components = n_components
            else:
                msg = f"{self.classname()}:n_components must be strictly positive and must be of type int when greater than or equal to 1. Got {str(n_components)}"
                raise ValueError(msg)

        else:
            if n_components == "mle":
                self.n_components = n_components
            else:
                msg = f"{self.classname()}:unexpected type {type(n_components)} for n_components, must be int, float (0-1) or equal to 'mle'."
                raise TypeError(msg)

        if type(svd_solver) is str:
            if svd_solver not in ["auto", "full", "arpack", "randomized"]:
                msg = f"{self.classname()}:svd_solver {svd_solver} is unknown. Please select among 'auto', 'full', 'arpack', 'randomized'."
                raise ValueError(msg)
            self.svd_solver = svd_solver
        else:
            msg = f"{self.classname()}:unexpected type {type(svd_solver)} for svd_solver, must be str"
            raise TypeError(msg)

        if type(random_state) is int or random_state is None:
            self.random_state = random_state
        else:
            msg = f"{self.classname()}:unexpected type {type(random_state)} for random_state, must be int or None."
            raise TypeError(msg)

        if (svd_solver == "arpack") and (n_components == "mle"):
            msg = f"{self.classname()}: n_components='mle' cannot be a string with svd_solver='arpack'"
            raise ValueError(msg)
        if (svd_solver in ["randomized", "arpack"]) and (type(n_components) is float):
            msg = f"{self.classname()}: n_components {n_components} cannot be a float with svd_solver='{svd_solver}'"
            raise TypeError(msg)

        if type(pca_column_prefix) is str:
            self.pca_column_prefix = pca_column_prefix
        else:
            msg = f"{self.classname()}:unexpected type {type(pca_column_prefix)} for pca_column_prefix, must be str"
            raise TypeError(msg)

        self.pca = PCA(
            n_components=self.n_components,
            svd_solver=self.svd_solver,
            random_state=self.random_state,
        )

        self.pca_column_prefix = pca_column_prefix
        self.feature_names_out = None
        self.n_components_ = None

    def fit(self, X: pd.DataFrame, y: pd.Series | None = None) -> pd.DataFrame:
        """Fit PCA to input data.

        Parameters
        ----------
        X : pd.DataFrame
            Dataframe with columns to learn scaling values from.

        y : None
            Required for pipeline.

        """
        super().fit(X, y)

        X = CheckNumericMixin.check_numeric_columns(self, X)

        if self.n_components != "mle":
            if 0 < self.n_components <= min(X[self.columns].shape):
                pass
            else:
                msg = f"{self.classname()}: n_components {self.n_components} must be between 1 and min(n_samples {X[self.columns].shape[0]}, n_features {X[self.columns].shape[1]}) is {min(X[self.columns].shape)} with svd_solver '{self.svd_solver}'"
                raise ValueError(msg)

        self.pca.fit(X[self.columns])
        self.n_components_ = self.pca.n_components_
        self.feature_names_out = [
            self.pca_column_prefix + str(i) for i in range(self.n_components_)
        ]

        return self

    def transform(self, X: pd.DataFrame) -> pd.DataFrame:
        """Generate from input pandas DataFrame (X) PCA features and add this column or columns in X.

        Parameters
        ----------
        X : pd.DataFrame
            Data to transform.

        Returns
        -------
        X : pd.DataFrame
            Input X with additional column or columns (self.interaction_colname) added. These contain the output of
            running the  product pandas DataFrame method on identified combinations.
        """
        X = super().transform(X)
        X = CheckNumericMixin.check_numeric_columns(self, X)
        X[self.feature_names_out] = self.pca.transform(X[self.columns])

        return X


class OneDKmeansTransformer(BaseNumericTransformer, DropOriginalMixin):
    """Transformer that generates a new column based on kmeans algorithm.
    Transformer runs the kmeans algorithm based on given number of clusters and then identifies the bins' cuts based on the results.
    Finally it passes them into the a cut function.

    Parameters
    ----------
    column : str
        Name of the column to discretise.

    new_column_name : str
        Name given to the new discrete column.

    n_clusters : int, default = 8
        The number of clusters to form as well as the number of centroids to generate.

    n_init "auto" or int, default="auto"
        Number of times the k-means algorithm is run with different centroid seeds.
        The final results is the best output of n_init consecutive runs in terms of inertia.
        Several runs are recommended for sparse high-dimensional problems (see `Clustering sparse data with k-means <https://scikit-learn.org/stable/auto_examples/text/plot_document_clustering.html#kmeans-sparse-high-dim>`__).

        When n_init='auto', the number of runs depends on the value of init: 10 if using init='random' or init is a callable;
        1 if using init='k-means++' or init is an array-like.(Init is an arg in kmeans_kwargs. If init is not set then it defaults to k-means++ so n_init defaults to 1)

    drop_original : bool, default=False
        Should the original columns to be transformed be dropped after applying the
        OneDKmeanstransformer?

    kmeans_kwargs : dict, default = {}
        A dictionary of keyword arguments to be passed to the sklearn KMeans method when it is called in fit.

    **kwargs
        Arbitrary keyword arguments passed onto BaseTransformer.init().

    Attributes
    ----------

    polars_compatible : bool
        class attribute, indicates whether transformer has been converted to polars/pandas agnostic narwhals framework
    FITS: bool
        class attribute, indicates whether transform requires fit to be run first

    """

    polars_compatible = True

    FITS = True

    @beartype
    def __init__(
        self,
        columns: Union[
            str,
<<<<<<< HEAD
            SingleStrList,
=======
            ListOfOneStr,
>>>>>>> 9690999f
        ],
        new_column_name: str,
        n_init: Union[str, int] = "auto",
        n_clusters: int = 8,
        drop_original: bool = False,
        kmeans_kwargs: Optional[dict[str, object]] = None,
        **kwargs: dict[str, bool],
    ) -> None:
        if kmeans_kwargs is None:
            kmeans_kwargs = {}

        self.n_clusters = n_clusters
        self.new_column_name = new_column_name
        self.n_init = n_init
        self.kmeans_kwargs = kmeans_kwargs
        self.drop_original = drop_original

        if isinstance(columns, str):
            self.columns = [columns]
        else:
            self.columns = columns

        super().__init__(columns=[columns], **kwargs)

    @nw.narwhalify
    def fit(self, X: FrameT, y: IntoSeriesT | None = None) -> OneDKmeansTransformer:
        """Fit transformer to input data.

        Parameters
        ----------
        X : pd/pl.DataFrame
            Dataframe with columns to learn scaling values from.

        y : None
            Required for pipeline.

        """

        super().fit(X, y)

        X = nw.from_native(X)

        # Check that X does not contain Nans and return ValueError.
        if (
            X.select(nw.col(self.columns[0]).is_null().any()).to_numpy().ravel()[0]
            or X.select(nw.col(self.columns[0]).is_nan().any()).to_numpy().ravel()[0]
        ):
            msg = f"{self.classname()}: X should not contain missing values."
            raise ValueError(msg)

        kmeans = KMeans(
            n_clusters=self.n_clusters,
            n_init=self.n_init,
            **self.kmeans_kwargs,
        )

        native_backend = nw.get_native_namespace(X).__name__
        groups = kmeans.fit_predict(X.select(self.columns[0]).to_numpy())

        X = X.with_columns(
            nw.new_series(
                name="groups",
                values=np.copy(groups),
                backend=native_backend,
            ),
        )

        self.bins = (
            X.group_by("groups")
            .agg(
                nw.col(self.columns[0]).max(),
            )
            .sort(self.columns[0])
            .select(self.columns[0])
            .to_numpy()
            .ravel()
        )
        return self

    @nw.narwhalify
    def transform(self, X: FrameT) -> FrameT:
        """Generate from input pd/pl.DataFrame (X) bins based on Kmeans results and add this column or columns in X.

        Parameters
        ----------
        X : pl/pd.DataFrame
            Data to transform.

        Returns
        -------
        X : pl/pd.DataFrame
            Input X with additional cluster column added.
        """
        X = super().transform(X)

        X = nw.from_native(X)
        native_backend = nw.get_native_namespace(X).__name__

        groups = np.digitize(
            X.select(self.columns[0]).to_numpy().ravel(),
            bins=self.bins,
            right=True,
        )

        X = X.with_columns(
            nw.new_series(
                name=self.new_column_name,
                values=groups,
                backend=native_backend,
            ),
        )
        return self.drop_original_column(X, self.drop_original, self.columns[0])<|MERGE_RESOLUTION|>--- conflicted
+++ resolved
@@ -17,11 +17,12 @@
     StandardScaler,
 )
 
-<<<<<<< HEAD
-from tubular._types import GenericKwargsTypes, PositiveNumber, SingleStrList
-=======
-from tubular._types import ListOfOneStr, PositiveNumber  # noqa: TCH001
->>>>>>> 9690999f
+from tubular._types import (  # noqa: TCH001
+    GenericKwargs,
+    ListOfOneStr,
+    ListOfTwoStrs,
+    PositiveNumber,
+)
 from tubular.base import BaseTransformer, DataFrameMethodTransformer
 from tubular.mixins import (
     CheckNumericMixin,
@@ -264,7 +265,7 @@
         self,
         column: str,
         new_column_name: str,
-        cut_kwargs: Optional[GenericKwargsTypes] = None,
+        cut_kwargs: Optional[GenericKwargs] = None,
         **kwargs: dict[str, bool],
     ) -> None:
         if cut_kwargs is None:
@@ -361,7 +362,7 @@
     def __init__(
         self,
         pd_method_name: str,
-        columns: Annotated[list[str], Is[lambda list_arg: len(list_arg) == 2]],
+        columns: ListOfTwoStrs,
         new_column_name: str,
         pd_method_kwargs: Optional[dict[str, object]] = None,
         **kwargs: Optional[bool],
@@ -935,11 +936,7 @@
         self,
         columns: Union[
             str,
-<<<<<<< HEAD
-            SingleStrList,
-=======
             ListOfOneStr,
->>>>>>> 9690999f
         ],
         new_column_name: str,
         n_init: Union[str, int] = "auto",
