"""This module contains transformers that apply numeric functions."""

from __future__ import annotations

<<<<<<< HEAD
from typing import TYPE_CHECKING, Literal, Optional, Union
=======
from typing import TYPE_CHECKING, ClassVar, Optional, Union
>>>>>>> 433f8360

import narwhals as nw
import numpy as np
import pandas as pd
from beartype import beartype
from sklearn.cluster import KMeans
from sklearn.decomposition import PCA
from sklearn.preprocessing import (
    MaxAbsScaler,
    MinMaxScaler,
    PolynomialFeatures,
    StandardScaler,
)
from typing_extensions import deprecated

from tubular._utils import (
    _convert_dataframe_to_narwhals,
    _return_narwhals_or_native_dataframe,
)
from tubular.base import BaseTransformer, DataFrameMethodTransformer
from tubular.mixins import (
    CheckNumericMixin,
    DropOriginalMixin,
    NewColumnNameMixin,
    TwoColumnMixin,
)
from tubular.types import (
    DataFrame,
    FloatBetweenZeroOne,
    ListOfMoreThanOneStrings,
    ListOfSingleStr,
    StrictlyPositiveInt,
)

if TYPE_CHECKING:
    from narwhals.typing import FrameT, IntoSeriesT


class BaseNumericTransformer(BaseTransformer, CheckNumericMixin):
    """
    Extends BaseTransformer for datetime scenarios.

    Parameters
    ----------
    columns : List[str]
        List of columns to be operated on.

    **kwargs
        Arbitrary keyword arguments passed onto BaseTransformer.init method.

    Attributes
    ----------
    columns : List[str]
        List of columns to be operated on

    polars_compatible : bool
        class attribute, indicates whether transformer has been converted to polars/pandas agnostic narwhals framework
    FITS: bool
        class attribute, indicates whether transform requires fit to be run first

    Example:
    --------
    >>> BaseNumericTransformer(
    ... columns='a',
    ...    )
    BaseNumericTransformer(columns=['a'])

    """

    polars_compatible = True

    FITS = False

    def __init__(self, columns: list[str], **kwargs: dict[str, bool]) -> None:
        super().__init__(columns=columns, **kwargs)

    @nw.narwhalify
    def fit(
        self,
        X: FrameT,
        y: nw.Series | None = None,
    ) -> BaseNumericTransformer:
        """Base fit method. Validates data and attributes prior to the child objects fit logic.

        Parameters
        ----------
        X : pd/pl.DataFrame
            A dataframe containing the required columns

        y : pd/pl.Series | None
            Required for pipeline.

        Example:
        --------
        >>> import polars as pl

        >>> transformer = BaseNumericTransformer(
        ... columns='a',
        ...    )

        >>> test_df = pl.DataFrame({'a': [1,2], 'b': [3,4]})

        >>> transformer.fit(test_df)
        BaseNumericTransformer(columns=['a'])

        """

        super().fit(X, y)

        CheckNumericMixin.check_numeric_columns(self, X[self.columns])

        return self

    @beartype
    def transform(
        self,
        X: DataFrame,
        return_native_override: Optional[bool] = None,
    ) -> DataFrame:
        """Base transform method. Validates data and attributes prior to the child objects tranform logic.

        Parameters
        ----------
        X : pd/pl.DataFrame
            Data to transform.

        return_native_override: Optional[bool]
            Option to override return_native attr in transformer, useful when calling parent
            methods
        Returns
        -------
        X : pd/pl.DataFrame
            Validated data

        >>> import polars as pl

        >>> transformer = BaseNumericTransformer(
        ... columns='a',
        ...    )

        >>> test_df = pl.DataFrame({'a': [1,2], 'b': [3,4]})

        >>> # base class has no effect on datag
        >>> transformer.transform(test_df)
        shape: (2, 2)
        ┌─────┬─────┐
        │ a   ┆ b   │
        │ --- ┆ --- │
        │ i64 ┆ i64 │
        ╞═════╪═════╡
        │ 1   ┆ 3   │
        │ 2   ┆ 4   │
        └─────┴─────┘
        """
        X = _convert_dataframe_to_narwhals(X)
        return_native = self._process_return_native(return_native_override)
        X = super().transform(X, return_native_override=False)

        CheckNumericMixin.check_numeric_columns(self, X[self.columns])

        return _return_narwhals_or_native_dataframe(X, return_native)


class OneDKmeansTransformer(BaseNumericTransformer, DropOriginalMixin):
    """Transformer that generates a new column based on kmeans algorithm.
    Transformer runs the kmeans algorithm based on given number of clusters and then identifies the bins' cuts based on the results.
    Finally it passes them into the a cut function.

    Parameters
    ----------
    column : str
        Name of the column to discretise.

    new_column_name : str
        Name given to the new discrete column.

    n_clusters : int, default = 8
        The number of clusters to form as well as the number of centroids to generate.

    n_init "auto" or int, default="auto"
        Number of times the k-means algorithm is run with different centroid seeds.
        The final results is the best output of n_init consecutive runs in terms of inertia.
        Several runs are recommended for sparse high-dimensional problems (see `Clustering sparse data with k-means <https://scikit-learn.org/stable/auto_examples/text/plot_document_clustering.html#kmeans-sparse-high-dim>`__).

        When n_init='auto', the number of runs depends on the value of init: 10 if using init='random' or init is a callable;
        1 if using init='k-means++' or init is an array-like.(Init is an arg in kmeans_kwargs. If init is not set then it defaults to k-means++ so n_init defaults to 1)

    drop_original : bool, default=False
        Should the original columns to be transformed be dropped after applying the
        OneDKmeanstransformer?

    kmeans_kwargs : dict, default = {}
        A dictionary of keyword arguments to be passed to the sklearn KMeans method when it is called in fit.

    **kwargs
        Arbitrary keyword arguments passed onto BaseTransformer.init().

    Attributes
    ----------

    polars_compatible : bool
        class attribute, indicates whether transformer has been converted to polars/pandas agnostic narwhals framework
    FITS: bool
        class attribute, indicates whether transform requires fit to be run first

    Example:
    --------
    >>> OneDKmeansTransformer(
    ... columns='a',
    ... n_clusters=2,
    ... new_column_name="new",
    ... drop_original=False,
    ... kmeans_kwargs={"random_state": 42},
    ...    )
    OneDKmeansTransformer(columns=['a'], kmeans_kwargs={'random_state': 42},
                          n_clusters=2, new_column_name='new')

    """

    polars_compatible = True

    FITS = True

    @beartype
    def __init__(  # noqa: PLR0917, PLR0913
        self,
        columns: Union[str, ListOfSingleStr],
        new_column_name: str,
        n_init: Union[str, int] = "auto",
        n_clusters: int = 8,
        drop_original: bool = False,
        kmeans_kwargs: Optional[dict[str, object]] = None,
        **kwargs: dict[str, bool],
    ) -> None:

        if kmeans_kwargs is None:
            kmeans_kwargs = {}

        self.n_clusters = n_clusters
        self.new_column_name = new_column_name
        self.n_init = n_init
        self.kmeans_kwargs = kmeans_kwargs

        if isinstance(columns, str):
            self.columns = [columns]
        else:
            self.columns = columns

        super().__init__(columns=[columns], **kwargs)
        self.set_drop_original_column(drop_original)

    @nw.narwhalify
    def fit(self, X: FrameT, y: IntoSeriesT | None = None) -> OneDKmeansTransformer:
        """Fit transformer to input data.

        Parameters
        ----------
        X : pd/pl.DataFrame
            Dataframe with columns to learn scaling values from.

        y : None
            Required for pipeline.

        Example:
        --------
        >>> import polars as pl

        >>> transformer=OneDKmeansTransformer(
        ... columns='a',
        ... n_clusters=2,
        ... new_column_name="new",
        ... drop_original=False,
        ... kmeans_kwargs={"random_state": 42},
        ...    )

        >>> test_df=pl.DataFrame({'a': [1,2,3,4],  'b': [5,6,7,8]})

        >>> transformer.fit(test_df)
        OneDKmeansTransformer(columns=['a'], kmeans_kwargs={'random_state': 42},
                              n_clusters=2, new_column_name='new')

        """

        super().fit(X, y)

        X = nw.from_native(X)

        # Check that X does not contain Nans and return ValueError.
        if (
            X.select(nw.col(self.columns[0]).is_null().any()).to_numpy().ravel()[0]
            or X.select(nw.col(self.columns[0]).is_nan().any()).to_numpy().ravel()[0]
        ):
            msg = f"{self.classname()}: X should not contain missing values."
            raise ValueError(msg)

        kmeans = KMeans(
            n_clusters=self.n_clusters,
            n_init=self.n_init,
            **self.kmeans_kwargs,
        )

        native_backend = nw.get_native_namespace(X).__name__
        groups = kmeans.fit_predict(X.select(self.columns[0]).to_numpy())

        X = X.with_columns(
            nw.new_series(
                name="groups",
                values=np.copy(groups),
                backend=native_backend,
            ),
        )

        self.bins = (
            X.group_by("groups")
            .agg(
                nw.col(self.columns[0]).max(),
            )
            .sort(self.columns[0])
            .select(self.columns[0])
            .to_numpy()
            .ravel()
        )
        return self

    @nw.narwhalify
    def transform(self, X: FrameT) -> FrameT:
        """Generate from input pd/pl.DataFrame (X) bins based on Kmeans results and add this column or columns in X.

        Parameters
        ----------
        X : pl/pd.DataFrame
            Data to transform.

        Returns
        -------
        X : pl/pd.DataFrame
            Input X with additional cluster column added.

        Example:
        --------
        >>> import polars as pl

        >>> transformer=OneDKmeansTransformer(
        ... columns='a',
        ... n_clusters=2,
        ... new_column_name="new",
        ... drop_original=False,
        ... kmeans_kwargs={"random_state": 42},
        ...    )

        >>> test_df=pl.DataFrame({'a': [1,2,3,4],  'b': [5,6,7,8]})

        >>> _=transformer.fit(test_df)
        >>> transformer.transform(test_df)
        shape: (4, 3)
        ┌─────┬─────┬─────┐
        │ a   ┆ b   ┆ new │
        │ --- ┆ --- ┆ --- │
        │ i64 ┆ i64 ┆ i64 │
        ╞═════╪═════╪═════╡
        │ 1   ┆ 5   ┆ 0   │
        │ 2   ┆ 6   ┆ 0   │
        │ 3   ┆ 7   ┆ 0   │
        │ 4   ┆ 8   ┆ 1   │
        └─────┴─────┴─────┘
        """
        X = super().transform(X)

        X = nw.from_native(X)
        native_backend = nw.get_native_namespace(X).__name__

        groups = np.digitize(
            X.select(self.columns[0]).to_numpy().ravel(),
            bins=self.bins,
            right=True,
        )

        X = X.with_columns(
            nw.new_series(
                name=self.new_column_name,
                values=groups,
                backend=native_backend,
            ),
        )
        return self.drop_original_column(X, self.drop_original, self.columns[0])


# DEPRECATED TRANSFORMERS
@deprecated(
    """This transformer has not been selected for conversion to polars/narwhals,
    and so has been deprecated. If it is useful to you, please raise an issue
    for it to be modernised
    """,
)
class LogTransformer(BaseNumericTransformer, DropOriginalMixin):
    """Transformer to apply log transformation.

    Transformer has the option to add 1 to the columns to log and drop the
    original columns.

    Parameters
    ----------
    columns : None or str or list
        Columns to log transform.

    base : None or float/int
        Base for log transform. If None uses natural log.

    add_1 : bool
        Should a constant of 1 be added to the columns to be transformed prior to
        applying the log transform?

    drop_original : bool
        Should the original columns to be transformed be dropped after applying the
        log transform?

    suffix : str, default = '_log'
        The suffix to add onto the end of column names for new columns.

    **kwargs
        Arbitrary keyword arguments passed onto BaseTransformer.init method.

    Attributes
    ----------
    add_1 : bool
        The name of the column or columns to be assigned to the output of running the
        pandas method in transform.

    drop_original : bool
        The name of the pandas.DataFrame method to call.

    suffix : str
        The suffix to add onto the end of column names for new columns.

    polars_compatible : bool
        class attribute, indicates whether transformer has been converted to polars/pandas agnostic narwhals framework
    FITS: bool
        class attribute, indicates whether transform requires fit to be run first

    """

    polars_compatible = False

    FITS = False

    def __init__(  # noqa: PLR6201, PLR0913
        self,
        columns: str | list[str] | None,
        base: float | None = None,
        add_1: bool = False,
        drop_original: bool = True,
        suffix: str = "log",
        **kwargs: dict[str, bool],
    ) -> None:
        super().__init__(columns=columns, **kwargs)

        if not isinstance(add_1, bool):
            add_1_error_msg = f"{self.classname()}: add_1 should be bool"
            raise TypeError(add_1_error_msg)

        if not isinstance(suffix, str):
            suffix_error_msg = f"{self.classname()}: suffix should be str"
            raise TypeError(suffix_error_msg)

        if base is not None:
            if not isinstance(base, (int, float)):
                msg = f"{self.classname()}: base should be numeric or None"
                raise ValueError(msg)
            if not base > 0:
                msg = f"{self.classname()}: base should be strictly positive"
                raise ValueError(msg)

        self.set_drop_original_column(drop_original)

        self.base = base
        self.add_1 = add_1
        self.suffix = suffix

    def transform(self, X: pd.DataFrame) -> pd.DataFrame:
        """Applies the log transform to the specified columns.

        If the drop attribute is True then the original columns are dropped. If
        the add_1 attribute is True then the original columns + 1 are logged.

        Parameters
        ----------
        X : pd.DataFrame
            The dataframe to be transformed.

        Returns
        -------
        X : pd.DataFrame
            The dataframe with the specified columns logged, optionally dropping the original
            columns if self.drop is True.

        """
        X = super().transform(X)

        new_column_names = [f"{column}_{self.suffix}" for column in self.columns]

        if self.add_1:
            if (X[self.columns] <= -1).sum().sum() > 0:
                msg = f"{self.classname()}: values less than or equal to 0 in columns (after adding 1), make greater than 0 before using transform"
                raise ValueError(msg)

            if self.base is None:
                X[new_column_names] = np.log1p(X[self.columns])

            else:
                X[new_column_names] = np.log1p(X[self.columns]) / np.log(self.base)

        else:
            if (X[self.columns] <= 0).sum().sum() > 0:
                msg = f"{self.classname()}: values less than or equal to 0 in columns, make greater than 0 before using transform"
                raise ValueError(msg)

            if self.base is None:
                X[new_column_names] = np.log(X[self.columns])

            else:
                X[new_column_names] = np.log(X[self.columns]) / np.log(self.base)

        return self.drop_original_column(X, self.drop_original, self.columns)


@deprecated(
    """This transformer has not been selected for conversion to polars/narwhals,
    and so has been deprecated. If it is useful to you, please raise an issue
    for it to be modernised
    """,
)
class CutTransformer(BaseNumericTransformer):
    """Class to bin a column into discrete intervals.

    Class simply uses the [pd.cut](https://pandas.pydata.org/pandas-docs/stable/reference/api/pandas.cut.html)
    method on the specified column.

    Parameters
    ----------
    column : str
        Name of the column to discretise.

    new_column_name : str
        Name given to the new discrete column.

    cut_kwargs : dict, default = {}
        A dictionary of keyword arguments to be passed to the pd.cut method when it is called in transform.

    **kwargs
        Arbitrary keyword arguments passed onto BaseTransformer.init().

    Attributes
    ----------

    polars_compatible : bool
        class attribute, indicates whether transformer has been converted to polars/pandas agnostic narwhals framework
    FITS: bool
        class attribute, indicates whether transform requires fit to be run first

    """

    polars_compatible = False

    FITS = False

    def __init__(
        self,
        column: str,
        new_column_name: str,
        cut_kwargs: dict[str, object] | None = None,
        **kwargs: dict[str, bool],
    ) -> None:
        if type(column) is not str:
            msg = f"{self.classname()}: column arg (name of column) should be a single str giving the column to discretise"
            raise TypeError(msg)

        if type(new_column_name) is not str:
            msg = f"{self.classname()}: new_column_name must be a str"
            raise TypeError(msg)

        if cut_kwargs is None:
            cut_kwargs = {}
        elif type(cut_kwargs) is not dict:
            msg = f"{self.classname()}: cut_kwargs should be a dict but got type {type(cut_kwargs)}"
            raise TypeError(msg)

        for i, k in enumerate(cut_kwargs.keys()):
            if type(k) is not str:
                msg = f"{self.classname()}: unexpected type ({type(k)}) for cut_kwargs key in position {i}, must be str"
                raise TypeError(msg)

        self.cut_kwargs = cut_kwargs
        self.new_column_name = new_column_name

        # This attribute is not for use in any method, use 'columns' instead.
        # Here only as a fix to allow string representation of transformer.
        self.column = column

        super().__init__(columns=[column], **kwargs)

    def transform(self, X: pd.DataFrame) -> pd.DataFrame:
        """Discretise specified column using pd.cut.

        Parameters
        ----------
        X : pd.DataFrame
            Data with column to transform.

        """
        X = super().transform(X)

        X[self.new_column_name] = pd.cut(
            X[self.columns[0]].to_numpy(),
            **self.cut_kwargs,
        )

        return X


@deprecated(
    """This transformer has not been selected for conversion to polars/narwhals,
    and so has been deprecated. If aspects of it have been useful to you, please raise an issue
    for it to be replaced with more specific transformers
    """,
)
class TwoColumnOperatorTransformer(
    NewColumnNameMixin,
    TwoColumnMixin,
    DataFrameMethodTransformer,
    BaseNumericTransformer,
):
    """This transformer applies a pandas.DataFrame method to two columns (add, sub, mul, div, mod, pow).

    Transformer assigns the output of the method to a new column. The method will be applied
    in the form (column 1)operator(column 2), so order matters (if the method does not commute). It is possible to
    supply other key word arguments to the transform method, which will be passed to the pandas.DataFrame method being called.

    Parameters
    ----------
    pd_method_name : str
        The name of the pandas.DataFrame method to be called.

    column1_name : str
        The name of the 1st column in the operation.

    column2_name : str
        The name of the 2nd column in the operation.

    new_column_name : str
        The name of the new column that the output is assigned to.

    pd_method_kwargs : dict, default =  {'axis':0}
        Dictionary of method kwargs to be passed to pandas.DataFrame method. Must contain an entry for axis, set to either 1 or 0.

    **kwargs :
        Arbitrary keyword arguments passed onto BaseTransformer.__init__().

    Attributes
    ----------
    pd_method_name : str
        The name of the pandas.DataFrame method to be called.

    columns : list
        list containing two string items: [column1_name, column2_name] The first will be operated upon by the
        chosen pandas method using the second.

    column2_name : str
        The name of the 2nd column in the operation.

    new_column_name : str
        The name of the new column that the output is assigned to.

    pd_method_kwargs : dict
        Dictionary of method kwargs to be passed to pandas.DataFrame method.

    polars_compatible : bool
        class attribute, indicates whether transformer has been converted to polars/pandas agnostic narwhals framework
    FITS: bool
        class attribute, indicates whether transform requires fit to be run first

    """

    polars_compatible = False

    FITS = False

    def __init__(
        self,
        pd_method_name: str,
        columns: list[str],
        new_column_name: str,
        pd_method_kwargs: dict[str, object] | None = None,
        **kwargs: dict[str, bool],
    ) -> None:
        """Performs input checks not done in either DataFrameMethodTransformer.__init__ or BaseTransformer.__init__."""
        if pd_method_kwargs is None:
            pd_method_kwargs = {"axis": 0}
        else:
            if "axis" not in pd_method_kwargs:
                msg = f'{self.classname()}: pd_method_kwargs must contain an entry "axis" set to 0 or 1'
                raise ValueError(msg)
            if pd_method_kwargs["axis"] not in {0, 1}:
                msg = f"{self.classname()}: pd_method_kwargs 'axis' must be 0 or 1"
                raise ValueError(msg)

        # check_and_set_new_column_name function needs to be called before calling DataFrameMethodTransformer.__init__
        # DFTransformer uses 'new_column_names' not 'new_column_name' so generic tests fail on regex if not ordered in this way
        self.check_and_set_new_column_name(new_column_name)

        # call DataFrameMethodTransformer.__init__
        # This class will inherit all the below attributes from DataFrameMethodTransformer
        super().__init__(
            new_column_names=new_column_name,
            pd_method_name=pd_method_name,
            columns=columns,
            pd_method_kwargs=pd_method_kwargs,
            **kwargs,
        )

        self.check_two_columns(columns)
        self.column1_name = columns[0]
        self.column2_name = columns[1]

    def transform(self, X: pd.DataFrame) -> pd.DataFrame:
        """Transform input data by applying the chosen method to the two specified columns.

        Args:
        ----
            X (pd.DataFrame): Data to transform.

        Returns:
        -------
            pd.DataFrame: Input X with an additional column.
        """
        # call appropriate parent transforms
        X = super(DataFrameMethodTransformer, self).transform(X)
        X = super(BaseNumericTransformer, self).transform(X)

        X[self.new_column_name] = getattr(X[[self.column1_name]], self.pd_method_name)(
            X[self.column2_name],
            **self.pd_method_kwargs,
        )

        return X


@deprecated(
    """This transformer has not been selected for conversion to polars/narwhals,
    and so has been deprecated. If it is useful to you, please raise an issue
    for it to be modernised
    """,
)
class ScalingTransformer(BaseNumericTransformer):
    """Transformer to perform scaling of numeric columns.

    Transformer can apply min max scaling, max absolute scaling or standardisation (subtract mean and divide by std).
    The transformer uses the appropriate sklearn.preprocessing scaler.

    Parameters
    ----------
    columns : str, list or None
        Name of the columns to apply scaling to.

    scaler_type : str
        Type of scaler to use, must be one of 'min_max', 'max_abs' or 'standard'. The corresponding
        sklearn.preprocessing scaler used in each case is MinMaxScaler, MaxAbsScaler or StandardScaler.

    scaler_kwargs : dict, default = {}
        A dictionary of keyword arguments to be passed to the scaler object when it is initialised.

    **kwargs
        Arbitrary keyword arguments passed onto BaseTransformer.init().

    Attributes
    ----------

    polars_compatible : bool
        class attribute, indicates whether transformer has been converted to polars/pandas agnostic narwhals framework
    FITS: bool
        class attribute, indicates whether transform requires fit to be run first

    """

    polars_compatible = False

    FITS = True

    # Dictionary mapping scaler types to their corresponding sklearn classes
    scaler_options: ClassVar[
        dict[str, Union[MinMaxScaler, MaxAbsScaler, StandardScaler]]
    ] = {
        "min_max": MinMaxScaler,
        "max_abs": MaxAbsScaler,
        "standard": StandardScaler,
    }

    def __init__(
        self,
        columns: str | list[str] | None,
        scaler_type: str,
        scaler_kwargs: dict[str, object] | None = None,
        **kwargs: dict[str, bool],
    ) -> None:
        if scaler_kwargs is None:
            scaler_kwargs = {}

        # Validate scaler_kwargs type
        if not isinstance(scaler_kwargs, dict):
            msg = f"{self.classname()}: scaler_kwargs should be a dict but got type {type(scaler_kwargs)}"
            raise TypeError(msg)

        for i, k in enumerate(scaler_kwargs.keys()):
            if not isinstance(k, str):
                msg = f"{self.classname()}: unexpected type ({type(k)}) for scaler_kwargs key in position {i}, must be str"
                raise TypeError(msg)

        # Validate scaler_type
        if scaler_type not in self.scaler_options:
            allowed_scaler_values = list(self.scaler_options.keys())
            msg = f"{self.classname()}: scaler_type should be one of; {allowed_scaler_values}"
            raise ValueError(msg)

        # Initialize scaler using the dictionary
        self.scaler = self.scaler_options[scaler_type](**scaler_kwargs)
        # This attribute is not for use in any method
        # Here only as a fix to allow string representation of transformer.
        self.scaler_kwargs = scaler_kwargs
        self.scaler_type = scaler_type

        super().__init__(columns=columns, **kwargs)

    def fit(self, X: pd.DataFrame, y: pd.Series | None = None) -> ScalingTransformer:
        """Fit scaler to input data.

        Parameters
        ----------
        X : pd.DataFrame
            Dataframe with columns to learn scaling values from.

        y : None
            Required for pipeline.

        """
        super().fit(X, y)
        self.scaler.fit(X[self.columns])
        return self

    def transform(self, X: pd.DataFrame) -> pd.DataFrame:
        """Transform input data X with fitted scaler.

        Parameters
        ----------
        X : pd.DataFrame
            Dataframe containing columns to be scaled.

        Returns
        -------
        X : pd.DataFrame
            Input X with columns scaled.

        """
        X = super().transform(X)

        X[self.columns] = self.scaler.transform(X[self.columns])

        return X


@deprecated(
    """This transformer has not been selected for conversion to polars/narwhals,
    and so has been deprecated. If it is useful to you, please raise an issue
    for it to be modernised
    """,
)
class InteractionTransformer(BaseNumericTransformer):
    """Transformer that generates interaction features.
    Transformer generates a new column  for all combinations from the selected columns up to the maximum degree
    provided. (For sklearn version higher than 1.0.0>, only interaction of a degree higher or equal to the minimum
    degree would be computed).
    Each interaction column consists of the product of the specific combination of columns.
    Ex: with 3 columns provided ["a","b","c"], if max degree is 3, the total possible combinations are :
    - of degree 1 : ["a","b","c"]
    - of degree 2 : ["a b","b c","a c"]
    - of degree 3 : ["a b c"].

    Parameters
    ----------
        columns : None or list or str
            Columns to apply the transformer to. If a str is passed this is put into a list. Value passed
            in columns is saved in the columns attribute on the object. Note this has no default value so
            the user has to specify the columns when initialising the transformer. This is avoid likely
            when the user forget to set columns, in this case all columns would be picked up when super
            transform runs.
        min_degree : int
            minimum degree of interaction features to be considered. For example if min_degree=3, only interaction
            columns from at least 3 columns would be generated. NB- only applies if sklearn version is 1.0.0>=
        max_degree : int
            maximum degree of interaction features to be considered. For example if max_degree=3, only interaction
            columns from up to 3 columns would be generated.


    Attributes
    ----------
        min_degree : int
            minimum degree of interaction features to be considered
        max_degree : int
            maximum degree of interaction features to be considered
        nb_features_to_interact : int
            number of selected columns from which interactions should be computed. (=len(columns))
        nb_combinations : int
            number of new interaction features
        interaction_colname : list
            names of each new interaction feature. The name of an interaction feature is the combinations of previous
            column names joined with a whitespace. Interaction feature of ["col1","col2","col3] would be "col1 col2 col3".
        nb_feature_out : int
            number of total columns of transformed dataset, including new interaction features
        polars_compatible : bool
            class attribute, indicates whether transformer has been converted to polars/pandas agnostic narwhals framework
        FITS: bool
        class attribute, indicates whether transform requires fit to be run first

    """

    polars_compatible = False

    FITS = False

    MIN_DEGREE_VALUE = 2

    @beartype
    def __init__(
        self,
        columns: ListOfMoreThanOneStrings,
        min_degree: int = 2,
        max_degree: int = 2,
        **kwargs: bool,
    ) -> None:
        super().__init__(columns=columns, **kwargs)

<<<<<<< HEAD
        if min_degree < self.MIN_DEGREE_VALUE:
            msg = f"{self.classname()}: min_degree must be equal or greater than 2, got {str(min_degree)}"
=======
        if len(columns) < 2:
            msg = f"{self.classname()}: number of columns must be equal or greater than 2, got {len(columns)} column."
>>>>>>> 433f8360
            raise ValueError(msg)
        self.min_degree = min_degree

<<<<<<< HEAD
        if min_degree > max_degree:
            msg = f"{self.classname()}: max_degree must be equal or greater than min_degree"
            raise ValueError(msg)
        self.max_degree = max_degree
        if max_degree > len(columns):
            msg = f"{self.classname()}: max_degree must be equal or lower than number of columns"
            raise ValueError(msg)
        self.max_degree = max_degree
=======
        if type(min_degree) is int:
            if min_degree < 2:
                msg = f"{self.classname()}: min_degree must be equal or greater than 2, got {min_degree}"
                raise ValueError(msg)
            self.min_degree = min_degree
        else:
            msg = f"{self.classname()}: unexpected type ({type(min_degree)}) for min_degree, must be int"
            raise TypeError(msg)
        if type(max_degree) is int:
            if min_degree > max_degree:
                msg = f"{self.classname()}: max_degree must be equal or greater than min_degree"
                raise ValueError(msg)
            self.max_degree = max_degree
            if max_degree > len(columns):
                msg = f"{self.classname()}: max_degree must be equal or lower than number of columns"
                raise ValueError(msg)
            self.max_degree = max_degree
            if max_degree > len(columns):
                msg = f"{self.classname()}: max_degree must be equal or lower than number of columns"
                raise ValueError(msg)
            self.max_degree = max_degree
        else:
            msg = f"{self.classname()}: unexpected type ({type(max_degree)}) for max_degree, must be int"
            raise TypeError(msg)
>>>>>>> 433f8360

        self.nb_features_to_interact = len(self.columns)
        self.nb_combinations = -1
        self.interaction_colname = []
        self.nb_feature_out = -1

    def transform(self, X: pd.DataFrame) -> pd.DataFrame:
        """Generate from input pandas DataFrame (X) new interaction features using the "product" pandas.DataFrame method
         and add this column or columns in X.

        Parameters
        ----------
        X : pd.DataFrame
            Data to transform.

        Returns
        -------
        X : pd.DataFrame
            Input X with additional column or columns (self.interaction_colname) added. These contain the output of
            running the  product pandas DataFrame method on identified combinations.

        """
        X = super().transform(X)

        try:
            interaction_combination_index = PolynomialFeatures._combinations(
                n_features=self.nb_features_to_interact,
                min_degree=self.min_degree,
                max_degree=self.max_degree,
                interaction_only=True,
                include_bias=False,
            )
        except TypeError as err:
            if (
                str(err)
                == "_combinations() got an unexpected keyword argument 'min_degree'"
            ):
                interaction_combination_index = PolynomialFeatures._combinations(
                    n_features=self.nb_features_to_interact,
                    degree=self.max_degree,
                    interaction_only=True,
                    include_bias=False,
                )
            else:
                raise err

        interaction_combination_colname = [
            [self.columns[col_idx] for col_idx in interaction_combination]
            for interaction_combination in interaction_combination_index
        ]
        self.nb_combinations = len(interaction_combination_colname)
        self.nb_feature_out = self.nb_combinations + len(X)

        self.interaction_colname = [
            " ".join(interaction_combination)
            for interaction_combination in interaction_combination_colname
        ]

        for inter_idx in range(len(interaction_combination_colname)):
            X[self.interaction_colname[inter_idx]] = X[
                interaction_combination_colname[inter_idx]
            ].product(axis=1, skipna=False)

        return X


@deprecated(
    """This transformer has not been selected for conversion to polars/narwhals,
    and so has been deprecated. If it is useful to you, please raise an issue
    for it to be modernised
    """,
)
class PCATransformer(BaseNumericTransformer):
    """Transformer that generates variables using Principal component analysis (PCA).
    Linear dimensionality reduction using Singular Value Decomposition of the
    data to project it to a lower dimensional space.

    It is based on sklearn class sklearn.decomposition.PCA

    Parameters
    ----------
        columns : None or list or str
            Columns to apply the transformer to. If a str is passed this is put into a list. Value passed
            in columns is saved in the columns attribute on the object. Note this has no default value so
            the user has to specify the columns when initialising the transformer. When the user forget to set columns,
            all columns would be picked up when super transform runs.
        n_components : int, float or 'mle', default=None
            Number of components to keep.
            if n_components is not set all components are kept::
                n_components == min(n_samples, n_features)
            If ``n_components == 'mle'`` and ``svd_solver == 'full'``, Minka's
            MLE is used to guess the dimension. Use of ``n_components == 'mle'``
            will interpret ``svd_solver == 'auto'`` as ``svd_solver == 'full'``.
            If ``0 < n_components < 1`` and ``svd_solver == 'full'``, select the
            number of components such that the amount of variance that needs to be
            explained is greater than the percentage specified by n_components.
            If ``svd_solver == 'arpack'``, the number of components must be
             strictly less than the minimum of n_features and n_samples.
            Hence, the None case results in::
                n_components == min(n_samples, n_features) - 1   svd_solver='auto', tol=0.0,  n_oversamples=10, random_state=None
        svd_solver : {'auto', 'full', 'arpack', 'randomized'}, default='auto'
            If auto :
                The solver is selected by a default policy based on `X.shape` and
                `n_components`: if the input data is larger than 500x500 and the
                number of components to extract is lower than 80% of the smallest
                dimension of the data, then the more efficient 'randomized'
                method is enabled. Otherwise the exact full SVD is computed and
                optionally truncated afterwards.
            If full :
                run exact full SVD calling the standard LAPACK solver via
                `scipy.linalg.svd` and select the components by postprocessing
            If arpack :
                run SVD truncated to n_components calling ARPACK solver via
                `scipy.sparse.linalg.svds`. It requires strictly
                0 < n_components < min(X.shape)
            If randomized :
                run randomized SVD by the method of Halko et al.
            .. sklearn versionadded:: 0.18.0

        random_state : int, RandomState instance or None, default=None
            Used when the 'arpack' or 'randomized' solvers are used. Pass an int
            for reproducible results across multiple function calls.
            .. sklearn versionadded:: 0.18.0
        pca_column_prefix : str, prefix added to each the n components features generated. Default is "pca_"
            example: if n_components = 3, new columns would be 'pca_0','pca_1','pca_2'.

    Attributes
    ----------
    pca : PCA class from sklearn.decomposition
    n_components_ : int
        The estimated number of components. When n_components is set
        to 'mle' or a number between 0 and 1 (with svd_solver == 'full') this
        number is estimated from input data. Otherwise it equals the parameter
        n_components, or the lesser value of n_features and n_samples
        if n_components is None.
    feature_names_out: list or None
        list of feature name representing the new dimensions.
    polars_compatible : bool
        class attribute, indicates whether transformer has been converted to polars/pandas agnostic narwhals framework
    FITS: bool
        class attribute, indicates whether transform requires fit to be run first


    """

    polars_compatible = False

    FITS = True

    @beartype
    def __init__(  # noqa: PLR0913
        self,
        columns: Optional[Union[str, list[str]]],
        n_components: Union[StrictlyPositiveInt, FloatBetweenZeroOne, Literal["mle"]] = 2,
        svd_solver: Literal["auto", "full", "arpack", "randomized"] = "auto",
        random_state: Optional[int] = None,
        pca_column_prefix: str = "pca_",
        **kwargs: bool,
    ) -> None:
        super().__init__(columns=columns, **kwargs)

<<<<<<< HEAD
        self.n_components = n_components
=======
        if type(n_components) is int:
            if n_components < 1:
                msg = f"{self.classname()}:n_components must be strictly positive got {n_components}"
                raise ValueError(msg)
            self.n_components = n_components
        elif type(n_components) is float:
            if 0 < n_components < 1:
                self.n_components = n_components
            else:
                msg = f"{self.classname()}:n_components must be strictly positive and must be of type int when greater than or equal to 1. Got {n_components}"
                raise ValueError(msg)

        else:
            if n_components == "mle":
                self.n_components = n_components
            else:
                msg = f"{self.classname()}:unexpected type {type(n_components)} for n_components, must be int, float (0-1) or equal to 'mle'."
                raise TypeError(msg)
>>>>>>> 433f8360

        self.svd_solver = svd_solver

        self.random_state = random_state

        if (svd_solver == "arpack") and (n_components == "mle"):
            msg = f"{self.classname()}: n_components='mle' cannot be a string with svd_solver='arpack'"
            raise ValueError(msg)
        if (svd_solver in {"randomized", "arpack"}) and (type(n_components) is float):
            msg = f"{self.classname()}: n_components {n_components} cannot be a float with svd_solver='{svd_solver}'"
            raise TypeError(msg)

        self.pca_column_prefix = pca_column_prefix

        self.pca = PCA(
            n_components=self.n_components,
            svd_solver=self.svd_solver,
            random_state=self.random_state,
        )

        self.pca_column_prefix = pca_column_prefix
        self.feature_names_out = None
        self.n_components_ = None

    def fit(self, X: pd.DataFrame, y: pd.Series | None = None) -> pd.DataFrame:
        """Fit PCA to input data.

        Parameters
        ----------
        X : pd.DataFrame
            Dataframe with columns to learn scaling values from.

        y : None
            Required for pipeline.

        """
        super().fit(X, y)

        X = CheckNumericMixin.check_numeric_columns(self, X)

        if self.n_components != "mle":
            if 0 < self.n_components <= min(X[self.columns].shape):
                pass
            else:
                msg = f"{self.classname()}: n_components {self.n_components} must be between 1 and min(n_samples {X[self.columns].shape[0]}, n_features {X[self.columns].shape[1]}) is {min(X[self.columns].shape)} with svd_solver '{self.svd_solver}'"
                raise ValueError(msg)

        self.pca.fit(X[self.columns])
        self.n_components_ = self.pca.n_components_
        self.feature_names_out = [
            self.pca_column_prefix + str(i) for i in range(self.n_components_)
        ]

        return self

    def transform(self, X: pd.DataFrame) -> pd.DataFrame:
        """Generate from input pandas DataFrame (X) PCA features and add this column or columns in X.

        Parameters
        ----------
        X : pd.DataFrame
            Data to transform.

        Returns
        -------
        X : pd.DataFrame
            Input X with additional column or columns (self.interaction_colname) added. These contain the output of
            running the  product pandas DataFrame method on identified combinations.
        """
        X = super().transform(X)
        X = CheckNumericMixin.check_numeric_columns(self, X)
        X[self.feature_names_out] = self.pca.transform(X[self.columns])

        return X<|MERGE_RESOLUTION|>--- conflicted
+++ resolved
@@ -2,11 +2,7 @@
 
 from __future__ import annotations
 
-<<<<<<< HEAD
-from typing import TYPE_CHECKING, Literal, Optional, Union
-=======
-from typing import TYPE_CHECKING, ClassVar, Optional, Union
->>>>>>> 433f8360
+from typing import TYPE_CHECKING, ClassVar, Literal, Optional, Union
 
 import narwhals as nw
 import numpy as np
@@ -241,7 +237,6 @@
         kmeans_kwargs: Optional[dict[str, object]] = None,
         **kwargs: dict[str, bool],
     ) -> None:
-
         if kmeans_kwargs is None:
             kmeans_kwargs = {}
 
@@ -452,7 +447,7 @@
 
     FITS = False
 
-    def __init__(  # noqa: PLR6201, PLR0913
+    def __init__(  # noqa: PLR0913
         self,
         columns: str | list[str] | None,
         base: float | None = None,
@@ -946,17 +941,11 @@
     ) -> None:
         super().__init__(columns=columns, **kwargs)
 
-<<<<<<< HEAD
         if min_degree < self.MIN_DEGREE_VALUE:
-            msg = f"{self.classname()}: min_degree must be equal or greater than 2, got {str(min_degree)}"
-=======
-        if len(columns) < 2:
-            msg = f"{self.classname()}: number of columns must be equal or greater than 2, got {len(columns)} column."
->>>>>>> 433f8360
+            msg = f"{self.classname()}: min_degree must be equal or greater than 2, got {min_degree}"
             raise ValueError(msg)
         self.min_degree = min_degree
 
-<<<<<<< HEAD
         if min_degree > max_degree:
             msg = f"{self.classname()}: max_degree must be equal or greater than min_degree"
             raise ValueError(msg)
@@ -965,32 +954,6 @@
             msg = f"{self.classname()}: max_degree must be equal or lower than number of columns"
             raise ValueError(msg)
         self.max_degree = max_degree
-=======
-        if type(min_degree) is int:
-            if min_degree < 2:
-                msg = f"{self.classname()}: min_degree must be equal or greater than 2, got {min_degree}"
-                raise ValueError(msg)
-            self.min_degree = min_degree
-        else:
-            msg = f"{self.classname()}: unexpected type ({type(min_degree)}) for min_degree, must be int"
-            raise TypeError(msg)
-        if type(max_degree) is int:
-            if min_degree > max_degree:
-                msg = f"{self.classname()}: max_degree must be equal or greater than min_degree"
-                raise ValueError(msg)
-            self.max_degree = max_degree
-            if max_degree > len(columns):
-                msg = f"{self.classname()}: max_degree must be equal or lower than number of columns"
-                raise ValueError(msg)
-            self.max_degree = max_degree
-            if max_degree > len(columns):
-                msg = f"{self.classname()}: max_degree must be equal or lower than number of columns"
-                raise ValueError(msg)
-            self.max_degree = max_degree
-        else:
-            msg = f"{self.classname()}: unexpected type ({type(max_degree)}) for max_degree, must be int"
-            raise TypeError(msg)
->>>>>>> 433f8360
 
         self.nb_features_to_interact = len(self.columns)
         self.nb_combinations = -1
@@ -1144,7 +1107,11 @@
     def __init__(  # noqa: PLR0913
         self,
         columns: Optional[Union[str, list[str]]],
-        n_components: Union[StrictlyPositiveInt, FloatBetweenZeroOne, Literal["mle"]] = 2,
+        n_components: Union[
+            StrictlyPositiveInt,
+            FloatBetweenZeroOne,
+            Literal["mle"],
+        ] = 2,
         svd_solver: Literal["auto", "full", "arpack", "randomized"] = "auto",
         random_state: Optional[int] = None,
         pca_column_prefix: str = "pca_",
@@ -1152,28 +1119,7 @@
     ) -> None:
         super().__init__(columns=columns, **kwargs)
 
-<<<<<<< HEAD
         self.n_components = n_components
-=======
-        if type(n_components) is int:
-            if n_components < 1:
-                msg = f"{self.classname()}:n_components must be strictly positive got {n_components}"
-                raise ValueError(msg)
-            self.n_components = n_components
-        elif type(n_components) is float:
-            if 0 < n_components < 1:
-                self.n_components = n_components
-            else:
-                msg = f"{self.classname()}:n_components must be strictly positive and must be of type int when greater than or equal to 1. Got {n_components}"
-                raise ValueError(msg)
-
-        else:
-            if n_components == "mle":
-                self.n_components = n_components
-            else:
-                msg = f"{self.classname()}:unexpected type {type(n_components)} for n_components, must be int, float (0-1) or equal to 'mle'."
-                raise TypeError(msg)
->>>>>>> 433f8360
 
         self.svd_solver = svd_solver
 
