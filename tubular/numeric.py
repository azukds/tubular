"""This module contains transformers that apply numeric functions."""

from __future__ import annotations

from typing import TYPE_CHECKING, Any, ClassVar, Literal, Optional, Union

import narwhals as nw
import numpy as np
import pandas as pd
from beartype import beartype
from sklearn.cluster import KMeans
from sklearn.decomposition import PCA
from sklearn.preprocessing import (
    MaxAbsScaler,
    MinMaxScaler,
    PolynomialFeatures,
    StandardScaler,
)
from typing_extensions import deprecated

from tubular._utils import (
    _convert_dataframe_to_narwhals,
    _return_narwhals_or_native_dataframe,
    block_from_json,
)
from tubular.base import BaseTransformer, DataFrameMethodTransformer
from tubular.mixins import (
    CheckNumericMixin,
    DropOriginalMixin,
)
from tubular.types import (
    DataFrame,
    FloatBetweenZeroOne,
    FloatTypeAnnotated,
<<<<<<< HEAD
    ListOfMoreThanOneStrings,
=======
    GenericKwargs,
>>>>>>> 9097025f
    ListOfOneStr,
    ListOfTwoStrs,
    PositiveNumber,
    StrictlyPositiveInt,
)

if TYPE_CHECKING:
    from narwhals.typing import FrameT, IntoSeriesT


class BaseNumericTransformer(BaseTransformer, CheckNumericMixin):
    """
    Extends BaseTransformer for datetime scenarios.

    Parameters
    ----------
    columns : List[str]
        List of columns to be operated on.

    **kwargs
        Arbitrary keyword arguments passed onto BaseTransformer.init method.

    Attributes
    ----------
    columns : List[str]
        List of columns to be operated on

    built_from_json: bool
        indicates if transformer was reconstructed from json, which limits it's supported
        functionality to .transform

    polars_compatible : bool
        class attribute, indicates whether transformer has been converted to polars/pandas agnostic narwhals framework

    FITS: bool
        class attribute, indicates whether transform requires fit to be run first

    jsonable: bool
        class attribute, indicates if transformer supports to/from_json methods

    Example:
    --------
    >>> BaseNumericTransformer(
    ... columns='a',
    ...    )
    BaseNumericTransformer(columns=['a'])

    """

    polars_compatible = True

    jsonable = False

    FITS = False

    def __init__(self, columns: list[str], **kwargs: dict[str, bool]) -> None:
        super().__init__(columns=columns, **kwargs)

    @nw.narwhalify
    def fit(
        self,
        X: FrameT,
        y: nw.Series | None = None,
    ) -> BaseNumericTransformer:
        """Base fit method. Validates data and attributes prior to the child objects fit logic.

        Parameters
        ----------
        X : pd/pl.DataFrame
            A dataframe containing the required columns

        y : pd/pl.Series | None
            Required for pipeline.

        Example:
        --------
        >>> import polars as pl

        >>> transformer = BaseNumericTransformer(
        ... columns='a',
        ...    )

        >>> test_df = pl.DataFrame({'a': [1,2], 'b': [3,4]})

        >>> transformer.fit(test_df)
        BaseNumericTransformer(columns=['a'])

        """

        super().fit(X, y)

        CheckNumericMixin.check_numeric_columns(self, X[self.columns])

        return self

    @beartype
    def transform(
        self,
        X: DataFrame,
        return_native_override: Optional[bool] = None,
    ) -> DataFrame:
        """Base transform method. Validates data and attributes prior to the child objects tranform logic.

        Parameters
        ----------
        X : pd/pl.DataFrame
            Data to transform.

        return_native_override: Optional[bool]
            Option to override return_native attr in transformer, useful when calling parent
            methods
        Returns
        -------
        X : pd/pl.DataFrame
            Validated data

        >>> import polars as pl

        >>> transformer = BaseNumericTransformer(
        ... columns='a',
        ...    )

        >>> test_df = pl.DataFrame({'a': [1,2], 'b': [3,4]})

        >>> # base class has no effect on datag
        >>> transformer.transform(test_df)
        shape: (2, 2)
        ┌─────┬─────┐
        │ a   ┆ b   │
        │ --- ┆ --- │
        │ i64 ┆ i64 │
        ╞═════╪═════╡
        │ 1   ┆ 3   │
        │ 2   ┆ 4   │
        └─────┴─────┘
        """
        X = _convert_dataframe_to_narwhals(X)
        return_native = self._process_return_native(return_native_override)
        X = super().transform(X, return_native_override=False)

        CheckNumericMixin.check_numeric_columns(self, X[self.columns])

        return _return_narwhals_or_native_dataframe(X, return_native)


class OneDKmeansTransformer(BaseNumericTransformer, DropOriginalMixin):
    """Transformer that generates a new column based on kmeans algorithm.
    Transformer runs the kmeans algorithm based on given number of clusters and then identifies the bins' cuts based on the results.
    Finally it passes them into the a cut function.

    Parameters
    ----------
    column : str
        Name of the column to discretise.

    new_column_name : str
        Name given to the new discrete column.

    n_clusters : int, default = 8
        The number of clusters to form as well as the number of centroids to generate.

    n_init "auto" or int, default="auto"
        Number of times the k-means algorithm is run with different centroid seeds.
        The final results is the best output of n_init consecutive runs in terms of inertia.
        Several runs are recommended for sparse high-dimensional problems (see `Clustering sparse data with k-means <https://scikit-learn.org/stable/auto_examples/text/plot_document_clustering.html#kmeans-sparse-high-dim>`__).

        When n_init='auto', the number of runs depends on the value of init: 10 if using init='random' or init is a callable;
        1 if using init='k-means++' or init is an array-like.(Init is an arg in kmeans_kwargs. If init is not set then it defaults to k-means++ so n_init defaults to 1)

    drop_original : bool, default=False
        Should the original columns to be transformed be dropped after applying the
        OneDKmeanstransformer?

    kmeans_kwargs : dict, default = {}
        A dictionary of keyword arguments to be passed to the sklearn KMeans method when it is called in fit.

    **kwargs
        Arbitrary keyword arguments passed onto BaseTransformer.init().

    Attributes
    ----------

    built_from_json: bool
        indicates if transformer was reconstructed from json, which limits it's supported
        functionality to .transform

    polars_compatible : bool
        class attribute, indicates whether transformer has been converted to polars/pandas agnostic narwhals framework

    FITS: bool
        class attribute, indicates whether transform requires fit to be run first

    jsonable: bool
        class attribute, indicates if transformer supports to/from_json methods

    Example:
    --------
    >>> OneDKmeansTransformer(
    ... columns='a',
    ... n_clusters=2,
    ... new_column_name="new",
    ... drop_original=False,
    ... kmeans_kwargs={"random_state": 42},
    ...    )
    OneDKmeansTransformer(columns=['a'], kmeans_kwargs={'random_state': 42},
                          n_clusters=2, new_column_name='new')

    """

    polars_compatible = True

    jsonable = False

    FITS = True

    @beartype
    def __init__(  # noqa: PLR0917, PLR0913
        self,
        columns: Union[
            str,
            ListOfOneStr,
        ],
        new_column_name: str,
        n_init: Union[str, int] = "auto",
        n_clusters: int = 8,
        drop_original: bool = False,
        kmeans_kwargs: Optional[dict[str, object]] = None,
        **kwargs: dict[str, bool],
    ) -> None:
        if kmeans_kwargs is None:
            kmeans_kwargs = {}

        self.n_clusters = n_clusters
        self.new_column_name = new_column_name
        self.n_init = n_init
        self.kmeans_kwargs = kmeans_kwargs
        self.drop_original = drop_original

        if isinstance(columns, str):
            self.columns = [columns]
        else:
            self.columns = columns

        super().__init__(columns=[columns], **kwargs)

    def get_feature_names_out(self) -> list[str]:
        """list features modified/created by the transformer

        Returns
        -------
        list[str]:
            list of features modified/created by the transformer

        Examples
        --------

        >>> transformer = OneDKmeansTransformer(
        ... columns='a',
        ... n_clusters=2,
        ... new_column_name="kmeans_column",
        ... drop_original=False,
        ... kmeans_kwargs={"random_state": 42},
        ...  )

        >>> transformer.get_feature_names_out()
        ['kmeans_column']
        """

        return [
            self.new_column_name,
        ]

    @nw.narwhalify
    def fit(self, X: FrameT, y: IntoSeriesT | None = None) -> OneDKmeansTransformer:
        """Fit transformer to input data.

        Parameters
        ----------
        X : pd/pl.DataFrame
            Dataframe with columns to learn scaling values from.

        y : None
            Required for pipeline.

        Example:
        --------
        >>> import polars as pl

        >>> transformer=OneDKmeansTransformer(
        ... columns='a',
        ... n_clusters=2,
        ... new_column_name="new",
        ... drop_original=False,
        ... kmeans_kwargs={"random_state": 42},
        ...    )

        >>> test_df=pl.DataFrame({'a': [1,2,3,4],  'b': [5,6,7,8]})

        >>> transformer.fit(test_df)
        OneDKmeansTransformer(columns=['a'], kmeans_kwargs={'random_state': 42},
                              n_clusters=2, new_column_name='new')

        """

        super().fit(X, y)

        X = nw.from_native(X)

        # Check that X does not contain Nans and return ValueError.
        if (
            X.select(nw.col(self.columns[0]).is_null().any()).to_numpy().ravel()[0]
            or X.select(nw.col(self.columns[0]).is_nan().any()).to_numpy().ravel()[0]
        ):
            msg = f"{self.classname()}: X should not contain missing values."
            raise ValueError(msg)

        kmeans = KMeans(
            n_clusters=self.n_clusters,
            n_init=self.n_init,
            **self.kmeans_kwargs,
        )

        native_backend = nw.get_native_namespace(X).__name__
        groups = kmeans.fit_predict(X.select(self.columns[0]).to_numpy())

        X = X.with_columns(
            nw.new_series(
                name="groups",
                values=np.copy(groups),
                backend=native_backend,
            ),
        )

        self.bins = (
            X.group_by("groups")
            .agg(
                nw.col(self.columns[0]).max(),
            )
            .sort(self.columns[0])
            .select(self.columns[0])
            .to_numpy()
            .ravel()
        )
        return self

    @nw.narwhalify
    def transform(self, X: FrameT) -> FrameT:
        """Generate from input pd/pl.DataFrame (X) bins based on Kmeans results and add this column or columns in X.

        Parameters
        ----------
        X : pl/pd.DataFrame
            Data to transform.

        Returns
        -------
        X : pl/pd.DataFrame
            Input X with additional cluster column added.

        Example:
        --------
        >>> import polars as pl

        >>> transformer=OneDKmeansTransformer(
        ... columns='a',
        ... n_clusters=2,
        ... new_column_name="new",
        ... drop_original=False,
        ... kmeans_kwargs={"random_state": 42},
        ...    )

        >>> test_df=pl.DataFrame({'a': [1,2,3,4],  'b': [5,6,7,8]})

        >>> _=transformer.fit(test_df)
        >>> transformer.transform(test_df)
        shape: (4, 3)
        ┌─────┬─────┬─────┐
        │ a   ┆ b   ┆ new │
        │ --- ┆ --- ┆ --- │
        │ i64 ┆ i64 ┆ i64 │
        ╞═════╪═════╪═════╡
        │ 1   ┆ 5   ┆ 0   │
        │ 2   ┆ 6   ┆ 0   │
        │ 3   ┆ 7   ┆ 0   │
        │ 4   ┆ 8   ┆ 1   │
        └─────┴─────┴─────┘
        """
        X = super().transform(X)

        X = nw.from_native(X)
        native_backend = nw.get_native_namespace(X).__name__

        groups = np.digitize(
            X.select(self.columns[0]).to_numpy().ravel(),
            bins=self.bins,
            right=True,
        )

        X = X.with_columns(
            nw.new_series(
                name=self.new_column_name,
                values=groups,
                backend=native_backend,
            ),
        )
        return self.drop_original_column(X, self.drop_original, self.columns[0])


class DifferenceTransformer(BaseNumericTransformer):
    """Transformer that performs subtraction operation between two columns.

    This transformer allows performing subtraction between two columns in a DataFrame
    and stores the result in a new column.

    Attributes
    ----------
    columns : ListOfTwoStrs
        List of exactly two column names to operate on. The second column is subtracted from the first.

    Example
    -------
    >>> transformer = DifferenceTransformer(columns=['a', 'b'])
    >>> transformer.columns
    ['a', 'b']
    """

    polars_compatible = True
    FITS = False
    jsonable = True

    @beartype
    def __init__(
        self,
        columns: ListOfTwoStrs,
        **kwargs: Optional[bool],
    ) -> None:
        """Initialize the DifferenceTransformer.

        Parameters
        ----------
        columns : ListOfTwoStrs
            List of exactly two column names to operate on. The second column is subtracted from the first.
        verbose : bool, default=False
            Whether to print verbose output during transformation.
        """
        super().__init__(columns=columns, **kwargs)

        # Set new_column_name or generate a default one
        self.new_column_name = f"{columns[0]}_minus_{columns[1]}"

    @beartype
    def transform(
        self,
        X: DataFrame,
    ) -> DataFrame:
        """Transform the DataFrame by applying the subtraction operation between two columns.

        Parameters
        ----------
        X : pd.DataFrame or pl.DataFrame
            DataFrame containing the columns to operate on.

        Returns
        -------
        pd.DataFrame or pl.DataFrame
            Transformed DataFrame with the new column containing the subtraction results.


        Example:
        --------
        >>> import polars as pl
        >>> transformer = DifferenceTransformer(columns=['a', 'b'])
        >>> test_df = pl.DataFrame({'a': [100, 200, 300], 'b': [80, 150, 200]})
        >>> transformer.transform(test_df)
        shape: (3, 3)
        ┌─────┬─────┬───────────┐
        │ a   ┆ b   ┆ a_minus_b │
        │ --- ┆ --- ┆ ---       │
        │ i64 ┆ i64 ┆ i64       │
        ╞═════╪═════╪═══════════╡
        │ 100 ┆ 80  ┆ 20        │
        │ 200 ┆ 150 ┆ 50        │
        │ 300 ┆ 200 ┆ 100       │
        └─────┴─────┴───────────┘
        """
        X = _convert_dataframe_to_narwhals(X)

        X = super().transform(X, return_native_override=False)

        # Create the subtraction expression
        expr = nw.col(self.columns[0]) - nw.col(self.columns[1])

        X = X.with_columns(expr.alias(self.new_column_name))

        return _return_narwhals_or_native_dataframe(X, self.return_native)

    def get_feature_names_out(self) -> list[str]:
        """Get the names of the output features.

        Returns
        -------
        list[str]
            List containing the name of the new column created by the transformation.
        """
        return [f"{self.columns[0]}_minus_{self.columns[1]}"]


class RatioTransformer(BaseNumericTransformer):
    """Transformer that performs division operation between two columns.

    This transformer allows performing division between two columns in a DataFrame
    and stores the result in a new column.

    Attributes
    ----------
    columns : ListOfTwoStrs
        List of exactly two column names to operate on. The first column is the numerator,
        and the second column is the denominator.
    return_dtype : str
        The dtype of the resulting column, either 'Float32' or 'Float64'.

    Example
    -------
    >>> transformer = RatioTransformer(columns=['a', 'b'], return_dtype='Float32')
    >>> transformer.columns
    ['a', 'b']
    >>> transformer.return_dtype
    'Float32'
    """

    polars_compatible = True
    FITS = False
    jsonable = True

    @block_from_json
    def to_json(self) -> dict[str, dict[str, Any]]:
        """Serialize the transformer to a JSON-compatible dictionary.

        Returns
        -------
        dict[str, dict[str, Any]]:
            JSON representation of the transformer, including init parameters.

        Examples
        --------
        >>> ratio_transformer = RatioTransformer(columns=['a', 'b'], return_dtype='Float32')
        >>> ratio_transformer.to_json()
        {'tubular_version': ..., 'classname': 'RatioTransformer', 'init': {'columns': ['a', 'b'], 'copy': False, 'verbose': False, 'return_native': True, 'return_dtype': 'Float32'}, 'fit': {}}
        """

        json_dict = super().to_json()
        json_dict["init"]["return_dtype"] = self.return_dtype

        return json_dict

    @beartype
    def __init__(
        self,
        columns: ListOfTwoStrs,
        return_dtype: FloatTypeAnnotated = "Float32",
        **kwargs: Optional[bool],
    ) -> None:
        """Initialize the RatioTransformer.

        Parameters
        ----------
        columns : ListOfTwoStrs
            List of exactly two column names to operate on. The first column is the numerator,
            and the second column is the denominator.
        return_dtype : str, default='Float32'
            The dtype of the resulting column, either 'Float32' or 'Float64'.
        """
        super().__init__(columns=columns, **kwargs)

        self.return_dtype = return_dtype

    @beartype
    def transform(
        self,
        X: DataFrame,
    ) -> DataFrame:
        """Transform the DataFrame by applying the division operation between two columns.

        Parameters
        ----------
        X : pd.DataFrame or pl.DataFrame
            DataFrame containing the columns to operate on.

        Returns
        -------
        pd.DataFrame or pl.DataFrame
            Transformed DataFrame with the new column containing the division results.

        Example:
        --------
        >>> import polars as pl
        >>> transformer = RatioTransformer(columns=['a', 'b'], return_dtype='Float32')
        >>> test_df = pl.DataFrame({'a': [100, 200, 300], 'b': [80, 150, 200]})
        >>> transformer.transform(test_df)
        shape: (3, 3)
        ┌─────┬─────┬────────────────┐
        │ a   ┆ b   ┆ a_divided_by_b │
        │ --- ┆ --- ┆ ---            │
        │ i64 ┆ i64 ┆ f32            │
        ╞═════╪═════╪════════════════╡
        │ 100 ┆ 80  ┆ 1.25           │
        │ 200 ┆ 150 ┆ 1.333333       │
        │ 300 ┆ 200 ┆ 1.5            │
        └─────┴─────┴────────────────┘
        """
        X = _convert_dataframe_to_narwhals(X)
        X = super().transform(X, return_native_override=False)

        # Create the division expression
        expr = (
            nw.when(nw.col(self.columns[1]) != 0)
            .then(nw.col(self.columns[0]) / nw.col(self.columns[1]))
            .otherwise(None)
            .cast(getattr(nw, self.return_dtype))
        )

        # Add the new column
        new_column_name = f"{self.columns[0]}_divided_by_{self.columns[1]}"
        X = X.with_columns(expr.alias(new_column_name))

        return _return_narwhals_or_native_dataframe(X, self.return_native)

    def get_feature_names_out(self) -> list[str]:
        """Get the names of the output features.

        Returns
        -------
        list[str]
            List containing the name of the new column created by the transformation.
        """
        return [f"{self.columns[0]}_divided_by_{self.columns[1]}"]


# DEPRECATED TRANSFORMERS
@deprecated(
    """This transformer has not been selected for conversion to polars/narwhals,
    and so has been deprecated. If it is useful to you, please raise an issue
    for it to be modernised
    """,
)
class LogTransformer(BaseNumericTransformer, DropOriginalMixin):
    """Transformer to apply log transformation.

    Transformer has the option to add 1 to the columns to log and drop the
    original columns.

    Parameters
    ----------
    columns : None or str or list
        Columns to log transform.

    base : None or float/int
        Base for log transform. If None uses natural log.

    add_1 : bool
        Should a constant of 1 be added to the columns to be transformed prior to
        applying the log transform?

    drop_original : bool
        Should the original columns to be transformed be dropped after applying the
        log transform?

    suffix : str, default = '_log'
        The suffix to add onto the end of column names for new columns.

    **kwargs
        Arbitrary keyword arguments passed onto BaseTransformer.init method.

    Attributes
    ----------
    add_1 : bool
        The name of the column or columns to be assigned to the output of running the
        pandas method in transform.

    drop_original : bool
        The name of the pandas.DataFrame method to call.

    suffix : str
        The suffix to add onto the end of column names for new columns.

    built_from_json: bool
        indicates if transformer was reconstructed from json, which limits it's supported
        functionality to .transform

    polars_compatible : bool
        class attribute, indicates whether transformer has been converted to polars/pandas agnostic narwhals framework

    FITS: bool
        class attribute, indicates whether transform requires fit to be run first

    jsonable: bool
        class attribute, indicates if transformer supports to/from_json methods

    """

    polars_compatible = False

    jsonable = False

    FITS = False

    @beartype
    def __init__(
        self,
        columns: Optional[Union[str, list[str]]],
        base: Optional[PositiveNumber] = None,
        add_1: bool = False,
        drop_original: bool = True,
        suffix: str = "log",
        **kwargs: dict[str, bool],
    ) -> None:
        super().__init__(columns=columns, **kwargs)

        self.drop_original = drop_original
        self.base = base
        self.add_1 = add_1
        self.suffix = suffix

    def transform(self, X: pd.DataFrame) -> pd.DataFrame:
        """Applies the log transform to the specified columns.

        If the drop attribute is True then the original columns are dropped. If
        the add_1 attribute is True then the original columns + 1 are logged.

        Parameters
        ----------
        X : pd.DataFrame
            The dataframe to be transformed.

        Returns
        -------
        X : pd.DataFrame
            The dataframe with the specified columns logged, optionally dropping the original
            columns if self.drop is True.

        """
        X = super().transform(X)

        new_column_names = [f"{column}_{self.suffix}" for column in self.columns]

        if self.add_1:
            if (X[self.columns] <= -1).sum().sum() > 0:
                msg = f"{self.classname()}: values less than or equal to 0 in columns (after adding 1), make greater than 0 before using transform"
                raise ValueError(msg)

            if self.base is None:
                X[new_column_names] = np.log1p(X[self.columns])

            else:
                X[new_column_names] = np.log1p(X[self.columns]) / np.log(self.base)

        else:
            if (X[self.columns] <= 0).sum().sum() > 0:
                msg = f"{self.classname()}: values less than or equal to 0 in columns, make greater than 0 before using transform"
                raise ValueError(msg)

            if self.base is None:
                X[new_column_names] = np.log(X[self.columns])

            else:
                X[new_column_names] = np.log(X[self.columns]) / np.log(self.base)

        return self.drop_original_column(X, self.drop_original, self.columns)


@deprecated(
    """This transformer has not been selected for conversion to polars/narwhals,
    and so has been deprecated. If it is useful to you, please raise an issue
    for it to be modernised
    """,
)
class CutTransformer(BaseNumericTransformer):
    """Class to bin a column into discrete intervals.

    Class simply uses the [pd.cut](https://pandas.pydata.org/pandas-docs/stable/reference/api/pandas.cut.html)
    method on the specified column.

    Parameters
    ----------
    column : str
        Name of the column to discretise.

    new_column_name : str
        Name given to the new discrete column.

    cut_kwargs : dict, default = {}
        A dictionary of keyword arguments to be passed to the pd.cut method when it is called in transform.

    **kwargs
        Arbitrary keyword arguments passed onto BaseTransformer.init().

    Attributes
    ----------

    built_from_json: bool
        indicates if transformer was reconstructed from json, which limits it's supported
        functionality to .transform

    polars_compatible : bool
        class attribute, indicates whether transformer has been converted to polars/pandas agnostic narwhals framework

    FITS: bool
        class attribute, indicates whether transform requires fit to be run first

    jsonable: bool
        class attribute, indicates if transformer supports to/from_json methods

    """

    polars_compatible = False

    jsonable = False

    FITS = False

    @beartype
    def __init__(
        self,
        column: str,
        new_column_name: str,
        cut_kwargs: Optional[GenericKwargs] = None,
        **kwargs: dict[str, bool],
    ) -> None:
        if cut_kwargs is None:
            cut_kwargs = {}
<<<<<<< HEAD
        elif type(cut_kwargs) is not dict:
            msg = f"{self.classname()}: cut_kwargs should be a dict but got type {type(cut_kwargs)}"
            raise TypeError(msg)

        for i, k in enumerate(cut_kwargs.keys()):
            if type(k) is not str:
                msg = f"{self.classname()}: unexpected type ({type(k)}) for cut_kwargs key in position {i}, must be str"
                raise TypeError(msg)
=======
>>>>>>> 9097025f

        self.cut_kwargs = cut_kwargs
        self.new_column_name = new_column_name

        # This attribute is not for use in any method, use 'columns' instead.
        # Here only as a fix to allow string representation of transformer.
        self.column = column

        super().__init__(columns=[column], **kwargs)

    def transform(self, X: pd.DataFrame) -> pd.DataFrame:
        """Discretise specified column using pd.cut.

        Parameters
        ----------
        X : pd.DataFrame
            Data with column to transform.

        """
        X = super().transform(X)

        X[self.new_column_name] = pd.cut(
            X[self.columns[0]].to_numpy(),
            **self.cut_kwargs,
        )

        return X


@deprecated(
    """This transformer has not been selected for conversion to polars/narwhals,
    and so has been deprecated. If aspects of it have been useful to you, please raise an issue
    for it to be replaced with more specific transformers
    """,
)
class TwoColumnOperatorTransformer(
    DataFrameMethodTransformer,
    BaseNumericTransformer,
):
    """This transformer applies a pandas.DataFrame method to two columns (add, sub, mul, div, mod, pow).

    Transformer assigns the output of the method to a new column. The method will be applied
    in the form (column 1)operator(column 2), so order matters (if the method does not commute). It is possible to
    supply other key word arguments to the transform method, which will be passed to the pandas.DataFrame method being called.

    Parameters
    ----------
    pd_method_name : str
        The name of the pandas.DataFrame method to be called.

    column1_name : str
        The name of the 1st column in the operation.

    column2_name : str
        The name of the 2nd column in the operation.

    new_column_name : str
        The name of the new column that the output is assigned to.

    pd_method_kwargs : dict, default =  {'axis':0}
        Dictionary of method kwargs to be passed to pandas.DataFrame method. Must contain an entry for axis, set to either 1 or 0.

    **kwargs :
        Arbitrary keyword arguments passed onto BaseTransformer.__init__().

    Attributes
    ----------
    pd_method_name : str
        The name of the pandas.DataFrame method to be called.

    columns : list
        list containing two string items: [column1_name, column2_name] The first will be operated upon by the
        chosen pandas method using the second.

    column2_name : str
        The name of the 2nd column in the operation.

    new_column_name : str
        The name of the new column that the output is assigned to.

    pd_method_kwargs : dict
        Dictionary of method kwargs to be passed to pandas.DataFrame method.

    built_from_json: bool
        indicates if transformer was reconstructed from json, which limits it's supported
        functionality to .transform

    polars_compatible : bool
        class attribute, indicates whether transformer has been converted to polars/pandas agnostic narwhals framework

    FITS: bool
        class attribute, indicates whether transform requires fit to be run first

    jsonable: bool
        class attribute, indicates if transformer supports to/from_json methods

    """

    polars_compatible = False

    jsonable = False

    FITS = False

    @beartype
    def __init__(
        self,
        pd_method_name: str,
        columns: ListOfTwoStrs,
        new_column_name: str,
        pd_method_kwargs: Optional[dict[str, object]] = None,
        **kwargs: Optional[bool],
    ) -> None:
        """Performs input checks not done in either DataFrameMethodTransformer.__init__ or BaseTransformer.__init__."""
        if pd_method_kwargs is None:
            pd_method_kwargs = {"axis": 0}
        else:
            if "axis" not in pd_method_kwargs:
                msg = f'{self.classname()}: pd_method_kwargs must contain an entry "axis" set to 0 or 1'
                raise ValueError(msg)
            if pd_method_kwargs["axis"] not in {0, 1}:
                msg = f"{self.classname()}: pd_method_kwargs 'axis' must be 0 or 1"
                raise ValueError(msg)

        self.new_column_name = new_column_name

        # call DataFrameMethodTransformer.__init__
        # This class will inherit all the below attributes from DataFrameMethodTransformer
        super().__init__(
            new_column_names=new_column_name,
            pd_method_name=pd_method_name,
            columns=columns,
            pd_method_kwargs=pd_method_kwargs,
            **kwargs,
        )

        self.column1_name = columns[0]
        self.column2_name = columns[1]

    def transform(self, X: pd.DataFrame) -> pd.DataFrame:
        """Transform input data by applying the chosen method to the two specified columns.

        Args:
        ----
            X (pd.DataFrame): Data to transform.

        Returns:
        -------
            pd.DataFrame: Input X with an additional column.
        """
        # call appropriate parent transforms
        X = super(DataFrameMethodTransformer, self).transform(X)
        X = super(BaseNumericTransformer, self).transform(X)

        X[self.new_column_name] = getattr(X[[self.column1_name]], self.pd_method_name)(
            X[self.column2_name],
            **self.pd_method_kwargs,
        )

        return X


@deprecated(
    """This transformer has not been selected for conversion to polars/narwhals,
    and so has been deprecated. If it is useful to you, please raise an issue
    for it to be modernised
    """,
)
class ScalingTransformer(BaseNumericTransformer):
    """Transformer to perform scaling of numeric columns.

    Transformer can apply min max scaling, max absolute scaling or standardisation (subtract mean and divide by std).
    The transformer uses the appropriate sklearn.preprocessing scaler.

    Parameters
    ----------
    columns : str, list or None
        Name of the columns to apply scaling to.

    scaler_type : str
        Type of scaler to use, must be one of 'min_max', 'max_abs' or 'standard'. The corresponding
        sklearn.preprocessing scaler used in each case is MinMaxScaler, MaxAbsScaler or StandardScaler.

    scaler_kwargs : dict, default = {}
        A dictionary of keyword arguments to be passed to the scaler object when it is initialised.

    **kwargs
        Arbitrary keyword arguments passed onto BaseTransformer.init().

    Attributes
    ----------

    built_from_json: bool
        indicates if transformer was reconstructed from json, which limits it's supported
        functionality to .transform

    polars_compatible : bool
        class attribute, indicates whether transformer has been converted to polars/pandas agnostic narwhals framework

    FITS: bool
        class attribute, indicates whether transform requires fit to be run first

    jsonable: bool
        class attribute, indicates if transformer supports to/from_json methods

    """

    polars_compatible = False

    jsonable = False

    FITS = True

    # Dictionary mapping scaler types to their corresponding sklearn classes
    scaler_options: ClassVar[
        dict[str, Union[MinMaxScaler, MaxAbsScaler, StandardScaler]]
    ] = {
        "min_max": MinMaxScaler,
        "max_abs": MaxAbsScaler,
        "standard": StandardScaler,
    }

    def __init__(
        self,
        columns: str | list[str] | None,
        scaler_type: str,
        scaler_kwargs: dict[str, object] | None = None,
        **kwargs: dict[str, bool],
    ) -> None:
        if scaler_kwargs is None:
            scaler_kwargs = {}

        # Validate scaler_kwargs type
        if not isinstance(scaler_kwargs, dict):
            msg = f"{self.classname()}: scaler_kwargs should be a dict but got type {type(scaler_kwargs)}"
            raise TypeError(msg)

        for i, k in enumerate(scaler_kwargs.keys()):
            if not isinstance(k, str):
                msg = f"{self.classname()}: unexpected type ({type(k)}) for scaler_kwargs key in position {i}, must be str"
                raise TypeError(msg)

        # Validate scaler_type
        if scaler_type not in self.scaler_options:
            allowed_scaler_values = list(self.scaler_options.keys())
            msg = f"{self.classname()}: scaler_type should be one of; {allowed_scaler_values}"
            raise ValueError(msg)

        # Initialize scaler using the dictionary
        self.scaler = self.scaler_options[scaler_type](**scaler_kwargs)
        # This attribute is not for use in any method
        # Here only as a fix to allow string representation of transformer.
        self.scaler_kwargs = scaler_kwargs
        self.scaler_type = scaler_type

        super().__init__(columns=columns, **kwargs)

    def fit(self, X: pd.DataFrame, y: pd.Series | None = None) -> ScalingTransformer:
        """Fit scaler to input data.

        Parameters
        ----------
        X : pd.DataFrame
            Dataframe with columns to learn scaling values from.

        y : None
            Required for pipeline.

        """
        super().fit(X, y)
        self.scaler.fit(X[self.columns])
        return self

    def transform(self, X: pd.DataFrame) -> pd.DataFrame:
        """Transform input data X with fitted scaler.

        Parameters
        ----------
        X : pd.DataFrame
            Dataframe containing columns to be scaled.

        Returns
        -------
        X : pd.DataFrame
            Input X with columns scaled.

        """
        X = super().transform(X)

        X[self.columns] = self.scaler.transform(X[self.columns])

        return X


@deprecated(
    """This transformer has not been selected for conversion to polars/narwhals,
    and so has been deprecated. If it is useful to you, please raise an issue
    for it to be modernised
    """,
)
class InteractionTransformer(BaseNumericTransformer):
    """Transformer that generates interaction features.
    Transformer generates a new column  for all combinations from the selected columns up to the maximum degree
    provided. (For sklearn version higher than 1.0.0>, only interaction of a degree higher or equal to the minimum
    degree would be computed).
    Each interaction column consists of the product of the specific combination of columns.
    Ex: with 3 columns provided ["a","b","c"], if max degree is 3, the total possible combinations are :
    - of degree 1 : ["a","b","c"]
    - of degree 2 : ["a b","b c","a c"]
    - of degree 3 : ["a b c"].

    Parameters
    ----------
        columns : None or list or str
            Columns to apply the transformer to. If a str is passed this is put into a list. Value passed
            in columns is saved in the columns attribute on the object. Note this has no default value so
            the user has to specify the columns when initialising the transformer. This is avoid likely
            when the user forget to set columns, in this case all columns would be picked up when super
            transform runs.
        min_degree : int
            minimum degree of interaction features to be considered. For example if min_degree=3, only interaction
            columns from at least 3 columns would be generated. NB- only applies if sklearn version is 1.0.0>=
        max_degree : int
            maximum degree of interaction features to be considered. For example if max_degree=3, only interaction
            columns from up to 3 columns would be generated.


    Attributes
    ----------
        min_degree : int
            minimum degree of interaction features to be considered

        max_degree : int
            maximum degree of interaction features to be considered

        nb_features_to_interact : int
            number of selected columns from which interactions should be computed. (=len(columns))

        nb_combinations : int
            number of new interaction features

        interaction_colname : list
            names of each new interaction feature. The name of an interaction feature is the combinations of previous
            column names joined with a whitespace. Interaction feature of ["col1","col2","col3] would be "col1 col2 col3".

        nb_feature_out : int
            number of total columns of transformed dataset, including new interaction features

        built_from_json: bool
            indicates if transformer was reconstructed from json, which limits it's supported
            functionality to .transform

        polars_compatible : bool
            class attribute, indicates whether transformer has been converted to polars/pandas agnostic narwhals framework

        FITS: bool
            class attribute, indicates whether transform requires fit to be run first

        jsonable: bool
            class attribute, indicates if transformer supports to/from_json methods

    """

    polars_compatible = False

    jsonable = False

    FITS = False

    MIN_DEGREE_VALUE = 2

    @beartype
    def __init__(
        self,
        columns: ListOfMoreThanOneStrings,
        min_degree: int = 2,
        max_degree: int = 2,
        **kwargs: bool,
    ) -> None:
        super().__init__(columns=columns, **kwargs)

        if min_degree < self.MIN_DEGREE_VALUE:
            msg = f"{self.classname()}: min_degree must be equal or greater than 2, got {min_degree}"
            raise ValueError(msg)
        self.min_degree = min_degree

        if min_degree > max_degree:
            msg = f"{self.classname()}: max_degree must be equal or greater than min_degree"
            raise ValueError(msg)
        self.max_degree = max_degree
        if max_degree > len(columns):
            msg = f"{self.classname()}: max_degree must be equal or lower than number of columns"
            raise ValueError(msg)
        self.max_degree = max_degree

        self.nb_features_to_interact = len(self.columns)
        self.nb_combinations = -1
        self.interaction_colname = []
        self.nb_feature_out = -1

    def transform(self, X: pd.DataFrame) -> pd.DataFrame:
        """Generate from input pandas DataFrame (X) new interaction features using the "product" pandas.DataFrame method
         and add this column or columns in X.

        Parameters
        ----------
        X : pd.DataFrame
            Data to transform.

        Returns
        -------
        X : pd.DataFrame
            Input X with additional column or columns (self.interaction_colname) added. These contain the output of
            running the  product pandas DataFrame method on identified combinations.

        """
        X = super().transform(X)

        try:
            interaction_combination_index = PolynomialFeatures._combinations(
                n_features=self.nb_features_to_interact,
                min_degree=self.min_degree,
                max_degree=self.max_degree,
                interaction_only=True,
                include_bias=False,
            )
        except TypeError as err:
            if (
                str(err)
                == "_combinations() got an unexpected keyword argument 'min_degree'"
            ):
                interaction_combination_index = PolynomialFeatures._combinations(
                    n_features=self.nb_features_to_interact,
                    degree=self.max_degree,
                    interaction_only=True,
                    include_bias=False,
                )
            else:
                raise err

        interaction_combination_colname = [
            [self.columns[col_idx] for col_idx in interaction_combination]
            for interaction_combination in interaction_combination_index
        ]
        self.nb_combinations = len(interaction_combination_colname)
        self.nb_feature_out = self.nb_combinations + len(X)

        self.interaction_colname = [
            " ".join(interaction_combination)
            for interaction_combination in interaction_combination_colname
        ]

        for inter_idx in range(len(interaction_combination_colname)):
            X[self.interaction_colname[inter_idx]] = X[
                interaction_combination_colname[inter_idx]
            ].product(axis=1, skipna=False)

        return X


@deprecated(
    """This transformer has not been selected for conversion to polars/narwhals,
    and so has been deprecated. If it is useful to you, please raise an issue
    for it to be modernised
    """,
)
class PCATransformer(BaseNumericTransformer):
    """Transformer that generates variables using Principal component analysis (PCA).
    Linear dimensionality reduction using Singular Value Decomposition of the
    data to project it to a lower dimensional space.

    It is based on sklearn class sklearn.decomposition.PCA

    Parameters
    ----------
        columns : None or list or str
            Columns to apply the transformer to. If a str is passed this is put into a list. Value passed
            in columns is saved in the columns attribute on the object. Note this has no default value so
            the user has to specify the columns when initialising the transformer. When the user forget to set columns,
            all columns would be picked up when super transform runs.
        n_components : int, float or 'mle', default=None
            Number of components to keep.
            if n_components is not set all components are kept::
                n_components == min(n_samples, n_features)
            If ``n_components == 'mle'`` and ``svd_solver == 'full'``, Minka's
            MLE is used to guess the dimension. Use of ``n_components == 'mle'``
            will interpret ``svd_solver == 'auto'`` as ``svd_solver == 'full'``.
            If ``0 < n_components < 1`` and ``svd_solver == 'full'``, select the
            number of components such that the amount of variance that needs to be
            explained is greater than the percentage specified by n_components.
            If ``svd_solver == 'arpack'``, the number of components must be
             strictly less than the minimum of n_features and n_samples.
            Hence, the None case results in::
                n_components == min(n_samples, n_features) - 1   svd_solver='auto', tol=0.0,  n_oversamples=10, random_state=None
        svd_solver : {'auto', 'full', 'arpack', 'randomized'}, default='auto'
            If auto :
                The solver is selected by a default policy based on `X.shape` and
                `n_components`: if the input data is larger than 500x500 and the
                number of components to extract is lower than 80% of the smallest
                dimension of the data, then the more efficient 'randomized'
                method is enabled. Otherwise the exact full SVD is computed and
                optionally truncated afterwards.
            If full :
                run exact full SVD calling the standard LAPACK solver via
                `scipy.linalg.svd` and select the components by postprocessing
            If arpack :
                run SVD truncated to n_components calling ARPACK solver via
                `scipy.sparse.linalg.svds`. It requires strictly
                0 < n_components < min(X.shape)
            If randomized :
                run randomized SVD by the method of Halko et al.
            .. sklearn versionadded:: 0.18.0

        random_state : int, RandomState instance or None, default=None
            Used when the 'arpack' or 'randomized' solvers are used. Pass an int
            for reproducible results across multiple function calls.
            .. sklearn versionadded:: 0.18.0
        pca_column_prefix : str, prefix added to each the n components features generated. Default is "pca_"
            example: if n_components = 3, new columns would be 'pca_0','pca_1','pca_2'.

    Attributes
    ----------
    pca : PCA class from sklearn.decomposition

    n_components_ : int
        The estimated number of components. When n_components is set
        to 'mle' or a number between 0 and 1 (with svd_solver == 'full') this
        number is estimated from input data. Otherwise it equals the parameter
        n_components, or the lesser value of n_features and n_samples
        if n_components is None.

    feature_names_out: list or None
        list of feature name representing the new dimensions.

    built_from_json: bool
        indicates if transformer was reconstructed from json, which limits it's supported
        functionality to .transform

    polars_compatible : bool
        class attribute, indicates whether transformer has been converted to polars/pandas agnostic narwhals framework

    FITS: bool
        class attribute, indicates whether transform requires fit to be run first

    jsonable: bool
        class attribute, indicates if transformer supports to/from_json methods

    """

    polars_compatible = False

    jsonable = False

    FITS = True

    @beartype
    def __init__(
        self,
        columns: Optional[Union[str, list[str]]],
        n_components: Union[
            StrictlyPositiveInt,
            FloatBetweenZeroOne,
            Literal["mle"],
        ] = 2,
        svd_solver: Literal["auto", "full", "arpack", "randomized"] = "auto",
        random_state: Optional[int] = None,
        pca_column_prefix: str = "pca_",
        **kwargs: bool,
    ) -> None:
        super().__init__(columns=columns, **kwargs)

        self.n_components = n_components

        self.svd_solver = svd_solver

        self.random_state = random_state

        if (svd_solver == "arpack") and (n_components == "mle"):
            msg = f"{self.classname()}: n_components='mle' cannot be a string with svd_solver='arpack'"
            raise ValueError(msg)
        if (svd_solver in {"randomized", "arpack"}) and (type(n_components) is float):
            msg = f"{self.classname()}: n_components {n_components} cannot be a float with svd_solver='{svd_solver}'"
            raise TypeError(msg)

        self.pca_column_prefix = pca_column_prefix

        self.pca = PCA(
            n_components=self.n_components,
            svd_solver=self.svd_solver,
            random_state=self.random_state,
        )

        self.pca_column_prefix = pca_column_prefix
        self.feature_names_out = None
        self.n_components_ = None

    def fit(self, X: pd.DataFrame, y: pd.Series | None = None) -> pd.DataFrame:
        """Fit PCA to input data.

        Parameters
        ----------
        X : pd.DataFrame
            Dataframe with columns to learn scaling values from.

        y : None
            Required for pipeline.

        """
        super().fit(X, y)

        X = CheckNumericMixin.check_numeric_columns(self, X)

        if self.n_components != "mle":
            if 0 < self.n_components <= min(X[self.columns].shape):
                pass
            else:
                msg = f"{self.classname()}: n_components {self.n_components} must be between 1 and min(n_samples {X[self.columns].shape[0]}, n_features {X[self.columns].shape[1]}) is {min(X[self.columns].shape)} with svd_solver '{self.svd_solver}'"
                raise ValueError(msg)

        self.pca.fit(X[self.columns])
        self.n_components_ = self.pca.n_components_
        self.feature_names_out = [
            self.pca_column_prefix + str(i) for i in range(self.n_components_)
        ]

        return self

    def transform(self, X: pd.DataFrame) -> pd.DataFrame:
        """Generate from input pandas DataFrame (X) PCA features and add this column or columns in X.

        Parameters
        ----------
        X : pd.DataFrame
            Data to transform.

        Returns
        -------
        X : pd.DataFrame
            Input X with additional column or columns (self.interaction_colname) added. These contain the output of
            running the  product pandas DataFrame method on identified combinations.
        """
        X = super().transform(X)
        X = CheckNumericMixin.check_numeric_columns(self, X)
        X[self.feature_names_out] = self.pca.transform(X[self.columns])

        return X<|MERGE_RESOLUTION|>--- conflicted
+++ resolved
@@ -32,11 +32,8 @@
     DataFrame,
     FloatBetweenZeroOne,
     FloatTypeAnnotated,
-<<<<<<< HEAD
+    GenericKwargs,
     ListOfMoreThanOneStrings,
-=======
-    GenericKwargs,
->>>>>>> 9097025f
     ListOfOneStr,
     ListOfTwoStrs,
     PositiveNumber,
@@ -867,17 +864,6 @@
     ) -> None:
         if cut_kwargs is None:
             cut_kwargs = {}
-<<<<<<< HEAD
-        elif type(cut_kwargs) is not dict:
-            msg = f"{self.classname()}: cut_kwargs should be a dict but got type {type(cut_kwargs)}"
-            raise TypeError(msg)
-
-        for i, k in enumerate(cut_kwargs.keys()):
-            if type(k) is not str:
-                msg = f"{self.classname()}: unexpected type ({type(k)}) for cut_kwargs key in position {i}, must be str"
-                raise TypeError(msg)
-=======
->>>>>>> 9097025f
 
         self.cut_kwargs = cut_kwargs
         self.new_column_name = new_column_name
