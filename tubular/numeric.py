--- conflicted
+++ resolved
@@ -2,12 +2,8 @@
 
 from __future__ import annotations
 
-<<<<<<< HEAD
 from enum import Enum
-from typing import TYPE_CHECKING, Optional, Union
-=======
 from typing import TYPE_CHECKING, ClassVar, Optional, Union
->>>>>>> 171b3602
 
 import narwhals as nw
 import numpy as np
