--- conflicted
+++ resolved
@@ -172,7 +172,10 @@
     @beartype
     def __init__(
         self,
-        columns: Union[str, list[str]],
+        columns: Union[
+            str,
+            ListOfOneStr,
+        ],
         new_column_name: str,
         n_init: Union[str, int] = "auto",
         n_clusters: int = 8,
@@ -180,10 +183,6 @@
         kmeans_kwargs: Optional[dict[str, object]] = None,
         **kwargs: dict[str, bool],
     ) -> None:
-        if (isinstance(columns, list)) and (len(columns) > 1):
-            msg = f"{self.classname()}: columns arg should be a single str or a list length 1 giving the column to group."
-            raise TypeError(msg)
-
         if kmeans_kwargs is None:
             kmeans_kwargs = {}
 
@@ -191,6 +190,7 @@
         self.new_column_name = new_column_name
         self.n_init = n_init
         self.kmeans_kwargs = kmeans_kwargs
+        self.drop_original = drop_original
 
         if isinstance(columns, str):
             self.columns = [columns]
@@ -198,7 +198,6 @@
             self.columns = columns
 
         super().__init__(columns=[columns], **kwargs)
-        self.set_drop_original_column(drop_original)
 
     @nw.narwhalify
     def fit(self, X: FrameT, y: IntoSeriesT | None = None) -> OneDKmeansTransformer:
@@ -1116,176 +1115,4 @@
         X = CheckNumericMixin.check_numeric_columns(self, X)
         X[self.feature_names_out] = self.pca.transform(X[self.columns])
 
-<<<<<<< HEAD
-        return X
-
-
-class OneDKmeansTransformer(BaseNumericTransformer, DropOriginalMixin):
-    """Transformer that generates a new column based on kmeans algorithm.
-    Transformer runs the kmeans algorithm based on given number of clusters and then identifies the bins' cuts based on the results.
-    Finally it passes them into the a cut function.
-
-    Parameters
-    ----------
-    column : str
-        Name of the column to discretise.
-
-    new_column_name : str
-        Name given to the new discrete column.
-
-    n_clusters : int, default = 8
-        The number of clusters to form as well as the number of centroids to generate.
-
-    n_init "auto" or int, default="auto"
-        Number of times the k-means algorithm is run with different centroid seeds.
-        The final results is the best output of n_init consecutive runs in terms of inertia.
-        Several runs are recommended for sparse high-dimensional problems (see `Clustering sparse data with k-means <https://scikit-learn.org/stable/auto_examples/text/plot_document_clustering.html#kmeans-sparse-high-dim>`__).
-
-        When n_init='auto', the number of runs depends on the value of init: 10 if using init='random' or init is a callable;
-        1 if using init='k-means++' or init is an array-like.(Init is an arg in kmeans_kwargs. If init is not set then it defaults to k-means++ so n_init defaults to 1)
-
-    drop_original : bool, default=False
-        Should the original columns to be transformed be dropped after applying the
-        OneDKmeanstransformer?
-
-    kmeans_kwargs : dict, default = {}
-        A dictionary of keyword arguments to be passed to the sklearn KMeans method when it is called in fit.
-
-    **kwargs
-        Arbitrary keyword arguments passed onto BaseTransformer.init().
-
-    Attributes
-    ----------
-
-    polars_compatible : bool
-        class attribute, indicates whether transformer has been converted to polars/pandas agnostic narwhals framework
-    FITS: bool
-        class attribute, indicates whether transform requires fit to be run first
-
-    """
-
-    polars_compatible = True
-
-    FITS = True
-
-    @beartype
-    def __init__(
-        self,
-        columns: Union[
-            str,
-            ListOfOneStr,
-        ],
-        new_column_name: str,
-        n_init: Union[str, int] = "auto",
-        n_clusters: int = 8,
-        drop_original: bool = False,
-        kmeans_kwargs: Optional[dict[str, object]] = None,
-        **kwargs: dict[str, bool],
-    ) -> None:
-        if kmeans_kwargs is None:
-            kmeans_kwargs = {}
-
-        self.n_clusters = n_clusters
-        self.new_column_name = new_column_name
-        self.n_init = n_init
-        self.kmeans_kwargs = kmeans_kwargs
-        self.drop_original = drop_original
-
-        if isinstance(columns, str):
-            self.columns = [columns]
-        else:
-            self.columns = columns
-
-        super().__init__(columns=[columns], **kwargs)
-
-    @nw.narwhalify
-    def fit(self, X: FrameT, y: IntoSeriesT | None = None) -> OneDKmeansTransformer:
-        """Fit transformer to input data.
-
-        Parameters
-        ----------
-        X : pd/pl.DataFrame
-            Dataframe with columns to learn scaling values from.
-
-        y : None
-            Required for pipeline.
-
-        """
-
-        super().fit(X, y)
-
-        X = nw.from_native(X)
-
-        # Check that X does not contain Nans and return ValueError.
-        if (
-            X.select(nw.col(self.columns[0]).is_null().any()).to_numpy().ravel()[0]
-            or X.select(nw.col(self.columns[0]).is_nan().any()).to_numpy().ravel()[0]
-        ):
-            msg = f"{self.classname()}: X should not contain missing values."
-            raise ValueError(msg)
-
-        kmeans = KMeans(
-            n_clusters=self.n_clusters,
-            n_init=self.n_init,
-            **self.kmeans_kwargs,
-        )
-
-        native_backend = nw.get_native_namespace(X).__name__
-        groups = kmeans.fit_predict(X.select(self.columns[0]).to_numpy())
-
-        X = X.with_columns(
-            nw.new_series(
-                name="groups",
-                values=np.copy(groups),
-                backend=native_backend,
-            ),
-        )
-
-        self.bins = (
-            X.group_by("groups")
-            .agg(
-                nw.col(self.columns[0]).max(),
-            )
-            .sort(self.columns[0])
-            .select(self.columns[0])
-            .to_numpy()
-            .ravel()
-        )
-        return self
-
-    @nw.narwhalify
-    def transform(self, X: FrameT) -> FrameT:
-        """Generate from input pd/pl.DataFrame (X) bins based on Kmeans results and add this column or columns in X.
-
-        Parameters
-        ----------
-        X : pl/pd.DataFrame
-            Data to transform.
-
-        Returns
-        -------
-        X : pl/pd.DataFrame
-            Input X with additional cluster column added.
-        """
-        X = super().transform(X)
-
-        X = nw.from_native(X)
-        native_backend = nw.get_native_namespace(X).__name__
-
-        groups = np.digitize(
-            X.select(self.columns[0]).to_numpy().ravel(),
-            bins=self.bins,
-            right=True,
-        )
-
-        X = X.with_columns(
-            nw.new_series(
-                name=self.new_column_name,
-                values=groups,
-                backend=native_backend,
-            ),
-        )
-        return self.drop_original_column(X, self.drop_original, self.columns[0])
-=======
-        return X
->>>>>>> c14885df
+        return X