--- conflicted
+++ resolved
@@ -244,7 +244,7 @@
     FITS = True
 
     @beartype
-    def __init__(  # noqa: PLR0917, PLR0913
+    def __init__(  # noqa: PLR0913
         self,
         columns: Union[
             str,
@@ -475,15 +475,8 @@
                 backend=native_backend,
             ),
         )
-<<<<<<< HEAD
         return self.drop_original_column(
             X, self.columns[0], drop_original=self.drop_original
-=======
-        return DropOriginalMixin.drop_original_column(
-            X,
-            self.drop_original,
-            self.columns[0],
->>>>>>> 72d75a6b
         )
 
 
@@ -914,15 +907,8 @@
             else:
                 X[new_column_names] = np.log(X[self.columns]) / np.log(self.base)
 
-<<<<<<< HEAD
         return self.drop_original_column(
             X, self.columns, drop_original=self.drop_original
-=======
-        return DropOriginalMixin.drop_original_column(
-            X,
-            self.drop_original,
-            self.columns,
->>>>>>> 72d75a6b
         )
 
 
