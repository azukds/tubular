--- conflicted
+++ resolved
@@ -27,17 +27,13 @@
     CheckNumericMixin,
     DropOriginalMixin,
 )
-<<<<<<< HEAD
-from tubular.types import (  # noqa: TCH001  # noqa: TCH001
+from tubular.types import (
     DataFrame,
     GenericKwargs,
     ListOfOneStr,
     ListOfTwoStrs,
     PositiveNumber,
 )
-=======
-from tubular.types import DataFrame, ListOfOneStr, PositiveNumber
->>>>>>> 11a591be
 
 if TYPE_CHECKING:
     from narwhals.typing import FrameT, IntoSeriesT
