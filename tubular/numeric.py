"""Contains transformers that apply numeric functions."""

from __future__ import annotations

from typing import TYPE_CHECKING, Any, ClassVar, Optional, Union

import narwhals as nw
import numpy as np
import pandas as pd
from beartype import beartype
from sklearn.cluster import KMeans
from sklearn.decomposition import PCA
from sklearn.preprocessing import (
    MaxAbsScaler,
    MinMaxScaler,
    PolynomialFeatures,
    StandardScaler,
)
from typing_extensions import deprecated

from tubular._utils import (
    _convert_dataframe_to_narwhals,
    _return_narwhals_or_native_dataframe,
    block_from_json,
)
from tubular.base import BaseTransformer, DataFrameMethodTransformer
from tubular.mixins import (
    CheckNumericMixin,
    DropOriginalMixin,
)
from tubular.types import (
    DataFrame,
    FloatTypeAnnotated,
    GenericKwargs,
    ListOfOneStr,
    ListOfTwoStrs,
    PositiveNumber,
)

if TYPE_CHECKING:
    from narwhals.typing import FrameT, IntoSeriesT


class BaseNumericTransformer(BaseTransformer, CheckNumericMixin):
    """Extends BaseTransformer for datetime scenarios.

    Attributes:
    ----------
    columns : List[str]
        List of columns to be operated on

    built_from_json: bool
        indicates if transformer was reconstructed from json, which limits it's supported
        functionality to .transform

    polars_compatible : bool
        class attribute, indicates whether transformer has been converted to polars/pandas agnostic narwhals framework

    FITS: bool
        class attribute, indicates whether transform requires fit to be run first

    jsonable: bool
        class attribute, indicates if transformer supports to/from_json methods

    lazyframe_compatible: bool
        class attribute, indicates whether transformer works with lazyframes

    Example:
    -------
    >>> BaseNumericTransformer(
    ... columns='a',
    ...    )
    BaseNumericTransformer(columns=['a'])

    """

    polars_compatible = True

    lazyframe_compatible = False

    jsonable = False

    FITS = False

    def __init__(self, columns: list[str], **kwargs: dict[str, bool]) -> None:
        """Initialise class instance.

        Parameters
        ----------
        columns : List[str]
            List of columns to be operated on.

        **kwargs
            Arbitrary keyword arguments passed onto BaseTransformer.init method.

        """
        super().__init__(columns=columns, **kwargs)

    @nw.narwhalify
    def fit(
        self,
        X: FrameT,
        y: nw.Series | None = None,
    ) -> BaseNumericTransformer:
        """Validate data and attributes prior to the child objects fit logic.

        Parameters
        ----------
        X : pd/pl.DataFrame
            A dataframe containing the required columns

        y : pd/pl.Series | None
            Required for pipeline.

        Returns
        -------
            BaseNumericTransformer:
                fitted class instance.

        Examples
        --------
        >>> import polars as pl

        >>> transformer = BaseNumericTransformer(
        ... columns='a',
        ...    )

        >>> test_df = pl.DataFrame({'a': [1,2], 'b': [3,4]})

        >>> transformer.fit(test_df)
        BaseNumericTransformer(columns=['a'])

        """
        super().fit(X, y)

        CheckNumericMixin.check_numeric_columns(self, X[self.columns])

        return self

    @beartype
    def transform(
        self,
        X: DataFrame,
        return_native_override: Optional[bool] = None,
    ) -> DataFrame:
        """Validate data and attributes prior to the child objects transform logic.

        Parameters
        ----------
        X : pd/pl.DataFrame
            Data to transform.

        return_native_override: Optional[bool]
            Option to override return_native attr in transformer, useful when calling parent
            methods

        Returns
        -------
        X : pd/pl.DataFrame
            Validated data

        >>> import polars as pl

        >>> transformer = BaseNumericTransformer(
        ... columns='a',
        ...    )

        >>> test_df = pl.DataFrame({'a': [1,2], 'b': [3,4]})

        >>> # base class has no effect on datag
        >>> transformer.transform(test_df)
        shape: (2, 2)
        ┌─────┬─────┐
        │ a   ┆ b   │
        │ --- ┆ --- │
        │ i64 ┆ i64 │
        ╞═════╪═════╡
        │ 1   ┆ 3   │
        │ 2   ┆ 4   │
        └─────┴─────┘

        """
        X = _convert_dataframe_to_narwhals(X)
        return_native = self._process_return_native(return_native_override)
        X = super().transform(X, return_native_override=False)

        CheckNumericMixin.check_numeric_columns(self, X.select(self.columns))

        return _return_narwhals_or_native_dataframe(X, return_native)


class OneDKmeansTransformer(BaseNumericTransformer, DropOriginalMixin):
    """Generates a new column based on kmeans algorithm.

    Transformer runs the kmeans algorithm based on given number of clusters and then identifies the bins' cuts based on the results.
    Finally it passes them into the a cut function.

    Attributes:
    ----------
    built_from_json: bool
        indicates if transformer was reconstructed from json, which limits it's supported
        functionality to .transform

    polars_compatible : bool
        class attribute, indicates whether transformer has been converted to polars/pandas agnostic narwhals framework

    FITS: bool
        class attribute, indicates whether transform requires fit to be run first

    jsonable: bool
        class attribute, indicates if transformer supports to/from_json methods

    lazyframe_compatible: bool
        class attribute, indicates whether transformer works with lazyframes

    Example:
    -------
    >>> OneDKmeansTransformer(
    ... columns='a',
    ... n_clusters=2,
    ... new_column_name="new",
    ... drop_original=False,
    ... kmeans_kwargs={"random_state": 42},
    ...    )
    OneDKmeansTransformer(columns=['a'], kmeans_kwargs={'random_state': 42},
                          n_clusters=2, new_column_name='new')

    """

    polars_compatible = True

    lazyframe_compatible = False

    jsonable = False

    FITS = True

    @beartype
    def __init__(
        self,
        columns: Union[
            str,
            ListOfOneStr,
        ],
        new_column_name: str,
        n_init: Union[str, int] = "auto",
        n_clusters: int = 8,
        drop_original: bool = False,
        kmeans_kwargs: Optional[dict[str, object]] = None,
        **kwargs: bool,
    ) -> None:
        """Initialise class instance.

        Parameters
        ----------
        columns : str or list[str]
            Name of the column to discretise.

        new_column_name : str
            Name given to the new discrete column.

        n_clusters : int, default = 8
            The number of clusters to form as well as the number of centroids to generate.

        n_init: "auto" or int, default="auto"
            Number of times the k-means algorithm is run with different centroid seeds.
            The final results is the best output of n_init consecutive runs in terms of inertia.
            Several runs are recommended for sparse high-dimensional problems (see `Clustering sparse data with k-means <https://scikit-learn.org/stable/auto_examples/text/plot_document_clustering.html#kmeans-sparse-high-dim>`__).

            When n_init='auto', the number of runs depends on the value of init: 10 if using init='random' or init is a callable;
            1 if using init='k-means++' or init is an array-like.(Init is an arg in kmeans_kwargs. If init is not set then it defaults to k-means++ so n_init defaults to 1)

        drop_original : bool, default=False
            Should the original columns to be transformed be dropped after applying the
            OneDKmeanstransformer?

        kmeans_kwargs : dict, default = {}
            A dictionary of keyword arguments to be passed to the sklearn KMeans method when it is called in fit.

        **kwargs
            Arbitrary keyword arguments passed onto BaseTransformer.init().

        """
        if kmeans_kwargs is None:
            kmeans_kwargs = {}

        self.n_clusters = n_clusters
        self.new_column_name = new_column_name
        self.n_init = n_init
        self.kmeans_kwargs = kmeans_kwargs
        self.drop_original = drop_original

        if isinstance(columns, str):
            self.columns = [columns]
        else:
            self.columns = columns

        super().__init__(columns=[columns], **kwargs)

    def get_feature_names_out(self) -> list[str]:
        """List features modified/created by the transformer.

        Returns
        -------
        list[str]:
            list of features modified/created by the transformer

        Examples
        --------
        >>> transformer = OneDKmeansTransformer(
        ... columns='a',
        ... n_clusters=2,
        ... new_column_name="kmeans_column",
        ... drop_original=False,
        ... kmeans_kwargs={"random_state": 42},
        ...  )

        >>> transformer.get_feature_names_out()
        ['kmeans_column']

        """
        return [
            self.new_column_name,
        ]

    @nw.narwhalify
    def fit(self, X: FrameT, y: IntoSeriesT | None = None) -> OneDKmeansTransformer:
        """Fit transformer to input data.

        Parameters
        ----------
        X : pd/pl.DataFrame
            Dataframe with columns to learn scaling values from.

        y : None
            Required for pipeline.

        Raises
        ------
            ValueError:
                if columns in X contain missing values.

        Returns
        -------
            OneDKmeansTransformer:
                Fitted class instance.

        Examples
        --------
        >>> import polars as pl

        >>> transformer=OneDKmeansTransformer(
        ... columns='a',
        ... n_clusters=2,
        ... new_column_name="new",
        ... drop_original=False,
        ... kmeans_kwargs={"random_state": 42},
        ...    )

        >>> test_df=pl.DataFrame({'a': [1,2,3,4],  'b': [5,6,7,8]})

        >>> transformer.fit(test_df)
        OneDKmeansTransformer(columns=['a'], kmeans_kwargs={'random_state': 42},
                              n_clusters=2, new_column_name='new')

        """
        super().fit(X, y)

        X = nw.from_native(X)

        # Check that X does not contain Nans and return ValueError.
        if (
            X.select(nw.col(self.columns[0]).is_null().any()).to_numpy().ravel()[0]
            or X.select(nw.col(self.columns[0]).is_nan().any()).to_numpy().ravel()[0]
        ):
            msg = f"{self.classname()}: X should not contain missing values."
            raise ValueError(msg)

        kmeans = KMeans(
            n_clusters=self.n_clusters,
            n_init=self.n_init,
            **self.kmeans_kwargs,
        )

        native_backend = nw.get_native_namespace(X).__name__
        groups = kmeans.fit_predict(X.select(self.columns[0]).to_numpy())

        X = X.with_columns(
            nw.new_series(
                name="groups",
                values=np.copy(groups),
                backend=native_backend,
            ),
        )

        self.bins = (
            X.group_by("groups")
            .agg(
                nw.col(self.columns[0]).max(),
            )
            .sort(self.columns[0])
            .select(self.columns[0])
            .to_numpy()
            .ravel()
        )
        return self

    @nw.narwhalify
    def transform(self, X: FrameT) -> FrameT:
        """Generate from input pd/pl.DataFrame (X) bins based on Kmeans results and add this column or columns in X.

        Parameters
        ----------
        X : pl/pd.DataFrame
            Data to transform.

        Returns
        -------
        X : pl/pd.DataFrame
            Input X with additional cluster column added.

        Example:
        --------
        >>> import polars as pl

        >>> transformer=OneDKmeansTransformer(
        ... columns='a',
        ... n_clusters=2,
        ... new_column_name="new",
        ... drop_original=False,
        ... kmeans_kwargs={"random_state": 42},
        ...    )

        >>> test_df=pl.DataFrame({'a': [1,2,3,4],  'b': [5,6,7,8]})

        >>> _=transformer.fit(test_df)
        >>> transformer.transform(test_df)
        shape: (4, 3)
        ┌─────┬─────┬─────┐
        │ a   ┆ b   ┆ new │
        │ --- ┆ --- ┆ --- │
        │ i64 ┆ i64 ┆ i64 │
        ╞═════╪═════╪═════╡
        │ 1   ┆ 5   ┆ 0   │
        │ 2   ┆ 6   ┆ 0   │
        │ 3   ┆ 7   ┆ 0   │
        │ 4   ┆ 8   ┆ 1   │
        └─────┴─────┴─────┘

        """
        X = super().transform(X)

        X = nw.from_native(X)
        native_backend = nw.get_native_namespace(X).__name__

        groups = np.digitize(
            X.select(self.columns[0]).to_numpy().ravel(),
            bins=self.bins,
            right=True,
        )

        X = X.with_columns(
            nw.new_series(
                name=self.new_column_name,
                values=groups,
                backend=native_backend,
            ),
        )
        return self.drop_original_column(X, self.drop_original, self.columns[0])


class DifferenceTransformer(BaseNumericTransformer):
    """Transformer that performs subtraction operation between two columns.

    This transformer allows performing subtraction between two columns in a DataFrame
    and stores the result in a new column.

    Attributes:
    ----------
    columns : ListOfTwoStrs
        List of exactly two column names to operate on. The second column is subtracted from the first.

<<<<<<< HEAD
    Example:
=======
    built_from_json: bool
        indicates if transformer was reconstructed from json, which limits it's supported
        functionality to .transform

    polars_compatible : bool
        class attribute, indicates whether transformer has been converted to polars/pandas agnostic narwhals framework

    FITS: bool
        class attribute, indicates whether transform requires fit to be run first

    jsonable: bool
        class attribute, indicates if transformer supports to/from_json methods

    lazyframe_compatible: bool
        class attribute, indicates whether transformer works with lazyframes

    Example
>>>>>>> 7b442c9b
    -------
    >>> transformer = DifferenceTransformer(columns=['a', 'b'])
    >>> transformer.columns
    ['a', 'b']

    """

    polars_compatible = True

    FITS = False

    jsonable = True

    lazyframe_compatible = False

    @beartype
    def __init__(
        self,
        columns: ListOfTwoStrs,
        **kwargs: Optional[bool],
    ) -> None:
        """Initialize the DifferenceTransformer.

        Parameters
        ----------
        columns : ListOfTwoStrs
            List of exactly two column names to operate on. The second column is subtracted from the first.
        verbose : bool, default=False
            Whether to print verbose output during transformation.
        kwargs: bool
            arguments for base class, e.g. verbose.

        """
        super().__init__(columns=columns, **kwargs)

        # Set new_column_name or generate a default one
        self.new_column_name = f"{columns[0]}_minus_{columns[1]}"

    @beartype
    def transform(
        self,
        X: DataFrame,
    ) -> DataFrame:
        """Transform the DataFrame by applying the subtraction operation between two columns.

        Parameters
        ----------
        X : pd.DataFrame or pl.DataFrame
            DataFrame containing the columns to operate on.

        Returns
        -------
        pd.DataFrame or pl.DataFrame
            Transformed DataFrame with the new column containing the subtraction results.


        Example:
        --------
        >>> import polars as pl
        >>> transformer = DifferenceTransformer(columns=['a', 'b'])
        >>> test_df = pl.DataFrame({'a': [100, 200, 300], 'b': [80, 150, 200]})
        >>> transformer.transform(test_df)
        shape: (3, 3)
        ┌─────┬─────┬───────────┐
        │ a   ┆ b   ┆ a_minus_b │
        │ --- ┆ --- ┆ ---       │
        │ i64 ┆ i64 ┆ i64       │
        ╞═════╪═════╪═══════════╡
        │ 100 ┆ 80  ┆ 20        │
        │ 200 ┆ 150 ┆ 50        │
        │ 300 ┆ 200 ┆ 100       │
        └─────┴─────┴───────────┘

        """
        X = _convert_dataframe_to_narwhals(X)

        X = super().transform(X, return_native_override=False)

        # Create the subtraction expression
        expr = nw.col(self.columns[0]) - nw.col(self.columns[1])

        X = X.with_columns(expr.alias(self.new_column_name))

        return _return_narwhals_or_native_dataframe(X, self.return_native)

    def get_feature_names_out(self) -> list[str]:
        """Get the names of the output features.

        Returns
        -------
        list[str]
            List containing the name of the new column created by the transformation.

        """
        return [f"{self.columns[0]}_minus_{self.columns[1]}"]


class RatioTransformer(BaseNumericTransformer):
    """Transformer that performs division operation between two columns.

    This transformer allows performing division between two columns in a DataFrame
    and stores the result in a new column.

    Attributes:
    ----------
    columns : ListOfTwoStrs
        List of exactly two column names to operate on. The first column is the numerator,
        and the second column is the denominator.
    return_dtype : str
        The dtype of the resulting column, either 'Float32' or 'Float64'.

<<<<<<< HEAD
    Example:
=======
    built_from_json: bool
        indicates if transformer was reconstructed from json, which limits it's supported
        functionality to .transform

    polars_compatible : bool
        class attribute, indicates whether transformer has been converted to polars/pandas agnostic narwhals framework

    FITS: bool
        class attribute, indicates whether transform requires fit to be run first

    jsonable: bool
        class attribute, indicates if transformer supports to/from_json methods

    lazyframe_compatible: bool
        class attribute, indicates whether transformer works with lazyframes

    Example
>>>>>>> 7b442c9b
    -------
    >>> transformer = RatioTransformer(columns=['a', 'b'], return_dtype='Float32')
    >>> transformer.columns
    ['a', 'b']
    >>> transformer.return_dtype
    'Float32'

    """

    polars_compatible = True

    FITS = False

    jsonable = True

    lazyframe_compatible = False

    @block_from_json
    def to_json(self) -> dict[str, dict[str, Any]]:
        """Serialize the transformer to a JSON-compatible dictionary.

        Returns
        -------
        dict[str, dict[str, Any]]:
            JSON representation of the transformer, including init parameters.

        Examples
        --------
        >>> ratio_transformer = RatioTransformer(columns=['a', 'b'], return_dtype='Float32')
        >>> ratio_transformer.to_json()
        {'tubular_version': ..., 'classname': 'RatioTransformer', 'init': {'columns': ['a', 'b'], 'copy': False, 'verbose': False, 'return_native': True, 'return_dtype': 'Float32'}, 'fit': {}}

        """
        json_dict = super().to_json()
        json_dict["init"]["return_dtype"] = self.return_dtype

        return json_dict

    @beartype
    def __init__(
        self,
        columns: ListOfTwoStrs,
        return_dtype: FloatTypeAnnotated = "Float32",
        **kwargs: Optional[bool],
    ) -> None:
        """Initialize the RatioTransformer.

        Parameters
        ----------
        columns : ListOfTwoStrs
            List of exactly two column names to operate on. The first column is the numerator,
            and the second column is the denominator.
        return_dtype : str, default='Float32'
            The dtype of the resulting column, either 'Float32' or 'Float64'.
        kwargs: bool
            arguments for base class, e.g. verbose

        """
        super().__init__(columns=columns, **kwargs)

        self.return_dtype = return_dtype

    @beartype
    def transform(
        self,
        X: DataFrame,
    ) -> DataFrame:
        """Transform the DataFrame by applying the division operation between two columns.

        Parameters
        ----------
        X : pd.DataFrame or pl.DataFrame
            DataFrame containing the columns to operate on.

        Returns
        -------
        pd.DataFrame or pl.DataFrame
            Transformed DataFrame with the new column containing the division results.

        Example:
        --------
        >>> import polars as pl
        >>> transformer = RatioTransformer(columns=['a', 'b'], return_dtype='Float32')
        >>> test_df = pl.DataFrame({'a': [100, 200, 300], 'b': [80, 150, 200]})
        >>> transformer.transform(test_df)
        shape: (3, 3)
        ┌─────┬─────┬────────────────┐
        │ a   ┆ b   ┆ a_divided_by_b │
        │ --- ┆ --- ┆ ---            │
        │ i64 ┆ i64 ┆ f32            │
        ╞═════╪═════╪════════════════╡
        │ 100 ┆ 80  ┆ 1.25           │
        │ 200 ┆ 150 ┆ 1.333333       │
        │ 300 ┆ 200 ┆ 1.5            │
        └─────┴─────┴────────────────┘

        """
        X = _convert_dataframe_to_narwhals(X)
        X = super().transform(X, return_native_override=False)

        # Create the division expression
        expr = (
            nw.when(nw.col(self.columns[1]) != 0)
            .then(nw.col(self.columns[0]) / nw.col(self.columns[1]))
            .otherwise(None)
            .cast(getattr(nw, self.return_dtype))
        )

        # Add the new column
        new_column_name = f"{self.columns[0]}_divided_by_{self.columns[1]}"
        X = X.with_columns(expr.alias(new_column_name))

        return _return_narwhals_or_native_dataframe(X, self.return_native)

    def get_feature_names_out(self) -> list[str]:
        """Get the names of the output features.

        Returns
        -------
        list[str]
            List containing the name of the new column created by the transformation.

        """
        return [f"{self.columns[0]}_divided_by_{self.columns[1]}"]


# DEPRECATED TRANSFORMERS
@deprecated(
    """This transformer has not been selected for conversion to polars/narwhals,
    and so has been deprecated. If it is useful to you, please raise an issue
    for it to be modernised
    """,
)
class LogTransformer(BaseNumericTransformer, DropOriginalMixin):
    """Transformer to apply log transformation.

    Transformer has the option to add 1 to the columns to log and drop the
    original columns.

    Attributes
    ----------
    add_1 : bool
        The name of the column or columns to be assigned to the output of running the
        pandas method in transform.

    drop_original : bool
        The name of the pandas.DataFrame method to call.

    suffix : str
        The suffix to add onto the end of column names for new columns.

    built_from_json: bool
        indicates if transformer was reconstructed from json, which limits it's supported
        functionality to .transform

    polars_compatible : bool
        class attribute, indicates whether transformer has been converted to polars/pandas agnostic narwhals framework

    FITS: bool
        class attribute, indicates whether transform requires fit to be run first

    jsonable: bool
        class attribute, indicates if transformer supports to/from_json methods

    lazyframe_compatible: bool
        class attribute, indicates whether transformer works with lazyframes

    """

    polars_compatible = False

    lazyframe_compatible = False

    jsonable = False

    FITS = False

    @beartype
    def __init__(
        self,
        columns: Optional[Union[str, list[str]]],
        base: Optional[PositiveNumber] = None,
        add_1: bool = False,
        drop_original: bool = True,
        suffix: str = "log",
        **kwargs: bool,
    ) -> None:
        """Initialise class instance.

        Parameters
        ----------
        columns : None or str or list
            Columns to log transform.

        base : None or float/int
            Base for log transform. If None uses natural log.

        add_1 : bool
            Should a constant of 1 be added to the columns to be transformed prior to
            applying the log transform?

        drop_original : bool
            Should the original columns to be transformed be dropped after applying the
            log transform?

        suffix : str, default = '_log'
            The suffix to add onto the end of column names for new columns.

        kwargs: bool
            Arbitrary keyword arguments passed onto BaseTransformer.init method.

        """
        super().__init__(columns=columns, **kwargs)

        self.drop_original = drop_original
        self.base = base
        self.add_1 = add_1
        self.suffix = suffix

    def transform(self, X: pd.DataFrame) -> pd.DataFrame:
        """Apply the log transform to the specified columns.

        If the drop attribute is True then the original columns are dropped. If
        the add_1 attribute is True then the original columns + 1 are logged.

        Parameters
        ----------
        X : pd.DataFrame
            The dataframe to be transformed.

        Returns
        -------
        X : pd.DataFrame
            The dataframe with the specified columns logged, optionally dropping the original
            columns if self.drop is True.

        Raises
        ------
            ValueError:
                if provided columns contain negative values.

        """
        X = super().transform(X)

        new_column_names = [f"{column}_{self.suffix}" for column in self.columns]

        if self.add_1:
            if (X[self.columns] <= -1).sum().sum() > 0:
                msg = f"{self.classname()}: values less than or equal to 0 in columns (after adding 1), make greater than 0 before using transform"
                raise ValueError(msg)

            if self.base is None:
                X[new_column_names] = np.log1p(X[self.columns])

            else:
                X[new_column_names] = np.log1p(X[self.columns]) / np.log(self.base)

        else:
            if (X[self.columns] <= 0).sum().sum() > 0:
                msg = f"{self.classname()}: values less than or equal to 0 in columns, make greater than 0 before using transform"
                raise ValueError(msg)

            if self.base is None:
                X[new_column_names] = np.log(X[self.columns])

            else:
                X[new_column_names] = np.log(X[self.columns]) / np.log(self.base)

        return self.drop_original_column(X, self.drop_original, self.columns)


@deprecated(
    """This transformer has not been selected for conversion to polars/narwhals,
    and so has been deprecated. If it is useful to you, please raise an issue
    for it to be modernised
    """,
)
class CutTransformer(BaseNumericTransformer):
    """Class to bin a column into discrete intervals.

    Class simply uses the [pd.cut](https://pandas.pydata.org/pandas-docs/stable/reference/api/pandas.cut.html)
    method on the specified column.

    Attributes
    ----------
    built_from_json: bool
        indicates if transformer was reconstructed from json, which limits it's supported
        functionality to .transform

    polars_compatible : bool
        class attribute, indicates whether transformer has been converted to polars/pandas agnostic narwhals framework

    FITS: bool
        class attribute, indicates whether transform requires fit to be run first

    jsonable: bool
        class attribute, indicates if transformer supports to/from_json methods

    lazyframe_compatible: bool
        class attribute, indicates whether transformer works with lazyframes

    """

    polars_compatible = False

    lazyframe_compatible = False

    FITS = False

    @beartype
    def __init__(
        self,
        column: str,
        new_column_name: str,
        cut_kwargs: Optional[GenericKwargs] = None,
        **kwargs: bool,
    ) -> None:
        """Initialise class instance.

        Parameters
        ----------
        column : str
            Name of the column to discretise.

        new_column_name : str
            Name given to the new discrete column.

        cut_kwargs : dict, default = {}
            A dictionary of keyword arguments to be passed to the pd.cut method when it is called in transform.

        **kwargs
            Arbitrary keyword arguments passed onto BaseTransformer.init().

        """
        if cut_kwargs is None:
            cut_kwargs = {}

        self.cut_kwargs = cut_kwargs
        self.new_column_name = new_column_name

        # This attribute is not for use in any method, use 'columns' instead.
        # Here only as a fix to allow string representation of transformer.
        self.column = column

        super().__init__(columns=[column], **kwargs)

    def transform(self, X: pd.DataFrame) -> pd.DataFrame:
        """Discretise specified column using pd.cut.

        Parameters
        ----------
        X : pd.DataFrame
            Data with column to transform.

        Returns
        -------
            pd.DataFrame:
                Dataframe with binned column

        """
        X = super().transform(X)

        # quick fix for empty frames, not spending much
        # time on this as transformer is deprecated
        if X.empty:
            X[self.new_column_name] = pd.Series(dtype=float)

        else:
            X[self.new_column_name] = pd.cut(
                X[self.columns[0]].to_numpy(),
                **self.cut_kwargs,
            )

        return X


@deprecated(
    """This transformer has not been selected for conversion to polars/narwhals,
    and so has been deprecated. If aspects of it have been useful to you, please raise an issue
    for it to be replaced with more specific transformers
    """,
)
class TwoColumnOperatorTransformer(
    DataFrameMethodTransformer,
    BaseNumericTransformer,
):
    """Applies a pandas.DataFrame method to two columns (add, sub, mul, div, mod, pow).

    Transformer assigns the output of the method to a new column. The method will be applied
    in the form (column 1)operator(column 2), so order matters (if the method does not commute). It is possible to
    supply other key word arguments to the transform method, which will be passed to the pandas.DataFrame method being called.

    Attributes
    ----------
    pd_method_name : str
        The name of the pandas.DataFrame method to be called.

    columns : list
        list containing two string items: [column1_name, column2_name] The first will be operated upon by the
        chosen pandas method using the second.

    column2_name : str
        The name of the 2nd column in the operation.

    new_column_name : str
        The name of the new column that the output is assigned to.

    pd_method_kwargs : dict
        Dictionary of method kwargs to be passed to pandas.DataFrame method.

    built_from_json: bool
        indicates if transformer was reconstructed from json, which limits it's supported
        functionality to .transform

    polars_compatible : bool
        class attribute, indicates whether transformer has been converted to polars/pandas agnostic narwhals framework

    FITS: bool
        class attribute, indicates whether transform requires fit to be run first

    jsonable: bool
        class attribute, indicates if transformer supports to/from_json methods

    lazyframe_compatible: bool
        class attribute, indicates whether transformer works with lazyframes

    """

    polars_compatible = False

    lazyframe_compatible = False

    jsonable = False

    FITS = False

    @beartype
    def __init__(
        self,
        pd_method_name: str,
        columns: ListOfTwoStrs,
        new_column_name: str,
        pd_method_kwargs: Optional[dict[str, object]] = None,
        **kwargs: Optional[bool],
    ) -> None:
        """Initialise class instance.

        Parameters
        ----------
        pd_method_name : str
            The name of the pandas.DataFrame method to be called.

        columns: list[str]
            columns to operate on

        new_column_name : str
            The name of the new column that the output is assigned to.

        pd_method_kwargs : dict, default =  {'axis':0}
            Dictionary of method kwargs to be passed to pandas.DataFrame method. Must contain an entry for axis, set to either 1 or 0.

        **kwargs :
            Arbitrary keyword arguments passed onto BaseTransformer.__init__().

        Raises
        ------
            ValueError:
                if axis=0 or axis=1 missing from pd_method_kwargs

        """
        if pd_method_kwargs is None:
            pd_method_kwargs = {"axis": 0}
        else:
            if "axis" not in pd_method_kwargs:
                msg = f'{self.classname()}: pd_method_kwargs must contain an entry "axis" set to 0 or 1'
                raise ValueError(msg)
            if pd_method_kwargs["axis"] not in [0, 1]:
                msg = f"{self.classname()}: pd_method_kwargs 'axis' must be 0 or 1"
                raise ValueError(msg)

        self.new_column_name = new_column_name

        # call DataFrameMethodTransformer.__init__
        # This class will inherit all the below attributes from DataFrameMethodTransformer
        super().__init__(
            new_column_names=new_column_name,
            pd_method_name=pd_method_name,
            columns=columns,
            pd_method_kwargs=pd_method_kwargs,
            **kwargs,
        )

        self.column1_name = columns[0]
        self.column2_name = columns[1]

    def transform(self, X: pd.DataFrame) -> pd.DataFrame:
        """Transform input data by applying the chosen method to the two specified columns.

        Args:
        ----
            X (pd.DataFrame): Data to transform.

        Returns:
        -------
            pd.DataFrame: Input X with an additional column.

        """
        # call appropriate parent transforms
        X = super(DataFrameMethodTransformer, self).transform(X)
        X = super(BaseNumericTransformer, self).transform(X)

        X[self.new_column_name] = getattr(X[[self.column1_name]], self.pd_method_name)(
            X[self.column2_name],
            **self.pd_method_kwargs,
        )

        return X


@deprecated(
    """This transformer has not been selected for conversion to polars/narwhals,
    and so has been deprecated. If it is useful to you, please raise an issue
    for it to be modernised
    """,
)
class ScalingTransformer(BaseNumericTransformer):
    """Transformer to perform scaling of numeric columns.

    Transformer can apply min max scaling, max absolute scaling or standardisation (subtract mean and divide by std).
    The transformer uses the appropriate sklearn.preprocessing scaler.

    Attributes
    ----------
    built_from_json: bool
        indicates if transformer was reconstructed from json, which limits it's supported
        functionality to .transform

    polars_compatible : bool
        class attribute, indicates whether transformer has been converted to polars/pandas agnostic narwhals framework

    FITS: bool
        class attribute, indicates whether transform requires fit to be run first

    jsonable: bool
        class attribute, indicates if transformer supports to/from_json methods

    lazyframe_compatible: bool
        class attribute, indicates whether transformer works with lazyframes

    """

    polars_compatible = False

    lazyframe_compatible = False

    jsonable = False

    FITS = True

    # Dictionary mapping scaler types to their corresponding sklearn classes
    scaler_options: ClassVar[
        dict[str, Union[MinMaxScaler, MaxAbsScaler, StandardScaler]]
    ] = {
        "min_max": MinMaxScaler,
        "max_abs": MaxAbsScaler,
        "standard": StandardScaler,
    }

    def __init__(
        self,
        columns: str | list[str] | None,
        scaler_type: str,
        scaler_kwargs: dict[str, object] | None = None,
        **kwargs: dict[str, bool],
    ) -> None:
        """Initialise class instance.

        Parameters
        ----------
        columns : str, list or None
            Name of the columns to apply scaling to.

        scaler_type : str
            Type of scaler to use, must be one of 'min_max', 'max_abs' or 'standard'. The corresponding
            sklearn.preprocessing scaler used in each case is MinMaxScaler, MaxAbsScaler or StandardScaler.

        scaler_kwargs : dict, default = {}
            A dictionary of keyword arguments to be passed to the scaler object when it is initialised.

        **kwargs
            Arbitrary keyword arguments passed onto BaseTransformer.init().

        Raises
        ------
            TypeError:
                if scaler_kwargs is not dict with str keys

            ValueError:
                if scaler_type is invalid

        """
        if scaler_kwargs is None:
            scaler_kwargs = {}

        # Validate scaler_kwargs type
        if not isinstance(scaler_kwargs, dict):
            msg = f"{self.classname()}: scaler_kwargs should be a dict but got type {type(scaler_kwargs)}"
            raise TypeError(msg)

        for i, k in enumerate(scaler_kwargs.keys()):
            if not isinstance(k, str):
                msg = f"{self.classname()}: unexpected type ({type(k)}) for scaler_kwargs key in position {i}, must be str"
                raise TypeError(msg)

        # Validate scaler_type
        if scaler_type not in self.scaler_options:
            allowed_scaler_values = list(self.scaler_options.keys())
            msg = f"{self.classname()}: scaler_type should be one of; {allowed_scaler_values}"
            raise ValueError(msg)

        # Initialize scaler using the dictionary
        self.scaler = self.scaler_options[scaler_type](**scaler_kwargs)
        # This attribute is not for use in any method
        # Here only as a fix to allow string representation of transformer.
        self.scaler_kwargs = scaler_kwargs
        self.scaler_type = scaler_type

        super().__init__(columns=columns, **kwargs)

    def fit(self, X: pd.DataFrame, y: pd.Series | None = None) -> ScalingTransformer:
        """Fit scaler to input data.

        Parameters
        ----------
        X : pd.DataFrame
            Dataframe with columns to learn scaling values from.

        y : None
            Required for pipeline.

        Returns
        -------
            ScalingTransformer:
                fitted class instance.

        """
        super().fit(X, y)
        self.scaler.fit(X[self.columns])
        return self

    def transform(self, X: pd.DataFrame) -> pd.DataFrame:
        """Transform input data X with fitted scaler.

        Parameters
        ----------
        X : pd.DataFrame
            Dataframe containing columns to be scaled.

        Returns
        -------
        X : pd.DataFrame
            Input X with columns scaled.

        """
        X = super().transform(X)

        # quick fix for empty frames, not spending much
        # time on this as transformer is deprecated
        if X.empty:
            for col in self.columns:
                X[col] = pd.Series(dtype=float)

        else:
            X[self.columns] = self.scaler.transform(X[self.columns])

        return X


@deprecated(
    """This transformer has not been selected for conversion to polars/narwhals,
    and so has been deprecated. If it is useful to you, please raise an issue
    for it to be modernised
    """,
)
class InteractionTransformer(BaseNumericTransformer):
    """Generates interaction features.

    Transformer generates a new column  for all combinations from the selected columns up to the maximum degree
    provided. (For sklearn version higher than 1.0.0>, only interaction of a degree higher or equal to the minimum
    degree would be computed).
    Each interaction column consists of the product of the specific combination of columns.
    Ex: with 3 columns provided ["a","b","c"], if max degree is 3, the total possible combinations are :
    - of degree 1 : ["a","b","c"]
    - of degree 2 : ["a b","b c","a c"]
    - of degree 3 : ["a b c"].

    Attributes
    ----------
        min_degree : int
            minimum degree of interaction features to be considered

        max_degree : int
            maximum degree of interaction features to be considered

        nb_features_to_interact : int
            number of selected columns from which interactions should be computed. (=len(columns))

        nb_combinations : int
            number of new interaction features

        interaction_colname : list
            names of each new interaction feature. The name of an interaction feature is the combinations of previous
            column names joined with a whitespace. Interaction feature of ["col1","col2","col3] would be "col1 col2 col3".

        nb_feature_out : int
            number of total columns of transformed dataset, including new interaction features

        built_from_json: bool
            indicates if transformer was reconstructed from json, which limits it's supported
            functionality to .transform

        polars_compatible : bool
            class attribute, indicates whether transformer has been converted to polars/pandas agnostic narwhals framework

        FITS: bool
            class attribute, indicates whether transform requires fit to be run first

        jsonable: bool
            class attribute, indicates if transformer supports to/from_json methods

        lazyframe_compatible: bool
            class attribute, indicates whether transformer works with lazyframes

    """

    polars_compatible = False

    lazyframe_compatible = False

    jsonable = False

    FITS = False

    def __init__(
        self,
        columns: str | list[str] | None,
        min_degree: int = 2,
        max_degree: int = 2,
        **kwargs: dict[str, bool],
    ) -> None:
        """Initialise class instance.

        Parameters
        ----------
        columns : None or list or str
            Columns to apply the transformer to. If a str is passed this is put into a list. Value passed
            in columns is saved in the columns attribute on the object. Note this has no default value so
            the user has to specify the columns when initialising the transformer. This is avoid likely
            when the user forget to set columns, in this case all columns would be picked up when super
            transform runs.
        min_degree : int
            minimum degree of interaction features to be considered. For example if min_degree=3, only interaction
            columns from at least 3 columns would be generated. NB- only applies if sklearn version is 1.0.0>=
        max_degree : int
            maximum degree of interaction features to be considered. For example if max_degree=3, only interaction
            columns from up to 3 columns would be generated.
        kwargs:
            arguments for base class, e.g. verbose.

        Raises
        ------
            ValueError:
                if <=1 column provided

            ValueError:
                if min_degree is not int <2

            TypeError:
                if min_degree is not int

            ValueError:
                if max_degree is not int > min_degree

            ValueError:
                if max_degree is not < len(columns)

            TypeError:
                if max_degree is not int

        """
        super().__init__(columns=columns, **kwargs)

        if len(columns) < 2:
            msg = f"{self.classname()}: number of columns must be equal or greater than 2, got {len(columns)} column."
            raise ValueError(msg)

        if type(min_degree) is int:
            if min_degree < 2:
                msg = f"{self.classname()}: min_degree must be equal or greater than 2, got {min_degree}"
                raise ValueError(msg)
            self.min_degree = min_degree
        else:
            msg = f"{self.classname()}: unexpected type ({type(min_degree)}) for min_degree, must be int"
            raise TypeError(msg)
        if type(max_degree) is int:
            if min_degree > max_degree:
                msg = f"{self.classname()}: max_degree must be equal or greater than min_degree"
                raise ValueError(msg)
            self.max_degree = max_degree
            if max_degree > len(columns):
                msg = f"{self.classname()}: max_degree must be equal or lower than number of columns"
                raise ValueError(msg)
            self.max_degree = max_degree
            if max_degree > len(columns):
                msg = f"{self.classname()}: max_degree must be equal or lower than number of columns"
                raise ValueError(msg)
            self.max_degree = max_degree
        else:
            msg = f"{self.classname()}: unexpected type ({type(max_degree)}) for max_degree, must be int"
            raise TypeError(msg)

        self.nb_features_to_interact = len(self.columns)
        self.nb_combinations = -1
        self.interaction_colname = []
        self.nb_feature_out = -1

    def transform(self, X: pd.DataFrame) -> pd.DataFrame:
        """Generate interaction features using the "product" pandas.DataFrame method.

        Parameters
        ----------
        X : pd.DataFrame
            Data to transform.

        Returns
        -------
        X : pd.DataFrame
            Input X with additional column or columns (self.interaction_colname) added. These contain the output of
            running the  product pandas DataFrame method on identified combinations.

        """
        X = super().transform(X)

        try:
            interaction_combination_index = PolynomialFeatures._combinations(
                n_features=self.nb_features_to_interact,
                min_degree=self.min_degree,
                max_degree=self.max_degree,
                interaction_only=True,
                include_bias=False,
            )
        except TypeError as err:
            if (
                str(err)
                == "_combinations() got an unexpected keyword argument 'min_degree'"
            ):
                interaction_combination_index = PolynomialFeatures._combinations(
                    n_features=self.nb_features_to_interact,
                    degree=self.max_degree,
                    interaction_only=True,
                    include_bias=False,
                )
            else:
                raise err

        interaction_combination_colname = [
            [self.columns[col_idx] for col_idx in interaction_combination]
            for interaction_combination in interaction_combination_index
        ]
        self.nb_combinations = len(interaction_combination_colname)
        self.nb_feature_out = self.nb_combinations + len(X)

        self.interaction_colname = [
            " ".join(interaction_combination)
            for interaction_combination in interaction_combination_colname
        ]

        for inter_idx in range(len(interaction_combination_colname)):
            X[self.interaction_colname[inter_idx]] = X[
                interaction_combination_colname[inter_idx]
            ].product(axis=1, skipna=False)

        return X


@deprecated(
    """This transformer has not been selected for conversion to polars/narwhals,
    and so has been deprecated. If it is useful to you, please raise an issue
    for it to be modernised
    """,
)
class PCATransformer(BaseNumericTransformer):
    """Generates variables using Principal component analysis (PCA).

    Linear dimensionality reduction using Singular Value Decomposition of the
    data to project it to a lower dimensional space.

    It is based on sklearn class sklearn.decomposition.PCA

    Attributes
    ----------
    pca : PCA class from sklearn.decomposition

    n_components_ : int
        The estimated number of components. When n_components is set
        to 'mle' or a number between 0 and 1 (with svd_solver == 'full') this
        number is estimated from input data. Otherwise it equals the parameter
        n_components, or the lesser value of n_features and n_samples
        if n_components is None.

    feature_names_out: list or None
        list of feature name representing the new dimensions.

    built_from_json: bool
        indicates if transformer was reconstructed from json, which limits it's supported
        functionality to .transform

    polars_compatible : bool
        class attribute, indicates whether transformer has been converted to polars/pandas agnostic narwhals framework

    FITS: bool
        class attribute, indicates whether transform requires fit to be run first

    jsonable: bool
        class attribute, indicates if transformer supports to/from_json methods

    """

    polars_compatible = False

    jsonable = False

    FITS = True

    def __init__(
        self,
        columns: str | list[str] | None,
        n_components: int = 2,
        svd_solver: str = "auto",
        random_state: int | np.random.RandomState = None,
        pca_column_prefix: str = "pca_",
        **kwargs: dict[str, bool],
    ) -> None:
        """Initialise class instance.

        Parameters
        ----------
        columns : None or list or str
            Columns to apply the transformer to. If a str is passed this is put into a list. Value passed
            in columns is saved in the columns attribute on the object. Note this has no default value so
            the user has to specify the columns when initialising the transformer. When the user forget to set columns,
            all columns would be picked up when super transform runs.
        n_components : int, float or 'mle', default=None
            Number of components to keep.
            if n_components is not set all components are kept::
                n_components == min(n_samples, n_features)
            If ``n_components == 'mle'`` and ``svd_solver == 'full'``, Minka's
            MLE is used to guess the dimension. Use of ``n_components == 'mle'``
            will interpret ``svd_solver == 'auto'`` as ``svd_solver == 'full'``.
            If ``0 < n_components < 1`` and ``svd_solver == 'full'``, select the
            number of components such that the amount of variance that needs to be
            explained is greater than the percentage specified by n_components.
            If ``svd_solver == 'arpack'``, the number of components must be
             strictly less than the minimum of n_features and n_samples.
            Hence, the None case results in::
                n_components == min(n_samples, n_features) - 1   svd_solver='auto', tol=0.0,  n_oversamples=10, random_state=None
        svd_solver : {'auto', 'full', 'arpack', 'randomized'}, default='auto'
            If auto :
                The solver is selected by a default policy based on `X.shape` and
                `n_components`: if the input data is larger than 500x500 and the
                number of components to extract is lower than 80% of the smallest
                dimension of the data, then the more efficient 'randomized'
                method is enabled. Otherwise the exact full SVD is computed and
                optionally truncated afterwards.
            If full :
                run exact full SVD calling the standard LAPACK solver via
                `scipy.linalg.svd` and select the components by postprocessing
            If arpack :
                run SVD truncated to n_components calling ARPACK solver via
                `scipy.sparse.linalg.svds`. It requires strictly
                0 < n_components < min(X.shape)
            If randomized :
                run randomized SVD by the method of Halko et al.
            .. sklearn versionadded:: 0.18.0

        random_state : int, RandomState instance or None, default=None
            Used when the 'arpack' or 'randomized' solvers are used. Pass an int
            for reproducible results across multiple function calls.
            .. sklearn versionadded:: 0.18.0
        pca_column_prefix : str, prefix added to each the n components features generated. Default is "pca_"
            example: if n_components = 3, new columns would be 'pca_0','pca_1','pca_2'.
        kwargs:
            arguments for base class, e.g. verbose

        Raises
        ------
            ValueError:
                if n_components is numeric and is not both
                strictly positive and either a float in (0,1)
                or an int>=1.

            ValueError:
                if svd_solver is unknown.

            TypeError:
                if random_state is not int.

            ValueError:
                if n_components is a str and incompatible with svd_solver.

            TypeError:
                if n_components is numeric and incompatible with svd_solver.

<<<<<<< HEAD
            TypeError:
                if pca_column_prefix is not str
=======
    lazyframe_compatible: bool
        class attribute, indicates whether transformer works with lazyframes

    """

    polars_compatible = False

    lazyframe_compatible = False

    jsonable = False
>>>>>>> 7b442c9b

        """
        super().__init__(columns=columns, **kwargs)

        if type(n_components) is int:
            if n_components < 1:
                msg = f"{self.classname()}:n_components must be strictly positive got {n_components}"
                raise ValueError(msg)
            self.n_components = n_components
        elif type(n_components) is float:
            if 0 < n_components < 1:
                self.n_components = n_components
            else:
                msg = f"{self.classname()}:n_components must be strictly positive and must be of type int when greater than or equal to 1. Got {n_components}"
                raise ValueError(msg)

        else:
            if n_components == "mle":
                self.n_components = n_components
            else:
                msg = f"{self.classname()}:unexpected type {type(n_components)} for n_components, must be int, float (0-1) or equal to 'mle'."
                raise TypeError(msg)

        if type(svd_solver) is str:
            if svd_solver not in ["auto", "full", "arpack", "randomized"]:
                msg = f"{self.classname()}:svd_solver {svd_solver} is unknown. Please select among 'auto', 'full', 'arpack', 'randomized'."
                raise ValueError(msg)
            self.svd_solver = svd_solver
        else:
            msg = f"{self.classname()}:unexpected type {type(svd_solver)} for svd_solver, must be str"
            raise TypeError(msg)

        if type(random_state) is int or random_state is None:
            self.random_state = random_state
        else:
            msg = f"{self.classname()}:unexpected type {type(random_state)} for random_state, must be int or None."
            raise TypeError(msg)

        if (svd_solver == "arpack") and (n_components == "mle"):
            msg = f"{self.classname()}: n_components='mle' cannot be a string with svd_solver='arpack'"
            raise ValueError(msg)
        if (svd_solver in ["randomized", "arpack"]) and (type(n_components) is float):
            msg = f"{self.classname()}: n_components {n_components} cannot be a float with svd_solver='{svd_solver}'"
            raise TypeError(msg)

        if type(pca_column_prefix) is str:
            self.pca_column_prefix = pca_column_prefix
        else:
            msg = f"{self.classname()}:unexpected type {type(pca_column_prefix)} for pca_column_prefix, must be str"
            raise TypeError(msg)

        self.pca = PCA(
            n_components=self.n_components,
            svd_solver=self.svd_solver,
            random_state=self.random_state,
        )

        self.pca_column_prefix = pca_column_prefix
        self.feature_names_out = None
        self.n_components_ = None

    def fit(self, X: pd.DataFrame, y: pd.Series | None = None) -> pd.DataFrame:
        """Fit PCA to input data.

        Parameters
        ----------
        X : pd.DataFrame
            Dataframe with columns to learn scaling values from.

        y : None
            Required for pipeline.

        Raises
        ------
            ValueError:
                if n_components is invalid for data

        Returns
        -------
            PCATransformer:
                fitted class instance.

        """
        super().fit(X, y)

        X = CheckNumericMixin.check_numeric_columns(self, X)

        if self.n_components != "mle":
            if 0 < self.n_components <= min(X[self.columns].shape):
                pass
            else:
                msg = f"{self.classname()}: n_components {self.n_components} must be between 1 and min(n_samples {X[self.columns].shape[0]}, n_features {X[self.columns].shape[1]}) is {min(X[self.columns].shape)} with svd_solver '{self.svd_solver}'"
                raise ValueError(msg)

        self.pca.fit(X[self.columns])
        self.n_components_ = self.pca.n_components_
        self.feature_names_out = [
            self.pca_column_prefix + str(i) for i in range(self.n_components_)
        ]

        return self

    def transform(self, X: pd.DataFrame) -> pd.DataFrame:
        """Generate from input pandas DataFrame (X) PCA features and add this column or columns in X.

        Parameters
        ----------
        X : pd.DataFrame
            Data to transform.

        Returns
        -------
        X : pd.DataFrame
            Input X with additional column or columns (self.interaction_colname) added. These contain the output of
            running the  product pandas DataFrame method on identified combinations.

        """
        X = super().transform(X)
        X = CheckNumericMixin.check_numeric_columns(self, X)

        # quick fix for empty frames, not spending much
        # time on this as transformer is deprecated
        if X.empty:
            for col in self.feature_names_out:
                X[col] = pd.Series(dtype=float)

        else:
            X[self.feature_names_out] = self.pca.transform(X[self.columns])

        return X<|MERGE_RESOLUTION|>--- conflicted
+++ resolved
@@ -475,14 +475,11 @@
     This transformer allows performing subtraction between two columns in a DataFrame
     and stores the result in a new column.
 
-    Attributes:
+    Attributes
     ----------
     columns : ListOfTwoStrs
         List of exactly two column names to operate on. The second column is subtracted from the first.
 
-<<<<<<< HEAD
-    Example:
-=======
     built_from_json: bool
         indicates if transformer was reconstructed from json, which limits it's supported
         functionality to .transform
@@ -499,9 +496,8 @@
     lazyframe_compatible: bool
         class attribute, indicates whether transformer works with lazyframes
 
-    Example
->>>>>>> 7b442c9b
-    -------
+    Examples
+    --------
     >>> transformer = DifferenceTransformer(columns=['a', 'b'])
     >>> transformer.columns
     ['a', 'b']
@@ -604,7 +600,7 @@
     This transformer allows performing division between two columns in a DataFrame
     and stores the result in a new column.
 
-    Attributes:
+    Attributes
     ----------
     columns : ListOfTwoStrs
         List of exactly two column names to operate on. The first column is the numerator,
@@ -612,9 +608,6 @@
     return_dtype : str
         The dtype of the resulting column, either 'Float32' or 'Float64'.
 
-<<<<<<< HEAD
-    Example:
-=======
     built_from_json: bool
         indicates if transformer was reconstructed from json, which limits it's supported
         functionality to .transform
@@ -631,9 +624,8 @@
     lazyframe_compatible: bool
         class attribute, indicates whether transformer works with lazyframes
 
-    Example
->>>>>>> 7b442c9b
-    -------
+    Examples
+    --------
     >>> transformer = RatioTransformer(columns=['a', 'b'], return_dtype='Float32')
     >>> transformer.columns
     ['a', 'b']
@@ -1559,9 +1551,14 @@
     jsonable: bool
         class attribute, indicates if transformer supports to/from_json methods
 
+    lazyframe_compatible: bool
+        class attribute, indicates whether transformer works with lazyframes
+
     """
 
     polars_compatible = False
+
+    lazyframe_compatible = False
 
     jsonable = False
 
@@ -1646,21 +1643,8 @@
             TypeError:
                 if n_components is numeric and incompatible with svd_solver.
 
-<<<<<<< HEAD
             TypeError:
                 if pca_column_prefix is not str
-=======
-    lazyframe_compatible: bool
-        class attribute, indicates whether transformer works with lazyframes
-
-    """
-
-    polars_compatible = False
-
-    lazyframe_compatible = False
-
-    jsonable = False
->>>>>>> 7b442c9b
 
         """
         super().__init__(columns=columns, **kwargs)
