--- conflicted
+++ resolved
@@ -1583,6 +1583,9 @@
     lazyframe_compatible: bool
         class attribute, indicates whether transformer works with lazyframes
 
+    deprecated: bool
+        indicates if class has been deprecated
+
     """
 
     polars_compatible = False
@@ -1592,6 +1595,8 @@
     jsonable = False
 
     FITS = True
+
+    deprecated = True
 
     def __init__(
         self,
@@ -1672,37 +1677,10 @@
             TypeError:
                 if n_components is numeric and incompatible with svd_solver.
 
-<<<<<<< HEAD
-    deprecated: bool
-        indicates if class has been deprecated
-
-    """
-
-    polars_compatible = False
-
-    lazyframe_compatible = False
-
-    jsonable = False
-
-    FITS = True
-
-    deprecated = True
-
-    def __init__(
-        self,
-        columns: str | list[str] | None,
-        n_components: int = 2,
-        svd_solver: str = "auto",
-        random_state: int | np.random.RandomState = None,
-        pca_column_prefix: str = "pca_",
-        **kwargs: dict[str, bool],
-    ) -> None:
-=======
             TypeError:
                 if pca_column_prefix is not str
 
         """
->>>>>>> 3d20690d
         super().__init__(columns=columns, **kwargs)
 
         if type(n_components) is int:
