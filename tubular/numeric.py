"""This module contains transformers that apply numeric functions."""

from __future__ import annotations

from typing import TYPE_CHECKING, Any, ClassVar, Optional, Union

import narwhals as nw
import numpy as np
import pandas as pd
from beartype import beartype
from sklearn.cluster import KMeans
from sklearn.decomposition import PCA
from sklearn.preprocessing import (
    MaxAbsScaler,
    MinMaxScaler,
    PolynomialFeatures,
    StandardScaler,
)
from typing_extensions import deprecated

from tubular._utils import (
    _convert_dataframe_to_narwhals,
    _return_narwhals_or_native_dataframe,
    block_from_json,
)
from tubular.base import BaseTransformer, DataFrameMethodTransformer
from tubular.mixins import (
    CheckNumericMixin,
    DropOriginalMixin,
    NewColumnNameMixin,
    TwoColumnMixin,
)
from tubular.types import (
    DataFrame,
    FloatTypeAnnotated,
    ListOfOneStr,
    ListOfTwoStrs,
    PositiveNumber,
)

if TYPE_CHECKING:
    from narwhals.typing import FrameT, IntoSeriesT


class BaseNumericTransformer(BaseTransformer, CheckNumericMixin):
    """
    Extends BaseTransformer for datetime scenarios.

    Parameters
    ----------
    columns : List[str]
        List of columns to be operated on.

    **kwargs
        Arbitrary keyword arguments passed onto BaseTransformer.init method.

    Attributes
    ----------
    columns : List[str]
        List of columns to be operated on

    built_from_json: bool
        indicates if transformer was reconstructed from json, which limits it's supported
        functionality to .transform

    polars_compatible : bool
        class attribute, indicates whether transformer has been converted to polars/pandas agnostic narwhals framework

    FITS: bool
        class attribute, indicates whether transform requires fit to be run first

    jsonable: bool
        class attribute, indicates if transformer supports to/from_json methods

    Example:
    --------
    >>> BaseNumericTransformer(
    ... columns='a',
    ...    )
    BaseNumericTransformer(columns=['a'])

    """

    polars_compatible = True

<<<<<<< HEAD
    lazy_compatible = False
=======
    jsonable = False
>>>>>>> d03f14c1

    FITS = False

    def __init__(self, columns: list[str], **kwargs: dict[str, bool]) -> None:
        super().__init__(columns=columns, **kwargs)

    @nw.narwhalify
    def fit(
        self,
        X: FrameT,
        y: nw.Series | None = None,
    ) -> BaseNumericTransformer:
        """Base fit method. Validates data and attributes prior to the child objects fit logic.

        Parameters
        ----------
        X : pd/pl.DataFrame
            A dataframe containing the required columns

        y : pd/pl.Series | None
            Required for pipeline.

        Example:
        --------
        >>> import polars as pl

        >>> transformer = BaseNumericTransformer(
        ... columns='a',
        ...    )

        >>> test_df = pl.DataFrame({'a': [1,2], 'b': [3,4]})

        >>> transformer.fit(test_df)
        BaseNumericTransformer(columns=['a'])

        """

        super().fit(X, y)

        CheckNumericMixin.check_numeric_columns(self, X[self.columns])

        return self

    @beartype
    def transform(
        self,
        X: DataFrame,
        return_native_override: Optional[bool] = None,
    ) -> DataFrame:
        """Base transform method. Validates data and attributes prior to the child objects tranform logic.

        Parameters
        ----------
        X : pd/pl.DataFrame
            Data to transform.

        return_native_override: Optional[bool]
            Option to override return_native attr in transformer, useful when calling parent
            methods
        Returns
        -------
        X : pd/pl.DataFrame
            Validated data

        >>> import polars as pl

        >>> transformer = BaseNumericTransformer(
        ... columns='a',
        ...    )

        >>> test_df = pl.DataFrame({'a': [1,2], 'b': [3,4]})

        >>> # base class has no effect on datag
        >>> transformer.transform(test_df)
        shape: (2, 2)
        ┌─────┬─────┐
        │ a   ┆ b   │
        │ --- ┆ --- │
        │ i64 ┆ i64 │
        ╞═════╪═════╡
        │ 1   ┆ 3   │
        │ 2   ┆ 4   │
        └─────┴─────┘
        """
        X = _convert_dataframe_to_narwhals(X)
        return_native = self._process_return_native(return_native_override)
        X = super().transform(X, return_native_override=False)

        CheckNumericMixin.check_numeric_columns(self, X[self.columns])

        return _return_narwhals_or_native_dataframe(X, return_native)


class OneDKmeansTransformer(BaseNumericTransformer, DropOriginalMixin):
    """Transformer that generates a new column based on kmeans algorithm.
    Transformer runs the kmeans algorithm based on given number of clusters and then identifies the bins' cuts based on the results.
    Finally it passes them into the a cut function.

    Parameters
    ----------
    column : str
        Name of the column to discretise.

    new_column_name : str
        Name given to the new discrete column.

    n_clusters : int, default = 8
        The number of clusters to form as well as the number of centroids to generate.

    n_init "auto" or int, default="auto"
        Number of times the k-means algorithm is run with different centroid seeds.
        The final results is the best output of n_init consecutive runs in terms of inertia.
        Several runs are recommended for sparse high-dimensional problems (see `Clustering sparse data with k-means <https://scikit-learn.org/stable/auto_examples/text/plot_document_clustering.html#kmeans-sparse-high-dim>`__).

        When n_init='auto', the number of runs depends on the value of init: 10 if using init='random' or init is a callable;
        1 if using init='k-means++' or init is an array-like.(Init is an arg in kmeans_kwargs. If init is not set then it defaults to k-means++ so n_init defaults to 1)

    drop_original : bool, default=False
        Should the original columns to be transformed be dropped after applying the
        OneDKmeanstransformer?

    kmeans_kwargs : dict, default = {}
        A dictionary of keyword arguments to be passed to the sklearn KMeans method when it is called in fit.

    **kwargs
        Arbitrary keyword arguments passed onto BaseTransformer.init().

    Attributes
    ----------

    built_from_json: bool
        indicates if transformer was reconstructed from json, which limits it's supported
        functionality to .transform

    polars_compatible : bool
        class attribute, indicates whether transformer has been converted to polars/pandas agnostic narwhals framework

    FITS: bool
        class attribute, indicates whether transform requires fit to be run first

    jsonable: bool
        class attribute, indicates if transformer supports to/from_json methods

    Example:
    --------
    >>> OneDKmeansTransformer(
    ... columns='a',
    ... n_clusters=2,
    ... new_column_name="new",
    ... drop_original=False,
    ... kmeans_kwargs={"random_state": 42},
    ...    )
    OneDKmeansTransformer(columns=['a'], kmeans_kwargs={'random_state': 42},
                          n_clusters=2, new_column_name='new')

    """

    polars_compatible = True

<<<<<<< HEAD
    lazy_compatible = False
=======
    jsonable = False
>>>>>>> d03f14c1

    FITS = True

    @beartype
    def __init__(
        self,
        columns: Union[
            str,
            ListOfOneStr,
        ],
        new_column_name: str,
        n_init: Union[str, int] = "auto",
        n_clusters: int = 8,
        drop_original: bool = False,
        kmeans_kwargs: Optional[dict[str, object]] = None,
        **kwargs: bool,
    ) -> None:
        if kmeans_kwargs is None:
            kmeans_kwargs = {}

        self.n_clusters = n_clusters
        self.new_column_name = new_column_name
        self.n_init = n_init
        self.kmeans_kwargs = kmeans_kwargs
        self.drop_original = drop_original

        if isinstance(columns, str):
            self.columns = [columns]
        else:
            self.columns = columns

        super().__init__(columns=[columns], **kwargs)

    def get_feature_names_out(self) -> list[str]:
        """list features modified/created by the transformer

        Returns
        -------
        list[str]:
            list of features modified/created by the transformer

        Examples
        --------

        >>> transformer = OneDKmeansTransformer(
        ... columns='a',
        ... n_clusters=2,
        ... new_column_name="kmeans_column",
        ... drop_original=False,
        ... kmeans_kwargs={"random_state": 42},
        ...  )

        >>> transformer.get_feature_names_out()
        ['kmeans_column']
        """

        return [
            self.new_column_name,
        ]

    @nw.narwhalify
    def fit(self, X: FrameT, y: IntoSeriesT | None = None) -> OneDKmeansTransformer:
        """Fit transformer to input data.

        Parameters
        ----------
        X : pd/pl.DataFrame
            Dataframe with columns to learn scaling values from.

        y : None
            Required for pipeline.

        Example:
        --------
        >>> import polars as pl

        >>> transformer=OneDKmeansTransformer(
        ... columns='a',
        ... n_clusters=2,
        ... new_column_name="new",
        ... drop_original=False,
        ... kmeans_kwargs={"random_state": 42},
        ...    )

        >>> test_df=pl.DataFrame({'a': [1,2,3,4],  'b': [5,6,7,8]})

        >>> transformer.fit(test_df)
        OneDKmeansTransformer(columns=['a'], kmeans_kwargs={'random_state': 42},
                              n_clusters=2, new_column_name='new')

        """

        super().fit(X, y)

        X = nw.from_native(X)

        # Check that X does not contain Nans and return ValueError.
        if (
            X.select(nw.col(self.columns[0]).is_null().any()).to_numpy().ravel()[0]
            or X.select(nw.col(self.columns[0]).is_nan().any()).to_numpy().ravel()[0]
        ):
            msg = f"{self.classname()}: X should not contain missing values."
            raise ValueError(msg)

        kmeans = KMeans(
            n_clusters=self.n_clusters,
            n_init=self.n_init,
            **self.kmeans_kwargs,
        )

        native_backend = nw.get_native_namespace(X).__name__
        groups = kmeans.fit_predict(X.select(self.columns[0]).to_numpy())

        X = X.with_columns(
            nw.new_series(
                name="groups",
                values=np.copy(groups),
                backend=native_backend,
            ),
        )

        self.bins = (
            X.group_by("groups")
            .agg(
                nw.col(self.columns[0]).max(),
            )
            .sort(self.columns[0])
            .select(self.columns[0])
            .to_numpy()
            .ravel()
        )
        return self

    @nw.narwhalify
    def transform(self, X: FrameT) -> FrameT:
        """Generate from input pd/pl.DataFrame (X) bins based on Kmeans results and add this column or columns in X.

        Parameters
        ----------
        X : pl/pd.DataFrame
            Data to transform.

        Returns
        -------
        X : pl/pd.DataFrame
            Input X with additional cluster column added.

        Example:
        --------
        >>> import polars as pl

        >>> transformer=OneDKmeansTransformer(
        ... columns='a',
        ... n_clusters=2,
        ... new_column_name="new",
        ... drop_original=False,
        ... kmeans_kwargs={"random_state": 42},
        ...    )

        >>> test_df=pl.DataFrame({'a': [1,2,3,4],  'b': [5,6,7,8]})

        >>> _=transformer.fit(test_df)
        >>> transformer.transform(test_df)
        shape: (4, 3)
        ┌─────┬─────┬─────┐
        │ a   ┆ b   ┆ new │
        │ --- ┆ --- ┆ --- │
        │ i64 ┆ i64 ┆ i64 │
        ╞═════╪═════╪═════╡
        │ 1   ┆ 5   ┆ 0   │
        │ 2   ┆ 6   ┆ 0   │
        │ 3   ┆ 7   ┆ 0   │
        │ 4   ┆ 8   ┆ 1   │
        └─────┴─────┴─────┘
        """
        X = super().transform(X)

        X = nw.from_native(X)
        native_backend = nw.get_native_namespace(X).__name__

        groups = np.digitize(
            X.select(self.columns[0]).to_numpy().ravel(),
            bins=self.bins,
            right=True,
        )

        X = X.with_columns(
            nw.new_series(
                name=self.new_column_name,
                values=groups,
                backend=native_backend,
            ),
        )
        return self.drop_original_column(X, self.drop_original, self.columns[0])


# DEPRECATED TRANSFORMERS
@deprecated(
    """This transformer has not been selected for conversion to polars/narwhals,
    and so has been deprecated. If it is useful to you, please raise an issue
    for it to be modernised
    """,
)
class LogTransformer(BaseNumericTransformer, DropOriginalMixin):
    """Transformer to apply log transformation.

    Transformer has the option to add 1 to the columns to log and drop the
    original columns.

    Parameters
    ----------
    columns : None or str or list
        Columns to log transform.

    base : None or float/int
        Base for log transform. If None uses natural log.

    add_1 : bool
        Should a constant of 1 be added to the columns to be transformed prior to
        applying the log transform?

    drop_original : bool
        Should the original columns to be transformed be dropped after applying the
        log transform?

    suffix : str, default = '_log'
        The suffix to add onto the end of column names for new columns.

    **kwargs
        Arbitrary keyword arguments passed onto BaseTransformer.init method.

    Attributes
    ----------
    add_1 : bool
        The name of the column or columns to be assigned to the output of running the
        pandas method in transform.

    drop_original : bool
        The name of the pandas.DataFrame method to call.

    suffix : str
        The suffix to add onto the end of column names for new columns.

    built_from_json: bool
        indicates if transformer was reconstructed from json, which limits it's supported
        functionality to .transform

    polars_compatible : bool
        class attribute, indicates whether transformer has been converted to polars/pandas agnostic narwhals framework

    FITS: bool
        class attribute, indicates whether transform requires fit to be run first

    jsonable: bool
        class attribute, indicates if transformer supports to/from_json methods

    """

    polars_compatible = False

<<<<<<< HEAD
    lazy_compatible = False
=======
    jsonable = False
>>>>>>> d03f14c1

    FITS = False

    @beartype
    def __init__(
        self,
        columns: Optional[Union[str, list[str]]],
        base: Optional[PositiveNumber] = None,
        add_1: bool = False,
        drop_original: bool = True,
        suffix: str = "log",
        **kwargs: dict[str, bool],
    ) -> None:
        super().__init__(columns=columns, **kwargs)

        self.drop_original = drop_original
        self.base = base
        self.add_1 = add_1
        self.suffix = suffix

    def transform(self, X: pd.DataFrame) -> pd.DataFrame:
        """Applies the log transform to the specified columns.

        If the drop attribute is True then the original columns are dropped. If
        the add_1 attribute is True then the original columns + 1 are logged.

        Parameters
        ----------
        X : pd.DataFrame
            The dataframe to be transformed.

        Returns
        -------
        X : pd.DataFrame
            The dataframe with the specified columns logged, optionally dropping the original
            columns if self.drop is True.

        """
        X = super().transform(X)

        new_column_names = [f"{column}_{self.suffix}" for column in self.columns]

        if self.add_1:
            if (X[self.columns] <= -1).sum().sum() > 0:
                msg = f"{self.classname()}: values less than or equal to 0 in columns (after adding 1), make greater than 0 before using transform"
                raise ValueError(msg)

            if self.base is None:
                X[new_column_names] = np.log1p(X[self.columns])

            else:
                X[new_column_names] = np.log1p(X[self.columns]) / np.log(self.base)

        else:
            if (X[self.columns] <= 0).sum().sum() > 0:
                msg = f"{self.classname()}: values less than or equal to 0 in columns, make greater than 0 before using transform"
                raise ValueError(msg)

            if self.base is None:
                X[new_column_names] = np.log(X[self.columns])

            else:
                X[new_column_names] = np.log(X[self.columns]) / np.log(self.base)

        return self.drop_original_column(X, self.drop_original, self.columns)


@deprecated(
    """This transformer has not been selected for conversion to polars/narwhals,
    and so has been deprecated. If it is useful to you, please raise an issue
    for it to be modernised
    """,
)
class CutTransformer(BaseNumericTransformer):
    """Class to bin a column into discrete intervals.

    Class simply uses the [pd.cut](https://pandas.pydata.org/pandas-docs/stable/reference/api/pandas.cut.html)
    method on the specified column.

    Parameters
    ----------
    column : str
        Name of the column to discretise.

    new_column_name : str
        Name given to the new discrete column.

    cut_kwargs : dict, default = {}
        A dictionary of keyword arguments to be passed to the pd.cut method when it is called in transform.

    **kwargs
        Arbitrary keyword arguments passed onto BaseTransformer.init().

    Attributes
    ----------

    built_from_json: bool
        indicates if transformer was reconstructed from json, which limits it's supported
        functionality to .transform

    polars_compatible : bool
        class attribute, indicates whether transformer has been converted to polars/pandas agnostic narwhals framework

    FITS: bool
        class attribute, indicates whether transform requires fit to be run first

    jsonable: bool
        class attribute, indicates if transformer supports to/from_json methods

    """

    polars_compatible = False

<<<<<<< HEAD
    lazy_compatible = False
=======
    jsonable = False
>>>>>>> d03f14c1

    FITS = False

    def __init__(
        self,
        column: str,
        new_column_name: str,
        cut_kwargs: dict[str, object] | None = None,
        **kwargs: dict[str, bool],
    ) -> None:
        if type(column) is not str:
            msg = f"{self.classname()}: column arg (name of column) should be a single str giving the column to discretise"
            raise TypeError(msg)

        if type(new_column_name) is not str:
            msg = f"{self.classname()}: new_column_name must be a str"
            raise TypeError(msg)

        if cut_kwargs is None:
            cut_kwargs = {}
        else:
            if type(cut_kwargs) is not dict:
                msg = f"{self.classname()}: cut_kwargs should be a dict but got type {type(cut_kwargs)}"
                raise TypeError(msg)

        for i, k in enumerate(cut_kwargs.keys()):
            if type(k) is not str:
                msg = f"{self.classname()}: unexpected type ({type(k)}) for cut_kwargs key in position {i}, must be str"
                raise TypeError(msg)

        self.cut_kwargs = cut_kwargs
        self.new_column_name = new_column_name

        # This attribute is not for use in any method, use 'columns' instead.
        # Here only as a fix to allow string representation of transformer.
        self.column = column

        super().__init__(columns=[column], **kwargs)

    def transform(self, X: pd.DataFrame) -> pd.DataFrame:
        """Discretise specified column using pd.cut.

        Parameters
        ----------
        X : pd.DataFrame
            Data with column to transform.

        """
        X = super().transform(X)

        X[self.new_column_name] = pd.cut(
            X[self.columns[0]].to_numpy(),
            **self.cut_kwargs,
        )

        return X


@deprecated(
    """This transformer has not been selected for conversion to polars/narwhals,
    and so has been deprecated. If aspects of it have been useful to you, please raise an issue
    for it to be replaced with more specific transformers
    """,
)
class TwoColumnOperatorTransformer(
    NewColumnNameMixin,
    TwoColumnMixin,
    DataFrameMethodTransformer,
    BaseNumericTransformer,
):
    """This transformer applies a pandas.DataFrame method to two columns (add, sub, mul, div, mod, pow).

    Transformer assigns the output of the method to a new column. The method will be applied
    in the form (column 1)operator(column 2), so order matters (if the method does not commute). It is possible to
    supply other key word arguments to the transform method, which will be passed to the pandas.DataFrame method being called.

    Parameters
    ----------
    pd_method_name : str
        The name of the pandas.DataFrame method to be called.

    column1_name : str
        The name of the 1st column in the operation.

    column2_name : str
        The name of the 2nd column in the operation.

    new_column_name : str
        The name of the new column that the output is assigned to.

    pd_method_kwargs : dict, default =  {'axis':0}
        Dictionary of method kwargs to be passed to pandas.DataFrame method. Must contain an entry for axis, set to either 1 or 0.

    **kwargs :
        Arbitrary keyword arguments passed onto BaseTransformer.__init__().

    Attributes
    ----------
    pd_method_name : str
        The name of the pandas.DataFrame method to be called.

    columns : list
        list containing two string items: [column1_name, column2_name] The first will be operated upon by the
        chosen pandas method using the second.

    column2_name : str
        The name of the 2nd column in the operation.

    new_column_name : str
        The name of the new column that the output is assigned to.

    pd_method_kwargs : dict
        Dictionary of method kwargs to be passed to pandas.DataFrame method.

    built_from_json: bool
        indicates if transformer was reconstructed from json, which limits it's supported
        functionality to .transform

    polars_compatible : bool
        class attribute, indicates whether transformer has been converted to polars/pandas agnostic narwhals framework

    FITS: bool
        class attribute, indicates whether transform requires fit to be run first

    jsonable: bool
        class attribute, indicates if transformer supports to/from_json methods

    """

    polars_compatible = False

<<<<<<< HEAD
    lazy_compatible = False
=======
    jsonable = False
>>>>>>> d03f14c1

    FITS = False

    def __init__(
        self,
        pd_method_name: str,
        columns: list[str],
        new_column_name: str,
        pd_method_kwargs: dict[str, object] | None = None,
        **kwargs: dict[str, bool],
    ) -> None:
        """Performs input checks not done in either DataFrameMethodTransformer.__init__ or BaseTransformer.__init__."""
        if pd_method_kwargs is None:
            pd_method_kwargs = {"axis": 0}
        else:
            if "axis" not in pd_method_kwargs:
                msg = f'{self.classname()}: pd_method_kwargs must contain an entry "axis" set to 0 or 1'
                raise ValueError(msg)
            if pd_method_kwargs["axis"] not in [0, 1]:
                msg = f"{self.classname()}: pd_method_kwargs 'axis' must be 0 or 1"
                raise ValueError(msg)

        # check_and_set_new_column_name function needs to be called before calling DataFrameMethodTransformer.__init__
        # DFTransformer uses 'new_column_names' not 'new_column_name' so generic tests fail on regex if not ordered in this way
        self.check_and_set_new_column_name(new_column_name)

        # call DataFrameMethodTransformer.__init__
        # This class will inherit all the below attributes from DataFrameMethodTransformer
        super().__init__(
            new_column_names=new_column_name,
            pd_method_name=pd_method_name,
            columns=columns,
            pd_method_kwargs=pd_method_kwargs,
            **kwargs,
        )

        self.check_two_columns(columns)
        self.column1_name = columns[0]
        self.column2_name = columns[1]

    def transform(self, X: pd.DataFrame) -> pd.DataFrame:
        """Transform input data by applying the chosen method to the two specified columns.

        Args:
        ----
            X (pd.DataFrame): Data to transform.

        Returns:
        -------
            pd.DataFrame: Input X with an additional column.
        """
        # call appropriate parent transforms
        X = super(DataFrameMethodTransformer, self).transform(X)
        X = super(BaseNumericTransformer, self).transform(X)

        X[self.new_column_name] = getattr(X[[self.column1_name]], self.pd_method_name)(
            X[self.column2_name],
            **self.pd_method_kwargs,
        )

        return X


@deprecated(
    """This transformer has not been selected for conversion to polars/narwhals,
    and so has been deprecated. If it is useful to you, please raise an issue
    for it to be modernised
    """,
)
class ScalingTransformer(BaseNumericTransformer):
    """Transformer to perform scaling of numeric columns.

    Transformer can apply min max scaling, max absolute scaling or standardisation (subtract mean and divide by std).
    The transformer uses the appropriate sklearn.preprocessing scaler.

    Parameters
    ----------
    columns : str, list or None
        Name of the columns to apply scaling to.

    scaler_type : str
        Type of scaler to use, must be one of 'min_max', 'max_abs' or 'standard'. The corresponding
        sklearn.preprocessing scaler used in each case is MinMaxScaler, MaxAbsScaler or StandardScaler.

    scaler_kwargs : dict, default = {}
        A dictionary of keyword arguments to be passed to the scaler object when it is initialised.

    **kwargs
        Arbitrary keyword arguments passed onto BaseTransformer.init().

    Attributes
    ----------

    built_from_json: bool
        indicates if transformer was reconstructed from json, which limits it's supported
        functionality to .transform

    polars_compatible : bool
        class attribute, indicates whether transformer has been converted to polars/pandas agnostic narwhals framework

    FITS: bool
        class attribute, indicates whether transform requires fit to be run first

    jsonable: bool
        class attribute, indicates if transformer supports to/from_json methods

    """

    polars_compatible = False

<<<<<<< HEAD
    lazy_compatible = False
=======
    jsonable = False
>>>>>>> d03f14c1

    FITS = True

    # Dictionary mapping scaler types to their corresponding sklearn classes
    scaler_options: ClassVar[
        dict[str, Union[MinMaxScaler, MaxAbsScaler, StandardScaler]]
    ] = {
        "min_max": MinMaxScaler,
        "max_abs": MaxAbsScaler,
        "standard": StandardScaler,
    }

    def __init__(
        self,
        columns: str | list[str] | None,
        scaler_type: str,
        scaler_kwargs: dict[str, object] | None = None,
        **kwargs: dict[str, bool],
    ) -> None:
        if scaler_kwargs is None:
            scaler_kwargs = {}

        # Validate scaler_kwargs type
        if not isinstance(scaler_kwargs, dict):
            msg = f"{self.classname()}: scaler_kwargs should be a dict but got type {type(scaler_kwargs)}"
            raise TypeError(msg)

        for i, k in enumerate(scaler_kwargs.keys()):
            if not isinstance(k, str):
                msg = f"{self.classname()}: unexpected type ({type(k)}) for scaler_kwargs key in position {i}, must be str"
                raise TypeError(msg)

        # Validate scaler_type
        if scaler_type not in self.scaler_options:
            allowed_scaler_values = list(self.scaler_options.keys())
            msg = f"{self.classname()}: scaler_type should be one of; {allowed_scaler_values}"
            raise ValueError(msg)

        # Initialize scaler using the dictionary
        self.scaler = self.scaler_options[scaler_type](**scaler_kwargs)
        # This attribute is not for use in any method
        # Here only as a fix to allow string representation of transformer.
        self.scaler_kwargs = scaler_kwargs
        self.scaler_type = scaler_type

        super().__init__(columns=columns, **kwargs)

    def fit(self, X: pd.DataFrame, y: pd.Series | None = None) -> ScalingTransformer:
        """Fit scaler to input data.

        Parameters
        ----------
        X : pd.DataFrame
            Dataframe with columns to learn scaling values from.

        y : None
            Required for pipeline.

        """
        super().fit(X, y)
        self.scaler.fit(X[self.columns])
        return self

    def transform(self, X: pd.DataFrame) -> pd.DataFrame:
        """Transform input data X with fitted scaler.

        Parameters
        ----------
        X : pd.DataFrame
            Dataframe containing columns to be scaled.

        Returns
        -------
        X : pd.DataFrame
            Input X with columns scaled.

        """
        X = super().transform(X)

        X[self.columns] = self.scaler.transform(X[self.columns])

        return X


@deprecated(
    """This transformer has not been selected for conversion to polars/narwhals,
    and so has been deprecated. If it is useful to you, please raise an issue
    for it to be modernised
    """,
)
class InteractionTransformer(BaseNumericTransformer):
    """Transformer that generates interaction features.
    Transformer generates a new column  for all combinations from the selected columns up to the maximum degree
    provided. (For sklearn version higher than 1.0.0>, only interaction of a degree higher or equal to the minimum
    degree would be computed).
    Each interaction column consists of the product of the specific combination of columns.
    Ex: with 3 columns provided ["a","b","c"], if max degree is 3, the total possible combinations are :
    - of degree 1 : ["a","b","c"]
    - of degree 2 : ["a b","b c","a c"]
    - of degree 3 : ["a b c"].

    Parameters
    ----------
        columns : None or list or str
            Columns to apply the transformer to. If a str is passed this is put into a list. Value passed
            in columns is saved in the columns attribute on the object. Note this has no default value so
            the user has to specify the columns when initialising the transformer. This is avoid likely
            when the user forget to set columns, in this case all columns would be picked up when super
            transform runs.
        min_degree : int
            minimum degree of interaction features to be considered. For example if min_degree=3, only interaction
            columns from at least 3 columns would be generated. NB- only applies if sklearn version is 1.0.0>=
        max_degree : int
            maximum degree of interaction features to be considered. For example if max_degree=3, only interaction
            columns from up to 3 columns would be generated.


    Attributes
    ----------
        min_degree : int
            minimum degree of interaction features to be considered

        max_degree : int
            maximum degree of interaction features to be considered

        nb_features_to_interact : int
            number of selected columns from which interactions should be computed. (=len(columns))

        nb_combinations : int
            number of new interaction features

        interaction_colname : list
            names of each new interaction feature. The name of an interaction feature is the combinations of previous
            column names joined with a whitespace. Interaction feature of ["col1","col2","col3] would be "col1 col2 col3".

        nb_feature_out : int
            number of total columns of transformed dataset, including new interaction features

        built_from_json: bool
            indicates if transformer was reconstructed from json, which limits it's supported
            functionality to .transform

        polars_compatible : bool
            class attribute, indicates whether transformer has been converted to polars/pandas agnostic narwhals framework

        FITS: bool
            class attribute, indicates whether transform requires fit to be run first

        jsonable: bool
            class attribute, indicates if transformer supports to/from_json methods

    """

    polars_compatible = False

<<<<<<< HEAD
    lazy_compatible = False
=======
    jsonable = False
>>>>>>> d03f14c1

    FITS = False

    def __init__(
        self,
        columns: str | list[str] | None,
        min_degree: int = 2,
        max_degree: int = 2,
        **kwargs: dict[str, bool],
    ) -> None:
        super().__init__(columns=columns, **kwargs)

        if len(columns) < 2:
            msg = f"{self.classname()}: number of columns must be equal or greater than 2, got {len(columns)} column."
            raise ValueError(msg)

        if type(min_degree) is int:
            if min_degree < 2:
                msg = f"{self.classname()}: min_degree must be equal or greater than 2, got {min_degree}"
                raise ValueError(msg)
            self.min_degree = min_degree
        else:
            msg = f"{self.classname()}: unexpected type ({type(min_degree)}) for min_degree, must be int"
            raise TypeError(msg)
        if type(max_degree) is int:
            if min_degree > max_degree:
                msg = f"{self.classname()}: max_degree must be equal or greater than min_degree"
                raise ValueError(msg)
            self.max_degree = max_degree
            if max_degree > len(columns):
                msg = f"{self.classname()}: max_degree must be equal or lower than number of columns"
                raise ValueError(msg)
            self.max_degree = max_degree
            if max_degree > len(columns):
                msg = f"{self.classname()}: max_degree must be equal or lower than number of columns"
                raise ValueError(msg)
            self.max_degree = max_degree
        else:
            msg = f"{self.classname()}: unexpected type ({type(max_degree)}) for max_degree, must be int"
            raise TypeError(msg)

        self.nb_features_to_interact = len(self.columns)
        self.nb_combinations = -1
        self.interaction_colname = []
        self.nb_feature_out = -1

    def transform(self, X: pd.DataFrame) -> pd.DataFrame:
        """Generate from input pandas DataFrame (X) new interaction features using the "product" pandas.DataFrame method
         and add this column or columns in X.

        Parameters
        ----------
        X : pd.DataFrame
            Data to transform.

        Returns
        -------
        X : pd.DataFrame
            Input X with additional column or columns (self.interaction_colname) added. These contain the output of
            running the  product pandas DataFrame method on identified combinations.

        """
        X = super().transform(X)

        try:
            interaction_combination_index = PolynomialFeatures._combinations(
                n_features=self.nb_features_to_interact,
                min_degree=self.min_degree,
                max_degree=self.max_degree,
                interaction_only=True,
                include_bias=False,
            )
        except TypeError as err:
            if (
                str(err)
                == "_combinations() got an unexpected keyword argument 'min_degree'"
            ):
                interaction_combination_index = PolynomialFeatures._combinations(
                    n_features=self.nb_features_to_interact,
                    degree=self.max_degree,
                    interaction_only=True,
                    include_bias=False,
                )
            else:
                raise err

        interaction_combination_colname = [
            [self.columns[col_idx] for col_idx in interaction_combination]
            for interaction_combination in interaction_combination_index
        ]
        self.nb_combinations = len(interaction_combination_colname)
        self.nb_feature_out = self.nb_combinations + len(X)

        self.interaction_colname = [
            " ".join(interaction_combination)
            for interaction_combination in interaction_combination_colname
        ]

        for inter_idx in range(len(interaction_combination_colname)):
            X[self.interaction_colname[inter_idx]] = X[
                interaction_combination_colname[inter_idx]
            ].product(axis=1, skipna=False)

        return X


@deprecated(
    """This transformer has not been selected for conversion to polars/narwhals,
    and so has been deprecated. If it is useful to you, please raise an issue
    for it to be modernised
    """,
)
class PCATransformer(BaseNumericTransformer):
    """Transformer that generates variables using Principal component analysis (PCA).
    Linear dimensionality reduction using Singular Value Decomposition of the
    data to project it to a lower dimensional space.

    It is based on sklearn class sklearn.decomposition.PCA

    Parameters
    ----------
        columns : None or list or str
            Columns to apply the transformer to. If a str is passed this is put into a list. Value passed
            in columns is saved in the columns attribute on the object. Note this has no default value so
            the user has to specify the columns when initialising the transformer. When the user forget to set columns,
            all columns would be picked up when super transform runs.
        n_components : int, float or 'mle', default=None
            Number of components to keep.
            if n_components is not set all components are kept::
                n_components == min(n_samples, n_features)
            If ``n_components == 'mle'`` and ``svd_solver == 'full'``, Minka's
            MLE is used to guess the dimension. Use of ``n_components == 'mle'``
            will interpret ``svd_solver == 'auto'`` as ``svd_solver == 'full'``.
            If ``0 < n_components < 1`` and ``svd_solver == 'full'``, select the
            number of components such that the amount of variance that needs to be
            explained is greater than the percentage specified by n_components.
            If ``svd_solver == 'arpack'``, the number of components must be
             strictly less than the minimum of n_features and n_samples.
            Hence, the None case results in::
                n_components == min(n_samples, n_features) - 1   svd_solver='auto', tol=0.0,  n_oversamples=10, random_state=None
        svd_solver : {'auto', 'full', 'arpack', 'randomized'}, default='auto'
            If auto :
                The solver is selected by a default policy based on `X.shape` and
                `n_components`: if the input data is larger than 500x500 and the
                number of components to extract is lower than 80% of the smallest
                dimension of the data, then the more efficient 'randomized'
                method is enabled. Otherwise the exact full SVD is computed and
                optionally truncated afterwards.
            If full :
                run exact full SVD calling the standard LAPACK solver via
                `scipy.linalg.svd` and select the components by postprocessing
            If arpack :
                run SVD truncated to n_components calling ARPACK solver via
                `scipy.sparse.linalg.svds`. It requires strictly
                0 < n_components < min(X.shape)
            If randomized :
                run randomized SVD by the method of Halko et al.
            .. sklearn versionadded:: 0.18.0

        random_state : int, RandomState instance or None, default=None
            Used when the 'arpack' or 'randomized' solvers are used. Pass an int
            for reproducible results across multiple function calls.
            .. sklearn versionadded:: 0.18.0
        pca_column_prefix : str, prefix added to each the n components features generated. Default is "pca_"
            example: if n_components = 3, new columns would be 'pca_0','pca_1','pca_2'.

    Attributes
    ----------
    pca : PCA class from sklearn.decomposition

    n_components_ : int
        The estimated number of components. When n_components is set
        to 'mle' or a number between 0 and 1 (with svd_solver == 'full') this
        number is estimated from input data. Otherwise it equals the parameter
        n_components, or the lesser value of n_features and n_samples
        if n_components is None.

    feature_names_out: list or None
        list of feature name representing the new dimensions.

    built_from_json: bool
        indicates if transformer was reconstructed from json, which limits it's supported
        functionality to .transform

    polars_compatible : bool
        class attribute, indicates whether transformer has been converted to polars/pandas agnostic narwhals framework

    FITS: bool
        class attribute, indicates whether transform requires fit to be run first

    jsonable: bool
        class attribute, indicates if transformer supports to/from_json methods

    """

    polars_compatible = False

<<<<<<< HEAD
    lazy_compatible = False
=======
    jsonable = False
>>>>>>> d03f14c1

    FITS = True

    def __init__(
        self,
        columns: str | list[str] | None,
        n_components: int = 2,
        svd_solver: str = "auto",
        random_state: int | np.random.RandomState = None,
        pca_column_prefix: str = "pca_",
        **kwargs: dict[str, bool],
    ) -> None:
        super().__init__(columns=columns, **kwargs)

        if type(n_components) is int:
            if n_components < 1:
                msg = f"{self.classname()}:n_components must be strictly positive got {n_components}"
                raise ValueError(msg)
            self.n_components = n_components
        elif type(n_components) is float:
            if 0 < n_components < 1:
                self.n_components = n_components
            else:
                msg = f"{self.classname()}:n_components must be strictly positive and must be of type int when greater than or equal to 1. Got {n_components}"
                raise ValueError(msg)

        else:
            if n_components == "mle":
                self.n_components = n_components
            else:
                msg = f"{self.classname()}:unexpected type {type(n_components)} for n_components, must be int, float (0-1) or equal to 'mle'."
                raise TypeError(msg)

        if type(svd_solver) is str:
            if svd_solver not in ["auto", "full", "arpack", "randomized"]:
                msg = f"{self.classname()}:svd_solver {svd_solver} is unknown. Please select among 'auto', 'full', 'arpack', 'randomized'."
                raise ValueError(msg)
            self.svd_solver = svd_solver
        else:
            msg = f"{self.classname()}:unexpected type {type(svd_solver)} for svd_solver, must be str"
            raise TypeError(msg)

        if type(random_state) is int or random_state is None:
            self.random_state = random_state
        else:
            msg = f"{self.classname()}:unexpected type {type(random_state)} for random_state, must be int or None."
            raise TypeError(msg)

        if (svd_solver == "arpack") and (n_components == "mle"):
            msg = f"{self.classname()}: n_components='mle' cannot be a string with svd_solver='arpack'"
            raise ValueError(msg)
        if (svd_solver in ["randomized", "arpack"]) and (type(n_components) is float):
            msg = f"{self.classname()}: n_components {n_components} cannot be a float with svd_solver='{svd_solver}'"
            raise TypeError(msg)

        if type(pca_column_prefix) is str:
            self.pca_column_prefix = pca_column_prefix
        else:
            msg = f"{self.classname()}:unexpected type {type(pca_column_prefix)} for pca_column_prefix, must be str"
            raise TypeError(msg)

        self.pca = PCA(
            n_components=self.n_components,
            svd_solver=self.svd_solver,
            random_state=self.random_state,
        )

        self.pca_column_prefix = pca_column_prefix
        self.feature_names_out = None
        self.n_components_ = None

    def fit(self, X: pd.DataFrame, y: pd.Series | None = None) -> pd.DataFrame:
        """Fit PCA to input data.

        Parameters
        ----------
        X : pd.DataFrame
            Dataframe with columns to learn scaling values from.

        y : None
            Required for pipeline.

        """
        super().fit(X, y)

        X = CheckNumericMixin.check_numeric_columns(self, X)

        if self.n_components != "mle":
            if 0 < self.n_components <= min(X[self.columns].shape):
                pass
            else:
                msg = f"{self.classname()}: n_components {self.n_components} must be between 1 and min(n_samples {X[self.columns].shape[0]}, n_features {X[self.columns].shape[1]}) is {min(X[self.columns].shape)} with svd_solver '{self.svd_solver}'"
                raise ValueError(msg)

        self.pca.fit(X[self.columns])
        self.n_components_ = self.pca.n_components_
        self.feature_names_out = [
            self.pca_column_prefix + str(i) for i in range(self.n_components_)
        ]

        return self

    def transform(self, X: pd.DataFrame) -> pd.DataFrame:
        """Generate from input pandas DataFrame (X) PCA features and add this column or columns in X.

        Parameters
        ----------
        X : pd.DataFrame
            Data to transform.

        Returns
        -------
        X : pd.DataFrame
            Input X with additional column or columns (self.interaction_colname) added. These contain the output of
            running the  product pandas DataFrame method on identified combinations.
        """
        X = super().transform(X)
        X = CheckNumericMixin.check_numeric_columns(self, X)
        X[self.feature_names_out] = self.pca.transform(X[self.columns])

        return X


class DifferenceTransformer(BaseNumericTransformer):
    """Transformer that performs subtraction operation between two columns.

    This transformer allows performing subtraction between two columns in a DataFrame
    and stores the result in a new column.

    Attributes
    ----------
    columns : ListOfTwoStrs
        List of exactly two column names to operate on. The second column is subtracted from the first.

    Example
    -------
    >>> transformer = DifferenceTransformer(columns=['a', 'b'])
    >>> transformer.columns
    ['a', 'b']
    """

    polars_compatible = True
    FITS = False
    jsonable = True

    @beartype
    def __init__(
        self,
        columns: ListOfTwoStrs,
        **kwargs: Optional[bool],
    ) -> None:
        """Initialize the DifferenceTransformer.

        Parameters
        ----------
        columns : ListOfTwoStrs
            List of exactly two column names to operate on. The second column is subtracted from the first.
        verbose : bool, default=False
            Whether to print verbose output during transformation.
        """
        super().__init__(columns=columns, **kwargs)

        # Set new_column_name or generate a default one
        self.new_column_name = f"{columns[0]}_minus_{columns[1]}"

    @beartype
    def transform(
        self,
        X: DataFrame,
    ) -> DataFrame:
        """Transform the DataFrame by applying the subtraction operation between two columns.

        Parameters
        ----------
        X : pd.DataFrame or pl.DataFrame
            DataFrame containing the columns to operate on.

        Returns
        -------
        pd.DataFrame or pl.DataFrame
            Transformed DataFrame with the new column containing the subtraction results.


        Example:
        --------
        >>> import polars as pl
        >>> transformer = DifferenceTransformer(columns=['a', 'b'])
        >>> test_df = pl.DataFrame({'a': [100, 200, 300], 'b': [80, 150, 200]})
        >>> transformer.transform(test_df)
        shape: (3, 3)
        ┌─────┬─────┬───────────┐
        │ a   ┆ b   ┆ a_minus_b │
        │ --- ┆ --- ┆ ---       │
        │ i64 ┆ i64 ┆ i64       │
        ╞═════╪═════╪═══════════╡
        │ 100 ┆ 80  ┆ 20        │
        │ 200 ┆ 150 ┆ 50        │
        │ 300 ┆ 200 ┆ 100       │
        └─────┴─────┴───────────┘
        """
        X = _convert_dataframe_to_narwhals(X)

        X = super().transform(X, return_native_override=False)

        # Create the subtraction expression
        expr = nw.col(self.columns[0]) - nw.col(self.columns[1])

        X = X.with_columns(expr.alias(self.new_column_name))

        return _return_narwhals_or_native_dataframe(X, self.return_native)

    def get_feature_names_out(self) -> list[str]:
        """Get the names of the output features.

        Returns
        -------
        list[str]
            List containing the name of the new column created by the transformation.
        """
        return [f"{self.columns[0]}_minus_{self.columns[1]}"]


class RatioTransformer(BaseNumericTransformer):
    """Transformer that performs division operation between two columns.

    This transformer allows performing division between two columns in a DataFrame
    and stores the result in a new column.

    Attributes
    ----------
    columns : ListOfTwoStrs
        List of exactly two column names to operate on. The first column is the numerator,
        and the second column is the denominator.
    return_dtype : str
        The dtype of the resulting column, either 'Float32' or 'Float64'.

    Example
    -------
    >>> transformer = RatioTransformer(columns=['a', 'b'], return_dtype='Float32')
    >>> transformer.columns
    ['a', 'b']
    >>> transformer.return_dtype
    'Float32'
    """

    polars_compatible = True
    FITS = False
    jsonable = True

    @block_from_json
    def to_json(self) -> dict[str, dict[str, Any]]:
        """Serialize the transformer to a JSON-compatible dictionary.

        Returns
        -------
        dict[str, dict[str, Any]]:
            JSON representation of the transformer, including init parameters.

        Examples
        --------
        >>> ratio_transformer = RatioTransformer(columns=['a', 'b'], return_dtype='Float32')
        >>> ratio_transformer.to_json()
        {'tubular_version': ..., 'classname': 'RatioTransformer', 'init': {'columns': ['a', 'b'], 'copy': False, 'verbose': False, 'return_native': True, 'return_dtype': 'Float32'}, 'fit': {}}
        """

        json_dict = super().to_json()
        json_dict["init"]["return_dtype"] = self.return_dtype

        return json_dict

    @beartype
    def __init__(
        self,
        columns: ListOfTwoStrs,
        return_dtype: FloatTypeAnnotated = "Float32",
        **kwargs: Optional[bool],
    ) -> None:
        """Initialize the RatioTransformer.

        Parameters
        ----------
        columns : ListOfTwoStrs
            List of exactly two column names to operate on. The first column is the numerator,
            and the second column is the denominator.
        return_dtype : str, default='Float32'
            The dtype of the resulting column, either 'Float32' or 'Float64'.
        """
        super().__init__(columns=columns, **kwargs)

        self.return_dtype = return_dtype

    @beartype
    def transform(
        self,
        X: DataFrame,
    ) -> DataFrame:
        """Transform the DataFrame by applying the division operation between two columns.

        Parameters
        ----------
        X : pd.DataFrame or pl.DataFrame
            DataFrame containing the columns to operate on.

        Returns
        -------
        pd.DataFrame or pl.DataFrame
            Transformed DataFrame with the new column containing the division results.

        Example:
        --------
        >>> import polars as pl
        >>> transformer = RatioTransformer(columns=['a', 'b'], return_dtype='Float32')
        >>> test_df = pl.DataFrame({'a': [100, 200, 300], 'b': [80, 150, 200]})
        >>> transformer.transform(test_df)
        shape: (3, 3)
        ┌─────┬─────┬────────────────┐
        │ a   ┆ b   ┆ a_divided_by_b │
        │ --- ┆ --- ┆ ---            │
        │ i64 ┆ i64 ┆ f32            │
        ╞═════╪═════╪════════════════╡
        │ 100 ┆ 80  ┆ 1.25           │
        │ 200 ┆ 150 ┆ 1.333333       │
        │ 300 ┆ 200 ┆ 1.5            │
        └─────┴─────┴────────────────┘
        """
        X = _convert_dataframe_to_narwhals(X)
        X = super().transform(X, return_native_override=False)

        # Create the division expression
        expr = (
            nw.when(nw.col(self.columns[1]) != 0)
            .then(nw.col(self.columns[0]) / nw.col(self.columns[1]))
            .otherwise(None)
            .cast(getattr(nw, self.return_dtype))
        )

        # Add the new column
        new_column_name = f"{self.columns[0]}_divided_by_{self.columns[1]}"
        X = X.with_columns(expr.alias(new_column_name))

        return _return_narwhals_or_native_dataframe(X, self.return_native)

    def get_feature_names_out(self) -> list[str]:
        """Get the names of the output features.

        Returns
        -------
        list[str]
            List containing the name of the new column created by the transformation.
        """
        return [f"{self.columns[0]}_divided_by_{self.columns[1]}"]<|MERGE_RESOLUTION|>--- conflicted
+++ resolved
@@ -83,11 +83,9 @@
 
     polars_compatible = True
 
-<<<<<<< HEAD
     lazy_compatible = False
-=======
+
     jsonable = False
->>>>>>> d03f14c1
 
     FITS = False
 
@@ -247,11 +245,9 @@
 
     polars_compatible = True
 
-<<<<<<< HEAD
     lazy_compatible = False
-=======
+
     jsonable = False
->>>>>>> d03f14c1
 
     FITS = True
 
@@ -512,11 +508,9 @@
 
     polars_compatible = False
 
-<<<<<<< HEAD
     lazy_compatible = False
-=======
+
     jsonable = False
->>>>>>> d03f14c1
 
     FITS = False
 
@@ -630,11 +624,7 @@
 
     polars_compatible = False
 
-<<<<<<< HEAD
     lazy_compatible = False
-=======
-    jsonable = False
->>>>>>> d03f14c1
 
     FITS = False
 
@@ -766,11 +756,9 @@
 
     polars_compatible = False
 
-<<<<<<< HEAD
     lazy_compatible = False
-=======
+
     jsonable = False
->>>>>>> d03f14c1
 
     FITS = False
 
@@ -881,11 +869,9 @@
 
     polars_compatible = False
 
-<<<<<<< HEAD
     lazy_compatible = False
-=======
+
     jsonable = False
->>>>>>> d03f14c1
 
     FITS = True
 
@@ -1041,11 +1027,9 @@
 
     polars_compatible = False
 
-<<<<<<< HEAD
     lazy_compatible = False
-=======
+
     jsonable = False
->>>>>>> d03f14c1
 
     FITS = False
 
@@ -1243,11 +1227,9 @@
 
     polars_compatible = False
 
-<<<<<<< HEAD
     lazy_compatible = False
-=======
+
     jsonable = False
->>>>>>> d03f14c1
 
     FITS = True
 
