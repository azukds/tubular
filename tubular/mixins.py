from __future__ import annotations

<<<<<<< HEAD
from typing import TYPE_CHECKING, Optional, Union

import narwhals as nw
import narwhals.selectors as ncs
import numpy as np
from beartype import beartype

from tubular.types import DataFrame
=======
from typing import TYPE_CHECKING, Literal, Optional, Union

import narwhals as nw
import narwhals.selectors as ncs
from beartype import beartype
from narwhals.dtypes import DType  # noqa: F401 - required for nw.Schema see #455

from tubular._utils import (
    _convert_dataframe_to_narwhals,
    _return_narwhals_or_native_dataframe,
)
from tubular.types import NumericTypes
>>>>>>> 6da13359

if TYPE_CHECKING:
    from narhwals.typing import FrameT

from tubular.types import DataFrame


class CheckNumericMixin:
    """
    Mixin class with methods for numeric transformers

    """

    def classname(self) -> str:
        """Method that returns the name of the current class when called."""

        return type(self).__name__

    @beartype
    def check_numeric_columns(
        self,
        X: DataFrame,
        return_native: bool = True,
    ) -> DataFrame:
        """Helper function for checking column args are numeric for numeric transformers.

        Args:
        ----
            X: Data containing columns to check.

        """

        X = _convert_dataframe_to_narwhals(X)
        schema = X.schema

        non_numeric_columns = [
            col for col in self.columns if schema[col] not in NumericTypes
        ]

        # sort as set ordering can be inconsistent
        non_numeric_columns.sort()
        if len(non_numeric_columns) > 0:
            msg = f"{self.classname()}: The following columns are not numeric in X; {non_numeric_columns}"
            raise TypeError(msg)

        return _return_narwhals_or_native_dataframe(X, return_native)


class DropOriginalMixin:
    """Mixin class to validate and apply 'drop_original' argument used by various transformers.

    Transformer deletes transformer input columns depending on boolean argument.

    """

    def classname(self) -> str:
        """Method that returns the name of the current class when called."""

        return type(self).__name__

<<<<<<< HEAD
    @beartype
    @nw.narwhalify
=======
    def set_drop_original_column(self, drop_original: bool) -> None:
        """Helper method for validating 'drop_original' argument.

        Parameters
        ----------
        drop_original : bool
            boolean dictating dropping the input columns from X after checks.

        """
        # check if 'drop_original' argument is boolean
        if type(drop_original) is not bool:
            msg = f"{self.classname()}: drop_original should be bool"
            raise TypeError(msg)

        self.drop_original = drop_original

    @beartype
>>>>>>> 6da13359
    def drop_original_column(
        self,
        X: DataFrame,
        drop_original: bool,
        columns: Optional[Union[list[str], str]],
<<<<<<< HEAD
=======
        return_native: bool = True,
>>>>>>> 6da13359
    ) -> DataFrame:
        """Method for dropping input columns from X if drop_original set to True.

        Parameters
        ----------
        X : pd/pl.DataFrame
            Data with columns to drop.

        drop_original : bool
            boolean dictating dropping the input columns from X after checks.

        columns: list[str] | str |  None
            Object containing columns to drop

        return_native: bool
            controls whether mixin returns native or narwhals type

        Returns
        -------
        X : pd/pl.DataFrame
            Transformed input X with columns dropped.

        """

        X = _convert_dataframe_to_narwhals(X)

        if drop_original:
            X = X.drop(columns)

        return X.to_native() if return_native else X


class NewColumnNameMixin:
    """Helper to validate and set new_column_name attribute"""

    def check_and_set_new_column_name(self, new_column_name: str) -> None:
        if not (isinstance(new_column_name, str)):
            msg = f"{self.classname()}: new_column_name should be str"
            raise TypeError(msg)

        self.new_column_name = new_column_name


class SeparatorColumnMixin:
    """Hel per to validate and set separator attribute"""

    def check_and_set_separator_column(self, separator: str) -> None:
        if not (isinstance(separator, str)):
            msg = f"{self.classname()}: separator should be str"
            raise TypeError(msg)

        self.separator = separator


class TwoColumnMixin:
    """helper to validate columns when exactly two columns are required"""

    def check_two_columns(self, columns: list[str]) -> None:
        if not (isinstance(columns, list)):
            msg = f"{self.classname()}: columns should be list"
            raise TypeError(msg)

        if len(columns) != 2:
            msg = f"{self.classname()}: This transformer works with two columns only"
            raise ValueError(msg)


class WeightColumnMixin:
    """
    Mixin class with weights functionality

    """

    def classname(self) -> str:
        """Method that returns the name of the current class when called."""
        return type(self).__name__

    @staticmethod
    def _create_unit_weights_column(
        X: DataFrame,
        backend: Literal["pandas", "polars"],
        return_native: bool = True,
    ) -> tuple[DataFrame, str]:
        """Create unit weights column. Useful to streamline logic and just treat all
        cases as weighted, avoids branches for weights/non-weights.

        Function will check:
        - does 'unit_weights_column' already exist in data? (unlikely but
        check to be thorough)
        - if it does not, create unit weight 'unit_weights_column'
        - if it does, is it valid for our purposes? i.e. all unit weights
        - if it is, then just reuse this existing column
        - if is not, throw error

        Args:
        ----
            X: DataFrame
                pandas, polars, or narwhals df

            backend: Literal['pandas', 'polars']
                backed of original df

        """

        X = _convert_dataframe_to_narwhals(X)

        unit_weights_column = "unit_weights_column"

        if unit_weights_column in X.columns:
            all_one = len(X.filter(nw.col(unit_weights_column) == 1)) == len(
                X,
            )
            # if exists already and is valid, return
            if all_one:
                return _return_narwhals_or_native_dataframe(
                    X,
                    return_native,
                ), unit_weights_column

            # error if column already exists but is not suitable
            msg = "Attempting to insert column of unit weights named 'unit_weights_column', but an existing column shares this name and is not all 1, please rename existing column"
            raise RuntimeError(
                msg,
            )

        # finally create dummy weights column if valid option not found
        X = X.with_columns(
            nw.new_series(
                name=unit_weights_column,
                values=[1] * len(X),
                backend=backend,
            ),
        )

        return _return_narwhals_or_native_dataframe(
            X,
            return_native,
        ), unit_weights_column

    @nw.narwhalify
    def check_weights_column(self, X: FrameT, weights_column: str) -> None:
        """Helper method for validating weights column in dataframe.

        Args:
        ----
            X: pandas or polars df containing weight column
            weights_column: name of weight column

        """
        # check if given weight is in columns
        if weights_column not in X.columns:
            msg = f"{self.classname()}: weight col ({weights_column}) is not present in columns of data"
            raise ValueError(msg)

        # check weight is numeric
        if weights_column not in X.select(ncs.numeric()).columns:
            msg = f"{self.classname()}: weight column must be numeric."
            raise ValueError(msg)

        expr_min = nw.col(weights_column).min().alias("min")
        expr_null = nw.col(weights_column).is_null().sum().alias("null_count")
        expr_nan = nw.col(weights_column).is_nan().sum().alias("nan_count")
        expr_finite = (nw.col(weights_column).is_finite()).all().alias("all_finite")
        expr_sum = nw.col(weights_column).sum().alias("sum")

        checks = X.select(expr_min, expr_null, expr_nan, expr_finite, expr_sum)
        min_val, null_count, nan_count, all_finite, sum_val = checks.row(0)

        # check weight is positive
        if min_val < 0:
            msg = f"{self.classname()}: weight column must be positive"
            raise ValueError(msg)

        if (
            # check weight non-None
            null_count != 0
            or
            # check weight non-NaN - polars differentiates between None and NaN
            nan_count != 0
        ):
            msg = f"{self.classname()}: weight column must be non-null"
            raise ValueError(msg)

        # check weight not inf
        if not all_finite:
            msg = f"{self.classname()}: weight column must not contain infinite values."
            raise ValueError(msg)

        # # check weight not all 0
        if sum_val == 0:
            msg = f"{self.classname()}: total sample weights are not greater than 0"
            raise ValueError(msg)

    def check_and_set_weight(self, weights_column: str) -> None:
        """Helper method that validates and assigns the specified column name to be used as the weights_column attribute.
        This function ensures that the `weights_column` parameter is either a string representing
        the column name or None. If `weights_column` is not of type str and is not None, it raises
        a TypeError.

        Parameters:
            weights_column (str or None): The name of the column to be used as weights. If None, no weights are used.

        Raises:
            TypeError: If `weights_column` is neither a string nor None.

        Returns:
            None
        """

        if weights_column is not None and not isinstance(weights_column, str):
            msg = "weights_column should be str or None"
            raise TypeError(msg)
        self.weights_column = weights_column<|MERGE_RESOLUTION|>--- conflicted
+++ resolved
@@ -1,15 +1,5 @@
 from __future__ import annotations
 
-<<<<<<< HEAD
-from typing import TYPE_CHECKING, Optional, Union
-
-import narwhals as nw
-import narwhals.selectors as ncs
-import numpy as np
-from beartype import beartype
-
-from tubular.types import DataFrame
-=======
 from typing import TYPE_CHECKING, Literal, Optional, Union
 
 import narwhals as nw
@@ -21,13 +11,10 @@
     _convert_dataframe_to_narwhals,
     _return_narwhals_or_native_dataframe,
 )
-from tubular.types import NumericTypes
->>>>>>> 6da13359
+from tubular.types import DataFrame, NumericTypes
 
 if TYPE_CHECKING:
     from narhwals.typing import FrameT
-
-from tubular.types import DataFrame
 
 
 class CheckNumericMixin:
@@ -83,37 +70,14 @@
 
         return type(self).__name__
 
-<<<<<<< HEAD
     @beartype
     @nw.narwhalify
-=======
-    def set_drop_original_column(self, drop_original: bool) -> None:
-        """Helper method for validating 'drop_original' argument.
-
-        Parameters
-        ----------
-        drop_original : bool
-            boolean dictating dropping the input columns from X after checks.
-
-        """
-        # check if 'drop_original' argument is boolean
-        if type(drop_original) is not bool:
-            msg = f"{self.classname()}: drop_original should be bool"
-            raise TypeError(msg)
-
-        self.drop_original = drop_original
-
-    @beartype
->>>>>>> 6da13359
     def drop_original_column(
         self,
         X: DataFrame,
         drop_original: bool,
         columns: Optional[Union[list[str], str]],
-<<<<<<< HEAD
-=======
         return_native: bool = True,
->>>>>>> 6da13359
     ) -> DataFrame:
         """Method for dropping input columns from X if drop_original set to True.
 
