from __future__ import annotations

from typing import TYPE_CHECKING, Optional, Union

import narwhals as nw
import narwhals.selectors as ncs
<<<<<<< HEAD
import numpy as np
from beartype import beartype

from tubular._utils import _convert_dataframe_to_narwhals
from tubular.types import DataFrame
=======
from beartype import beartype
from narwhals.dtypes import DType  # noqa: F401 - required for nw.Schema see #455

from tubular._utils import (
    _convert_dataframe_to_narwhals,
    _return_narwhals_or_native_dataframe,
)
from tubular.types import NumericTypes
>>>>>>> ef11ffb5

if TYPE_CHECKING:
    from narhwals.typing import FrameT

from tubular.types import DataFrame


class CheckNumericMixin:
    """
    Mixin class with methods for numeric transformers

    """

    def classname(self) -> str:
        """Method that returns the name of the current class when called."""

        return type(self).__name__

    @beartype
    def check_numeric_columns(
        self,
        X: DataFrame,
        return_native: bool = True,
    ) -> DataFrame:
        """Helper function for checking column args are numeric for numeric transformers.

        Args:
        ----
            X: Data containing columns to check.

        """

        X = _convert_dataframe_to_narwhals(X)
        schema = X.schema

        non_numeric_columns = [
            col for col in self.columns if schema[col] not in NumericTypes
        ]

        # sort as set ordering can be inconsistent
        non_numeric_columns.sort()
        if len(non_numeric_columns) > 0:
            msg = f"{self.classname()}: The following columns are not numeric in X; {non_numeric_columns}"
            raise TypeError(msg)

        return _return_narwhals_or_native_dataframe(X, return_native)


class DropOriginalMixin:
    """Mixin class to validate and apply 'drop_original' argument used by various transformers.

    Transformer deletes transformer input columns depending on boolean argument.

    """

    def classname(self) -> str:
        """Method that returns the name of the current class when called."""

        return type(self).__name__

    def set_drop_original_column(self, drop_original: bool) -> None:
        """Helper method for validating 'drop_original' argument.

        Parameters
        ----------
        drop_original : bool
            boolean dictating dropping the input columns from X after checks.

        """
        # check if 'drop_original' argument is boolean
        if type(drop_original) is not bool:
            msg = f"{self.classname()}: drop_original should be bool"
            raise TypeError(msg)

        self.drop_original = drop_original

    @beartype
    def drop_original_column(
        self,
        X: DataFrame,
        drop_original: bool,
        columns: Optional[Union[list[str], str]],
        return_native: bool = True,
    ) -> DataFrame:
        """Method for dropping input columns from X if drop_original set to True.

        Parameters
        ----------
        X : pd/pl.DataFrame
            Data with columns to drop.

        drop_original : bool
            boolean dictating dropping the input columns from X after checks.

        columns: list[str] | str |  None
            Object containing columns to drop

        return_native: bool
            controls whether mixin returns native or narwhals type

        Returns
        -------
        X : pd/pl.DataFrame
            Transformed input X with columns dropped.

        """

        X = _convert_dataframe_to_narwhals(X)

        if drop_original:
            X = X.drop(columns)

        return X.to_native() if return_native else X


class NewColumnNameMixin:
    """Helper to validate and set new_column_name attribute"""

    def check_and_set_new_column_name(self, new_column_name: str) -> None:
        if not (isinstance(new_column_name, str)):
            msg = f"{self.classname()}: new_column_name should be str"
            raise TypeError(msg)

        self.new_column_name = new_column_name


class SeparatorColumnMixin:
    """Hel per to validate and set separator attribute"""

    def check_and_set_separator_column(self, separator: str) -> None:
        if not (isinstance(separator, str)):
            msg = f"{self.classname()}: separator should be str"
            raise TypeError(msg)

        self.separator = separator


class TwoColumnMixin:
    """helper to validate columns when exactly two columns are required"""

    def check_two_columns(self, columns: list[str]) -> None:
        if not (isinstance(columns, list)):
            msg = f"{self.classname()}: columns should be list"
            raise TypeError(msg)

        if len(columns) != 2:
            msg = f"{self.classname()}: This transformer works with two columns only"
            raise ValueError(msg)


class WeightColumnMixin:
    """
    Mixin class with weights functionality

    """

    def classname(self) -> str:
        """Method that returns the name of the current class when called."""
        return type(self).__name__

    @nw.narwhalify
    def check_weights_column(self, X: FrameT, weights_column: str) -> None:
        """Helper method for validating weights column in dataframe.

        Args:
        ----
            X: pandas or polars df containing weight column
            weights_column: name of weight column

        """
        # check if given weight is in columns
        if weights_column not in X.columns:
            msg = f"{self.classname()}: weight col ({weights_column}) is not present in columns of data"
            raise ValueError(msg)

        # check weight is numeric
        if weights_column not in X.select(ncs.numeric()).columns:
            msg = f"{self.classname()}: weight column must be numeric."
            raise ValueError(msg)

        expr_min = nw.col(weights_column).min().alias("min")
        expr_null = nw.col(weights_column).is_null().sum().alias("null_count")
        expr_nan = nw.col(weights_column).is_nan().sum().alias("nan_count")
        expr_finite = (nw.col(weights_column).is_finite()).all().alias("all_finite")
        expr_sum = nw.col(weights_column).sum().alias("sum")

        checks = X.select(expr_min, expr_null, expr_nan, expr_finite, expr_sum)
        min_val, null_count, nan_count, all_finite, sum_val = checks.row(0)

        # check weight is positive
        if min_val < 0:
            msg = f"{self.classname()}: weight column must be positive"
            raise ValueError(msg)

        if (
            # check weight non-None
            null_count != 0
            or
            # check weight non-NaN - polars differentiates between None and NaN
            nan_count != 0
        ):
            msg = f"{self.classname()}: weight column must be non-null"
            raise ValueError(msg)

        # check weight not inf
        if not all_finite:
            msg = f"{self.classname()}: weight column must not contain infinite values."
            raise ValueError(msg)

        # # check weight not all 0
        if sum_val == 0:
            msg = f"{self.classname()}: total sample weights are not greater than 0"
            raise ValueError(msg)

    def check_and_set_weight(self, weights_column: str) -> None:
        """Helper method that validates and assigns the specified column name to be used as the weights_column attribute.
        This function ensures that the `weights_column` parameter is either a string representing
        the column name or None. If `weights_column` is not of type str and is not None, it raises
        a TypeError.

        Parameters:
            weights_column (str or None): The name of the column to be used as weights. If None, no weights are used.

        Raises:
            TypeError: If `weights_column` is neither a string nor None.

        Returns:
            None
        """

        if weights_column is not None and not isinstance(weights_column, str):
            msg = "weights_column should be str or None"
            raise TypeError(msg)
        self.weights_column = weights_column<|MERGE_RESOLUTION|>--- conflicted
+++ resolved
@@ -4,13 +4,6 @@
 
 import narwhals as nw
 import narwhals.selectors as ncs
-<<<<<<< HEAD
-import numpy as np
-from beartype import beartype
-
-from tubular._utils import _convert_dataframe_to_narwhals
-from tubular.types import DataFrame
-=======
 from beartype import beartype
 from narwhals.dtypes import DType  # noqa: F401 - required for nw.Schema see #455
 
@@ -19,7 +12,6 @@
     _return_narwhals_or_native_dataframe,
 )
 from tubular.types import NumericTypes
->>>>>>> ef11ffb5
 
 if TYPE_CHECKING:
     from narhwals.typing import FrameT
