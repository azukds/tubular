--- conflicted
+++ resolved
@@ -383,12 +383,6 @@
 
     drop_original : bool, optional
         Whether to drop the original columns after transformation. Default is False.
-<<<<<<< HEAD
-=======
-
-    verbose : bool, optional
-        Indicator for verbose output.
->>>>>>> d03f14c1
 
     built_from_json: bool
         indicates if transformer was reconstructed from json, which limits it's supported
