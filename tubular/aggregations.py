--- conflicted
+++ resolved
@@ -140,11 +140,7 @@
         drop_original : bool, optional
             Whether to drop the original columns after transformation. Default is False.
         kwargs: bool
-<<<<<<< HEAD
-            arguments for base class, e.g. 'verbose'.
-=======
             parameters for base class, e.g. verbose
->>>>>>> 72d75a6b
 
         """
         super().__init__(columns=columns, **kwargs)
@@ -311,11 +307,7 @@
             Whether to drop the original columns after transformation. Default is False.
 
         kwargs: bool
-<<<<<<< HEAD
-            arguments for base class, e.g. 'verbose'
-=======
             parameters for base class, e.g. verbose
->>>>>>> 72d75a6b
 
         """
         super().__init__(
@@ -498,11 +490,7 @@
             Whether to drop the original columns after transformation. Default is False.
 
         kwargs: bool
-<<<<<<< HEAD
-            arguments for base class, e.g. 'verbose'
-=======
             parameters for base class, e.g. verbose
->>>>>>> 72d75a6b
 
         """
         super().__init__(
