--- conflicted
+++ resolved
@@ -111,13 +111,11 @@
 
     polars_compatible = True
 
-<<<<<<< HEAD
     lazy_compatible = True
-=======
+
     FITS = False
 
     jsonable = False
->>>>>>> d03f14c1
 
     @beartype
     def __init__(
@@ -253,13 +251,11 @@
 
     polars_compatible = True
 
-<<<<<<< HEAD
     lazy_compatible = True
-=======
+
     FITS = False
 
     jsonable = False
->>>>>>> d03f14c1
 
     @beartype
     def __init__(
@@ -420,13 +416,11 @@
 
     polars_compatible = True
 
-<<<<<<< HEAD
     lazy_compatible = True
-=======
+
     FITS = False
 
     jsonable = False
->>>>>>> d03f14c1
 
     @beartype
     def __init__(
