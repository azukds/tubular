"""This module contains transformers that deal with imputation of missing values."""

from __future__ import annotations

import warnings
from typing import Literal, Optional, Union

import narwhals as nw
import polars as pl
from beartype import beartype

from tubular._utils import (
    _assess_pandas_object_column,
    _convert_dataframe_to_narwhals,
    _convert_series_to_narwhals,
    _return_narwhals_or_native_dataframe,
)
from tubular.base import BaseTransformer
from tubular.mixins import WeightColumnMixin
from tubular.types import DataFrame, Series

pl.enable_string_cache()


class BaseImputer(BaseTransformer):
    """Base imputer class containing standard transform method that will use pd.Series.fillna with the
    values in the impute_values_ attribute.

    Other imputers in this module should inherit from this class.

    Attributes
    ----------

    polars_compatible : bool
        class attribute, indicates whether transformer has been converted to polars/pandas agnostic narwhals framework

    return_native: bool, default = True
        Controls whether transformer returns narwhals or native pandas/polars type

    """

    polars_compatible = True

    FITS = False

    def _generate_imputation_expressions(self, expr: nw.Expr, col: str) -> nw.Expr:
        """update input expressions to include imputation.

        Parameters
        ----------
        expr : nw.Expr
            initial expression
        col: str
            column being imputed

        Returns
        -------
        nw.Expr: updated expression, with imputation

        """

        return (
            expr.fill_null(value=self.impute_values_[col])
            if (self.impute_values_[col] is not None)
            else expr
        )

    @staticmethod
    def _get_all_null_columns(
        X: DataFrame,
        columns: list[str],
<<<<<<< HEAD
    ):
=======
    ) -> list[str]:
        """find columns in provided dataframe which are all null

        Parameters
        ----------
        X : DataFrame
            dataframe to check

        columns: list[str]
            list of columns in dataframe to check

        Returns
        -------
        list[str]: list of all null columns

        """
>>>>>>> e8f8542e
        null_exprs = {c: nw.col(c).is_null().all() for c in columns}

        null_results = X.select(**null_exprs).to_dict(as_series=False)

<<<<<<< HEAD
        all_null_cols = []
        for column in columns:
            if null_results[column][0] is True:
                all_null_cols.append(column)

        return all_null_cols
=======
        return [col for col in columns if null_results[col][0] is True]
>>>>>>> e8f8542e

    @beartype
    def transform(
        self,
        X: DataFrame,
        return_native_override: Optional[bool] = None,
    ) -> DataFrame:
        """Impute missing values with values calculated from fit method.

        Parameters
        ----------
        X : FrameT
            Data to impute.

        return_native_override: Optional[bool]
            option to override return_native attr in transformer, useful when calling parent
            methods

        Returns
        -------
        X : FrameT
            Transformed input X with nulls imputed with the median value for the specified columns.

        """
        self.check_is_fitted("impute_values_")

        return_native = self._process_return_native(return_native_override)

        X = _convert_dataframe_to_narwhals(X)

        X = super().transform(X, return_native_override=False)

        transform_expressions = {
            col: self._generate_imputation_expressions(nw.col(col), col)
            for col in self.columns
        }

        X = X.with_columns(**transform_expressions)

        return _return_narwhals_or_native_dataframe(X, return_native)


class ArbitraryImputer(BaseImputer):
    """Transformer to impute null values with an arbitrary pre-defined value.

    Parameters
    ----------
    impute_value : int or float or str or bool
        Value to impute nulls with.
    columns : None or str or list, default = None
        Columns to impute, if the default of None is supplied all columns in X are used
        when the transform method is called.
    **kwargs
        Arbitrary keyword arguments passed onto BaseTransformer.init method.

    Attributes
    ----------
    impute_value : int or float or str or bool
        Value to impute nulls with.

    polars_compatible : bool
        class attribute, indicates whether transformer has been converted to polars/pandas agnostic narwhals framework

    return_native: bool, default = True
        Controls whether transformer returns narwhals or native pandas/polars type
    """

    polars_compatible = True
    FITS = False

    @beartype
    def __init__(
        self,
        impute_value: Union[int, float, str, bool],
        columns: Union[str, list[str]],
        **kwargs: Optional[bool],
    ) -> None:
        super().__init__(columns=columns, **kwargs)

        self.impute_values_ = {}
        self.impute_value = impute_value

        for c in self.columns:
            self.impute_values_[c] = self.impute_value

    def cat_to_enum_expr(self, expr: nw.Expr, categories: list[str]) -> nw.Expr:
        """update expression to include handling of category types to allow new
        impute value category

        Parameters
        ----------
        expr : nw.Expr
            initial expression
        categories: list[str]
            list of categories in field initially

        Returns
        -------
        nw.Expr: updated expression, with category type handling

        """

        return expr.cast(nw.Enum(set(categories + [self.impute_value])))

    def _check_impute_value_type_works_with_columns(
        self,
        X: DataFrame,
        schema: nw.Schema,
        native_namespace: Literal["pandas", "polars"],
    ) -> tuple[dict[str, str], list[StopIteration]]:
        """raises TypeError if there is a type clash between impute_value and columns in X for imputation

        Parameters
        ----------
        X: FrameT
            DataFrame being imputed

        Returns
        ---------
        pandas_object_cols_to_polars_types: dict[str, str]
            dictionary of type conversions for tricky pandas object types

        null_columns: list[str]
            list of Unknown type columns, singled out for different type handling

        """

        object_columns = set()
        cat_columns = set()
        num_columns = set()
        bool_columns = set()
        str_columns = set()
        null_columns = set()
        for col in self.columns:
            dtype = schema[col]
            if dtype == nw.Object:
                object_columns.add(col)
            elif dtype == nw.Categorical:
                cat_columns.add(col)
            elif dtype in [
                nw.Float32,
                nw.Float64,
                nw.Int64,
                nw.Int32,
                nw.Int16,
                nw.Int8,
            ]:
                num_columns.add(col)
            elif dtype == nw.Boolean:
                bool_columns.add(col)
            elif dtype == nw.String:
                str_columns.add(col)
            elif dtype == nw.Unknown:
                null_columns.add(col)

        if len(cat_columns) > 0 and native_namespace == "pandas":
            warnings.warn(
                f"{self.classname()}: this transformer will convert unordered categorical columns to ordered for pandas dfs",
                stacklevel=2,
            )

        # start with object columns, which can be a massive nuisance from pandas
        pandas_object_cols_to_polars_types = {}
        if len(object_columns) > 0 and native_namespace == "pandas":
            # pull out boolean columns from generic object columns
            for col in object_columns:
                _, polars_type = _assess_pandas_object_column(
                    pandas_df=X.to_native(),
                    col=col,
                )
                pandas_object_cols_to_polars_types[col] = getattr(nw, polars_type)

                if polars_type == "Boolean":
                    bool_columns = bool_columns.union({col})

                # other types will be captured in error at end of this method

        if (not isinstance(self.impute_value, str)) and (
            len(cat_columns) > 0 or len(str_columns) > 0
        ):
            msg = f"""
                {self.classname()}: Attempting to impute non-str value {self.impute_value} into
                Categorical or String type columns, this is not type safe,
                please use str impute_value for these columns
                (this may require separate ArbitraryImputer instances for different column types)
                """
            raise TypeError(
                msg,
            )

        if (not isinstance(self.impute_value, (float, int))) and len(num_columns) > 0:
            msg = f"""
                {self.classname()}: Attempting to impute non-numeric value {self.impute_value} into
                Numeric type columns, this is not type safe,
                please use numeric impute_value for these columns
                (this may require separate ArbitraryImputer instances for different column types)
                """
            raise TypeError(
                msg,
            )

        if (not isinstance(self.impute_value, bool)) and len(bool_columns) > 0:
            msg = f"""
                {self.classname()}: Attempting to impute non-bool value {self.impute_value} into
                Boolean type columns, this is not type safe,
                please use bool impute_value for these columns
                (this may require separate ArbitraryImputer instances for different column types)
                """
            raise TypeError(
                msg,
            )

        if len(null_columns) > 0:
            warnings.warn(
                f"{self.classname()}: X contains all null columns {null_columns}, types for these columns will be inferred as {type(self.impute_value)}",
                stacklevel=2,
            )

        bad_type_cols = set(self.columns).difference(
            num_columns.union(bool_columns)
            .union(str_columns)
            .union(cat_columns)
            .union(null_columns),
        )
        if len(bad_type_cols) != 0:
            bad_types = {
                name: dtype for name, dtype in schema.items() if name in bad_type_cols
            }
            msg = f"""
                {self.classname()}: transformer can only handle Float/Int/Boolean/String/Categorical/Unknown type columns
                but got columns with types {bad_types}
                """
            raise TypeError(
                msg,
            )

        return pandas_object_cols_to_polars_types, null_columns

    @beartype
    def transform(self, X: DataFrame) -> DataFrame:
        """Impute missing values with the supplied impute_value.
        If columns is None all columns in X will be imputed.

        Parameters
        ----------
        X : FrameT
            Data containing columns to impute.

        return_native_override: Optional[bool]
            option to override return_native attr in transformer, useful when calling parent
            methods

        Returns
        -------
        X : FrameT
            Transformed input X with nulls imputed with the specified impute_value, for the specified columns.
        """

        X = _convert_dataframe_to_narwhals(X)

        schema = X.schema
        native_namespace = nw.get_native_namespace(X).__name__

        X = BaseTransformer.transform(self, X, return_native_override=False)

        (
            pandas_object_cols_to_polars_types,
            null_columns,
        ) = self._check_impute_value_type_works_with_columns(
            X,
            schema,
            native_namespace,
        )

        # Save the original dtypes BEFORE we cast anything
        original_dtypes = {}
        for col in self.columns:
            original_dtypes[col] = (
                # overwrite type if necessary, e.g. object->boolean
                pandas_object_cols_to_polars_types[col]
                if col in pandas_object_cols_to_polars_types
                else schema[col]
            )

        # have to handle categorical vars for pandas upfront
        if native_namespace == "pandas":
            transform_expressions = {
                col: self.cat_to_enum_expr(
                    nw.col(col),
                    categories=X.get_column(col).cat.get_categories().to_list(),
                )
                if ((schema[col] == nw.Categorical) or (schema[col] == nw.Enum))
                else nw.col(col)
                for col in self.columns
            }
        else:
            transform_expressions = {col: nw.col(col) for col in self.columns}

        # next handle imputing
        transform_expressions = {
            col: self._generate_imputation_expressions(
                transform_expressions[col],
                col,
            )
            for col in self.columns
        }

        # finally manage types
        transform_expressions = {
            col: transform_expressions[col].cast(original_dtypes[col])
            if (col not in null_columns)
            else transform_expressions[col]
            for col in self.columns
        }

        X = X.with_columns(**transform_expressions)

        return _return_narwhals_or_native_dataframe(X, self.return_native)


class MedianImputer(BaseImputer, WeightColumnMixin):
    """Transformer to impute missing values with the median of the supplied columns.

    Parameters
    ----------
    columns : None or str or list, default = None
        Columns to impute, if the default of None is supplied all columns in X are used
        when the transform method is called.

    weights_column: None or str, default=None
        Column containing weights

    **kwargs
        Arbitrary keyword arguments passed onto BaseTransformer.init method.

    Attributes
    ----------
    impute_values_ : dict
        Created during fit method. Dictionary of float / int (median) values of columns
        in the columns attribute. Keys of impute_values_ give the column names.

    polars_compatible : bool
        class attribute, indicates whether transformer has been converted to polars/pandas agnostic narwhals framework

    return_native: bool, default = True
        Controls whether transformer returns narwhals or native pandas/polars type

    """

    polars_compatible = True

    FITS = True

    def __init__(
        self,
        columns: str | list[str],
        weights_column: str | None = None,
        **kwargs: dict[str, bool],
    ) -> None:
        super().__init__(columns=columns, **kwargs)

        WeightColumnMixin.check_and_set_weight(self, weights_column)

    @staticmethod
    def _get_median_calculation_expression(
        column: list[str],
        weights_column: str,
        initial_column_expr: Optional[list[nw.Expr]] = None,
        initial_weights_expr: Optional[nw.Expr] = None,
    ) -> tuple[dict[str, nw.Expr], list[str]]:
        """produce expressions for calculating medians in provided dataframe

        Parameters
        ----------

        column: list[str]
            column to find median for

        weights_column: str
            name of weights column

        initial_column_expr: nw.Expr
            initial column expressions to build on. Defaults to None,
            and in this case nw.col(column) is taken as the initial expr

        initial_weights_expr: nw.Expr
            initial expression for weights column. Defaults to None,
            and in this case nw.col(weights_column) is taken as the initial expr

        Returns
        ----------
        median_value_exprs: dict[str, nw.Expr]
            dict of format col: expression for calculating median

        all_null_columns: list[str]
            list of columns which are all null

        """

        if initial_column_expr is None:
            initial_column_expr = nw.col(column)

        if initial_weights_expr is None:
            initial_weights_expr = nw.col(weights_column)

        if weights_column is not None:
            cumsum_weights_expr = initial_weights_expr.cum_sum()

            median_expr = initial_column_expr.filter(
                cumsum_weights_expr >= (initial_weights_expr.sum() / 2.0),
            ).min()

        else:
            median_expr = initial_column_expr.filter(
                ~initial_column_expr.is_null(),
            ).median()

        return median_expr

    @beartype
    def fit(self, X: DataFrame, y: Optional[Series] = None) -> MedianImputer:
        """Calculate median values to impute with from X.

        Parameters
        ----------
        X : pd/pl.DataFrame
            Data to "learn" the median values from.

        y : None or pd/pl.Series, default = None
            Not required.

        """

        X = _convert_dataframe_to_narwhals(X)
        y = _convert_series_to_narwhals(y)

        super().fit(X, y)

        self.impute_values_ = {}

        all_null_cols = self._get_all_null_columns(X, self.columns)
<<<<<<< HEAD

        for column in all_null_cols:
            self.impute_values_[column] = None

=======

        for column in all_null_cols:
            self.impute_values_[column] = None

>>>>>>> e8f8542e
            warnings.warn(
                f"{self.classname()}: The Median of column {column} is None",
                stacklevel=2,
            )

        not_all_null_columns = sorted(set(self.columns).difference(set(all_null_cols)))

        # as median depends on data ordering, it is less amenable to writing in
        # pure expression form, so implementation here is still
        # slightly pandas-like
        # also, the weighted median approach is genuinely different to the unweighted
        # approach, so have left as two separate logic flows
        if self.weights_column is not None:
            WeightColumnMixin.check_weights_column(self, X, self.weights_column)
            for c in not_all_null_columns:
                X = X.sort(c).filter(~nw.col(c).is_null())

                median_expr = self._get_median_calculation_expression(
                    c,
                    self.weights_column,
                )

                # impute value is weighted median
                self.impute_values_[c] = X.select(median_expr).item(0, 0)

        else:
            median_exprs = {
                c: self._get_median_calculation_expression(c, None)
                for c in not_all_null_columns
            }
            results_dict = X.select(
                **median_exprs,
            ).to_dict(as_series=False)

            for c in not_all_null_columns:
                self.impute_values_[c] = results_dict[c][0]

        return self


class MeanImputer(WeightColumnMixin, BaseImputer):
    """Transformer to impute missing values with the mean of the supplied columns.

    Parameters
    ----------
    columns : None or str or list, default = None
        Columns to impute, if the default of None is supplied all columns in X are used
        when the transform method is called.

    weights_column : None or str, default = None
        Column containing weights.

    **kwargs
        Arbitrary keyword arguments passed onto BaseTransformer.init method.

    Attributes
    ----------
    impute_values_ : dict
        Created during fit method. Dictionary of float / int (mean) values of columns
        in the columns attribute. Keys of impute_values_ give the column names.

    polars_compatible : bool
        class attribute, indicates whether transformer has been converted to polars/pandas agnostic narwhals framework

    return_native: bool, default = True
        Controls whether transformer returns narwhals or native pandas/polars type

    """

    polars_compatible = True

    FITS = True

    def __init__(
        self,
        columns: str | list[str] | None = None,
        weights_column: str | None = None,
        **kwargs: dict[str, bool],
    ) -> None:
        super().__init__(columns=columns, **kwargs)

        WeightColumnMixin.check_and_set_weight(self, weights_column)

    @staticmethod
    def _get_mean_calculation_expressions(
        columns: list[str],
        weights_column: str,
        initial_columns_exprs: Optional[list[nw.Expr]] = None,
        initial_weights_expr: Optional[nw.Expr] = None,
    ) -> dict[str, nw.Expr]:
        """produce expressions for calculating means in provided dataframe

        Parameters
        ----------

        columns: list[str]
            list of columns to find means for

        weights_column: str
            name of weights column

        initial_columns_exprs: dict[str, nw.Expr]
            dict containing initial column expressions to build on. Defaults to None,
            and in this case nw.col(c) is taken as the initial expr for each column c

        initial_weights_expr: nw.Expr
            initial expression for weights column. Defaults to None,
            and in this case nw.col(weights_column) is taken as the initial expr

        Returns
        ----------
        mean_value_exprs: dict[str, nw.Expr]
            dict of format col: expression for calculating means

        """

        if initial_columns_exprs is None:
            initial_columns_exprs = {c: nw.col(c) for c in columns}

        if initial_weights_expr is None:
            initial_weights_expr = nw.col(weights_column)

        total_weight_expressions = {
            c: (initial_weights_expr.filter(~initial_columns_exprs[c].is_null()).sum())
            for c in columns
        }

        total_weighted_col_expressions = {
            c: (
                (initial_columns_exprs[c] * initial_weights_expr)
                .filter(~initial_columns_exprs[c].is_null())
                .sum()
            )
            for c in columns
        }

<<<<<<< HEAD
        weighted_mean_exprs = {
=======
        return {
>>>>>>> e8f8542e
            c: (total_weighted_col_expressions[c] / total_weight_expressions[c])
            for c in columns
        }

<<<<<<< HEAD
        return weighted_mean_exprs

=======
>>>>>>> e8f8542e
    @beartype
    def fit(self, X: DataFrame, y: Optional[Series] = None) -> MeanImputer:
        """Calculate mean values to impute with from X.

        Parameters
        ----------
        X : pd.DataFrame
            Data to "learn" the mean values from.

        y : None or pd.DataFrame or pd.Series, default = None
            Not required.

        """

        X = _convert_dataframe_to_narwhals(X)
        y = _convert_series_to_narwhals(y)

        super().fit(X, y)

        self.impute_values_ = {}

        native_backend = nw.get_native_namespace(X)

        weights_column = self.weights_column
        if self.weights_column is None:
            X, weights_column = WeightColumnMixin._create_dummy_weights_column(
                X,
                backend=native_backend.__name__,
                return_native=False,
            )

        WeightColumnMixin.check_weights_column(self, X, weights_column)

        weighted_mean_exprs = self._get_mean_calculation_expressions(
            self.columns,
            weights_column,
        )

        results = X.select(**weighted_mean_exprs).to_dict(as_series=False)

        # results looks like {key: [value]} so extract value from list
        self.impute_values_ = {key: value[0] for key, value in results.items()}

        return self


class ModeImputer(BaseImputer, WeightColumnMixin):
    """Transformer to impute missing values with the mode of the supplied columns.

    If mode is NaN, a warning will be raised.

    Parameters
    ----------
    columns : None or str or list, default = None
        Columns to impute, if the default of None is supplied all columns in X are used
        when the transform method is called.

    weights_column : str
        Name of weights columns to use if mode should be in terms of sum of weights
        not count of rows.

    **kwargs
        Arbitrary keyword arguments passed onto BaseTransformer.init method.

    Attributes
    ----------
    impute_values_ : dict
        Created during fit method. Dictionary of float / int (mode) values of columns
        in the columns attribute. Keys of impute_values_ give the column names.

    polars_compatible : bool
        class attribute, indicates whether transformer has been converted to polars/pandas agnostic narwhals framework

    return_native: bool, default = True
        Controls whether transformer returns narwhals or native pandas/polars type

    """

    polars_compatible = True

    FITS = True

    def __init__(
        self,
        columns: str | list[str] | None = None,
        weights_column: str | None = None,
        **kwargs: dict[str, bool],
    ) -> None:
        super().__init__(columns=columns, **kwargs)

        WeightColumnMixin.check_and_set_weight(self, weights_column)

    @staticmethod
    def _get_mode_calculation_expressions(
        columns: list[str],
        weights_column: str,
        initial_columns_exprs: Optional[list[nw.Expr]] = None,
        initial_weights_expr: Optional[nw.Expr] = None,
    ) -> tuple[dict[str, nw.Expr], list[str]]:
        """produce expressions for calculating modes in provided dataframe

        Parameters
        ----------

        columns: list[str]
            list of columns to find modes for

        weights_column: str
            name of weights column

        initial_columns_exprs: dict[str, nw.Expr]
            dict containing initial column expressions to build on. Defaults to None,
            and in this case nw.col(c) is taken as the initial expr for each column c

        initial_weights_expr: nw.Expr
            initial expression for weights column. Defaults to None,
            and in this case nw.col(weights_column) is taken as the initial expr

        Returns
        ----------
        mode_value_exprs: dict[str, nw.Expr]
            dict of format col: expression for calculating modes

        """

        if initial_columns_exprs is None:
            initial_columns_exprs = {c: nw.col(c) for c in columns}

        if initial_weights_expr is None:
            initial_weights_expr = nw.col(weights_column)

        level_weights_exprs = {
            c: (
                nw.when(~initial_columns_exprs[c].is_null())
                .then(initial_weights_expr)
                .otherwise(None)
                .sum()
                .over(c)
            )
            for c in columns
        }

<<<<<<< HEAD
        mode_value_exprs = {
=======
        return {
>>>>>>> e8f8542e
            c: (
                nw.when(level_weights_exprs[c] == level_weights_exprs[c].max())
                .then(nw.col(c))
                .otherwise(None)
            )
            for c in columns
        }

<<<<<<< HEAD
        return mode_value_exprs

=======
>>>>>>> e8f8542e
    @beartype
    def fit(self, X: DataFrame, y: Optional[Series] = None) -> ModeImputer:
        """Calculate mode values to impute with from X - in the event of a tie,
        the highest modal value will be returned.

        Parameters
        ----------
        X : pd/pl.DataFrame
            Data to "learn" the mode values from.

        y : None or pd/pl.DataFrame or pd/pl.Series, default = None
            Not required.

        """

        X = _convert_dataframe_to_narwhals(X)
        y = _convert_series_to_narwhals(y)

        super().fit(X, y)

        self.impute_values_ = {}

        backend = nw.get_native_namespace(X)

        weights_column = self.weights_column
        if self.weights_column is None:
            X, weights_column = WeightColumnMixin._create_dummy_weights_column(
                X,
                backend=backend.__name__,
                return_native=False,
            )

        WeightColumnMixin.check_weights_column(self, X, weights_column)

        all_null_cols = self._get_all_null_columns(X, self.columns)

        for column in all_null_cols:
            warnings.warn(
                f"ModeImputer: The Mode of column {column} is None",
                stacklevel=2,
            )
            self.impute_values_[column] = None

        not_all_null_columns = sorted(set(self.columns).difference(set(all_null_cols)))

        mode_value_exprs = self._get_mode_calculation_expressions(
            not_all_null_columns,
            weights_column,
        )

        results_dict = X.select(**mode_value_exprs).to_dict(as_series=True)

        for c in results_dict:
            mode_values = results_dict[c]

            mode_values = mode_values.filter(~mode_values.is_null()).sort(
                descending=True,
            )

            n_mode_vals = len(mode_values)

            if n_mode_vals > 1:
                warnings.warn(
                    f"ModeImputer: The Mode of column {c} is tied, will sort in descending order and return first candidate",
                    stacklevel=2,
                )

            self.impute_values_[c] = mode_values.item(0)

        return self


class NearestMeanResponseImputer(BaseImputer):
    """Class to impute missing values with; the value for which the average response is closest
    to the average response for the unknown levels.

    Parameters
    ----------
    columns : None or str or list, default = None
        Columns to impute, if the default of None is supplied all columns in X are used
        when the transform method is called. If the column does not contain nulls at fit,
        a warning will be issues and this transformer will have no effect on that column.

    Attributes
    ----------

    polars_compatible : bool
        class attribute, indicates whether transformer has been converted to polars/pandas agnostic narwhals framework

    return_native: bool, default = True
        Controls whether transformer returns narwhals or native pandas/polars type

    """

    polars_compatible = True

    FITS = True

    def __init__(
        self,
        columns: str | list[str] | None = None,
        **kwargs: dict[str, bool],
    ) -> None:
        super().__init__(columns=columns, **kwargs)

    @beartype
    def fit(self, X: DataFrame, y: Series) -> NearestMeanResponseImputer:
        """Calculate mean values to impute with.

        Parameters
        ----------
        X : FrameT
            Data to fit the transformer on.

        y : nw.Series
            Response column used to determine the value to impute with. The average response for
            each level of every column is calculated. The level which has the closest average response
            to the average response of the unknown levels is selected as the imputation value.

        """

        X = _convert_dataframe_to_narwhals(X)
        y = _convert_series_to_narwhals(y)

        super().fit(X, y)

        n_nulls = y.is_null().sum()

        if n_nulls > 0:
            msg = f"{self.classname()}: y has {n_nulls} null values"
            raise ValueError(msg)

        self.impute_values_ = {}

        X_y = nw.from_native(self._combine_X_y(X, y))
        response_column = "_temporary_response"

        for c in self.columns:
            c_nulls = X.select(nw.col(c).is_null())[c]

            if c_nulls.sum() == 0:
                msg = f"{self.classname()}: Column {c} has no missing values, this transformer will have no effect for this column."
                warnings.warn(msg, stacklevel=2)
                self.impute_values_[c] = None

            else:
                mean_response_by_levels = (
                    X_y.filter(~c_nulls).group_by(c).agg(nw.col(response_column).mean())
                )

                mean_response_nulls = X_y.filter(c_nulls)[response_column].mean()

                mean_response_by_levels = mean_response_by_levels.with_columns(
                    (nw.col(response_column) - mean_response_nulls)
                    .abs()
                    .alias("abs_diff_response"),
                )

                # take first value having the minimum difference in terms of average response
                self.impute_values_[c] = mean_response_by_levels.filter(
                    mean_response_by_levels["abs_diff_response"]
                    == mean_response_by_levels["abs_diff_response"].min(),
                )[c].item(index=0)

        return self


class NullIndicator(BaseTransformer):
    """Class to create a binary indicator column for null values.

    Parameters
    ----------
    columns : None or str or list, default = None
        Columns to produce indicator columns for, if the default of None is supplied all columns in X are used
        when the transform method is called.

    Attributes
    ----------

    polars_compatible : bool
        class attribute, indicates whether transformer has been converted to polars/pandas agnostic narwhals framework

    return_native: bool, default = True
        Controls whether transformer returns narwhals or native pandas/polars type

    """

    polars_compatible = True

    def __init__(
        self,
        columns: str | list[str] | None = None,
        **kwargs: dict[str, bool],
    ) -> None:
        super().__init__(columns=columns, **kwargs)

    @beartype
    def transform(self, X: DataFrame) -> DataFrame:
        """Create new columns indicating the position of null values for each variable in self.columns.

        Parameters
        ----------
        X : FrameT
            Data to add indicators to.

        """
        X = super().transform(X, return_native_override=False)

        X = _convert_dataframe_to_narwhals(X)

        X = X.with_columns(
            (nw.col(c).is_null()).alias(f"{c}_nulls") for c in self.columns
        )

        return X if not self.return_native else X.to_native()<|MERGE_RESOLUTION|>--- conflicted
+++ resolved
@@ -69,9 +69,6 @@
     def _get_all_null_columns(
         X: DataFrame,
         columns: list[str],
-<<<<<<< HEAD
-    ):
-=======
     ) -> list[str]:
         """find columns in provided dataframe which are all null
 
@@ -88,21 +85,11 @@
         list[str]: list of all null columns
 
         """
->>>>>>> e8f8542e
         null_exprs = {c: nw.col(c).is_null().all() for c in columns}
 
         null_results = X.select(**null_exprs).to_dict(as_series=False)
 
-<<<<<<< HEAD
-        all_null_cols = []
-        for column in columns:
-            if null_results[column][0] is True:
-                all_null_cols.append(column)
-
-        return all_null_cols
-=======
         return [col for col in columns if null_results[col][0] is True]
->>>>>>> e8f8542e
 
     @beartype
     def transform(
@@ -544,17 +531,10 @@
         self.impute_values_ = {}
 
         all_null_cols = self._get_all_null_columns(X, self.columns)
-<<<<<<< HEAD
 
         for column in all_null_cols:
             self.impute_values_[column] = None
 
-=======
-
-        for column in all_null_cols:
-            self.impute_values_[column] = None
-
->>>>>>> e8f8542e
             warnings.warn(
                 f"{self.classname()}: The Median of column {column} is None",
                 stacklevel=2,
@@ -691,20 +671,11 @@
             for c in columns
         }
 
-<<<<<<< HEAD
-        weighted_mean_exprs = {
-=======
         return {
->>>>>>> e8f8542e
             c: (total_weighted_col_expressions[c] / total_weight_expressions[c])
             for c in columns
         }
 
-<<<<<<< HEAD
-        return weighted_mean_exprs
-
-=======
->>>>>>> e8f8542e
     @beartype
     def fit(self, X: DataFrame, y: Optional[Series] = None) -> MeanImputer:
         """Calculate mean values to impute with from X.
@@ -847,11 +818,7 @@
             for c in columns
         }
 
-<<<<<<< HEAD
-        mode_value_exprs = {
-=======
         return {
->>>>>>> e8f8542e
             c: (
                 nw.when(level_weights_exprs[c] == level_weights_exprs[c].max())
                 .then(nw.col(c))
@@ -860,11 +827,6 @@
             for c in columns
         }
 
-<<<<<<< HEAD
-        return mode_value_exprs
-
-=======
->>>>>>> e8f8542e
     @beartype
     def fit(self, X: DataFrame, y: Optional[Series] = None) -> ModeImputer:
         """Calculate mode values to impute with from X - in the event of a tie,
