--- conflicted
+++ resolved
@@ -58,13 +58,11 @@
 
     polars_compatible = True
 
-<<<<<<< HEAD
     lazy_compatible = True
-=======
+
     # this class is not by itself jsonable, as needs attrs
     # which are set in the child classes
     jsonable = False
->>>>>>> d03f14c1
 
     FITS = False
 
@@ -264,11 +262,7 @@
 
     polars_compatible = True
 
-<<<<<<< HEAD
     lazy_compatible = True
-=======
-    jsonable = True
->>>>>>> d03f14c1
 
     FITS = False
 
@@ -602,11 +596,9 @@
 
     polars_compatible = True
 
-<<<<<<< HEAD
     lazy_compatible = False
-=======
+
     jsonable = True
->>>>>>> d03f14c1
 
     FITS = True
 
@@ -753,11 +745,9 @@
 
     polars_compatible = True
 
-<<<<<<< HEAD
     lazy_compatible = False
-=======
+
     jsonable = True
->>>>>>> d03f14c1
 
     FITS = True
 
@@ -899,11 +889,9 @@
 
     polars_compatible = True
 
-<<<<<<< HEAD
     lazy_compatible = False
-=======
+
     jsonable = True
->>>>>>> d03f14c1
 
     FITS = True
 
@@ -1055,13 +1043,11 @@
 
     polars_compatible = True
 
-<<<<<<< HEAD
     lazy_compatible = True
-=======
+
     FITS = False
 
     jsonable = True
->>>>>>> d03f14c1
 
     def __init__(
         self,
@@ -1151,11 +1137,9 @@
 
     polars_compatible = True
 
-<<<<<<< HEAD
     lazy_compatible = False
-=======
+
     jsonable = False
->>>>>>> d03f14c1
 
     FITS = True
 
