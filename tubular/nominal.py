--- conflicted
+++ resolved
@@ -1297,27 +1297,18 @@
             )
 
         elif isinstance(self.unseen_level_handling, str):
-<<<<<<< HEAD
             unseen_level_exprs = {}
-=======
-            X_temp = X_y.with_columns(
-                nw.col(col).replace_strict(
-                    self.mappings[col],
-                    return_dtype=getattr(nw, self.return_dtypes[col]),
+
+            mapping_expressions = {
+                encoded_col: nw.col(col)
+                .alias(encoded_col)
+                .replace_strict(
+                    self.mappings[encoded_col],
+                    return_dtype=getattr(nw, self.return_dtypes[encoded_col]),
                 )
-                for col in self.encoded_columns
-            )
->>>>>>> 66eb2bc5
-
-            present_values = {c: X_y.get_column(c).unique() for c in self.columns}
-
-            schema = X_y.schema
-
-            mapping_expressions = self._process_mapping_expressions(
-                present_values=present_values,
-                unseen_level_handling=None,
-                schema=schema,
-            )
+                for col in self.columns
+                for encoded_col in self.column_to_encoded_columns[col]
+            }
 
             if self.unseen_level_handling in ["mean", "median"]:
                 if self.unseen_level_handling == "mean":
@@ -1341,7 +1332,11 @@
                                 c: _get_median_calculation_expression(
                                     c,
                                     weights_column,
-                                    initial_column_expr=mapping_expressions[c],
+                                    initial_column_expr=mapping_expressions[c].filter(
+                                        ~nw.col(
+                                            self.encoded_columns_to_columns[c]
+                                        ).is_null()
+                                    ),
                                 ),
                             },
                         )
@@ -1369,88 +1364,6 @@
                 )
                 for c in self.encoded_columns
             }
-
-    def _process_mapping_expressions(
-        self,
-        present_values: dict[str, list[Any]],
-        unseen_level_handling: bool,
-        schema: nw.Schema,
-    ) -> dict[str, nw.Expr]:
-        """process learnt mappings into expressions for transforming data
-
-        Parameters
-        ----------
-        present_levels: dict[str, list[Any]]
-            dict of format column: levels present in column
-
-        unseen_level_handling: bool
-            indicates whether to include unseen level handling values in mappings
-
-        schema: nw.Schema
-            data schema
-
-        Returns
-        ----------
-        dict[str, nw.Expr]:
-            dict of format column:expression for mapping column
-
-        """
-
-        # set up list of paired condition/outcome tuples for mapping
-        conditions_and_outcomes = {
-            output_col: [
-                self._create_mapping_conditions_and_outcomes(
-                    input_col,
-                    key,
-                    self.mappings,
-                    output_col=output_col,
-                )
-                if schema[input_col] not in [nw.Categorical, nw.Enum]
-                else self._create_mapping_conditions_and_outcomes(
-                    input_col,
-                    key,
-                    self.mappings,
-                    dtype=nw.String,
-                    output_col=output_col,
-                )
-                for key in self.mappings[output_col]
-                if key in present_values[input_col]
-            ]
-            for input_col in self.columns
-            for output_col in self.column_to_encoded_columns[input_col]
-        }
-
-        if unseen_level_handling:
-            unseen_level_condition_and_outcomes = {
-                output_col: (
-                    ~nw.col(input_col).is_in(self.mappings[output_col].keys()),
-                    (nw.lit(self.unseen_levels_encoding_dict[output_col])),
-                )
-                for input_col in self.columns
-                for output_col in self.column_to_encoded_columns[input_col]
-            }
-
-            conditions_and_outcomes = {
-                col: conditions_and_outcomes[col]
-                + [unseen_level_condition_and_outcomes[col]]
-                for col in self.encoded_columns
-            }
-
-        # apply mapping using functools reduce to build expression
-        transform_expressions = {
-            output_col: self._combine_mappings_into_expression(
-                input_col,
-                conditions_and_outcomes,
-                output_col,
-            )
-            for input_col in self.columns
-            for output_col in self.column_to_encoded_columns[input_col]
-        }
-
-        return {
-            col: transform_expressions[col].cast(getattr(nw, self.return_dtypes[col]))
-            for col in self.encoded_columns
-        }
 
     @beartype
     def transform(self, X: DataFrame) -> DataFrame:
@@ -1527,7 +1440,6 @@
         X = _convert_dataframe_to_narwhals(X)
 
         present_values = {col: set(X.get_column(col).unique()) for col in self.columns}
-        schema = X.schema
 
         # with columns created, can now run parent transforms
         if self.unseen_level_handling:
@@ -1555,13 +1467,6 @@
             )
             self.mappings = original_mappings
 
-<<<<<<< HEAD
-        transform_expressions = self._process_mapping_expressions(
-            present_values=present_values,
-            unseen_level_handling=self.unseen_level_handling,
-            schema=schema,
-        )
-=======
         transform_expressions = {
             encoded_col: nw.col(col)
             .alias(encoded_col)
@@ -1575,7 +1480,6 @@
             for col in self.columns
             for encoded_col in self.column_to_encoded_columns[col]
         }
->>>>>>> 66eb2bc5
 
         X = X.with_columns(
             **transform_expressions,
