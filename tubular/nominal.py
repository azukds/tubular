"""This module contains transformers that apply encodings to nominal columns."""

from __future__ import annotations

import copy
import warnings
from typing import Any, Literal, Optional, Union

import narwhals as nw
import pandas as pd
from beartype import beartype
from narwhals._utils import no_default  # noqa: PLC2701, need private import
from narwhals.dtypes import DType  # noqa: F401
from typing_extensions import deprecated

from tubular._stats import (
    _get_mean_calculation_expressions,
    _get_median_calculation_expression,
)
from tubular._utils import (
    _convert_dataframe_to_narwhals,
    _convert_series_to_narwhals,
    _return_narwhals_or_native_dataframe,
    block_from_json,
)
<<<<<<< HEAD
from tubular.base import BaseTransformer
=======
from tubular.base import BaseTransformer, register
from tubular.imputers import MeanImputer, MedianImputer
>>>>>>> 19c6b3eb
from tubular.mapping import BaseMappingTransformer, BaseMappingTransformMixin
from tubular.mixins import DropOriginalMixin, WeightColumnMixin
from tubular.types import (
    DataFrame,
    FloatBetweenZeroOne,
    ListOfStrs,
    PositiveInt,
    Series,
)


@register
class BaseNominalTransformer(BaseTransformer):
    """
    Base Transformer extension for nominal transformers.

    Attributes
    ----------

    built_from_json: bool
        indicates if transformer was reconstructed from json, which limits it's supported
        functionality to .transform

    polars_compatible : bool
        class attribute, indicates whether transformer has been converted to polars/pandas agnostic narwhals framework

    jsonable: bool
        class attribute, indicates if transformer supports to/from_json methods

    FITS: bool
        class attribute, indicates whether transform requires fit to be run first

    lazyframe_compatible: bool
        class attribute, indicates whether transformer works with lazyframes

    Example:
    --------
    >>> BaseNominalTransformer(
    ... columns='a',
    ...    )
    BaseNominalTransformer(columns=['a'])

    """

    polars_compatible = True

    jsonable = False

    lazyframe_compatible = False

    FITS = False

    @beartype
    def check_mappable_rows(
        self,
        X: DataFrame,
        present_values: Optional[dict[str, set[Any]]] = None,
    ) -> None:
        """Method to check that all the rows to apply the transformer to are able to be
        mapped according to the values in the mappings dict.

        Parameters
        ----------
        X : DataFrame
            Data to apply nominal transformations to.

        present_values: Optional[dict[str, set[Any]]]
            optionally provide dictionary of values present in data by column. Avoided recalculating
            specifically for validation checks.

        Raises
        ------
        ValueError
            If any of the rows in a column (c) to be mapped, could not be mapped according to
            the mapping dict in mappings[c].

        Example:
        --------
        >>> import polars as pl

        >>> transformer = BaseNominalTransformer(
        ... columns='a',
        ...    )

        >>> transformer.mappings={'a': {'x': 0, 'y': 1}}

        >>> test_df = pl.DataFrame({'a': ['x', 'y'], 'b':[3, 4]})

        >>> transformer.check_mappable_rows(test_df)
        """
        self.check_is_fitted(["mappings"])

        X = _convert_dataframe_to_narwhals(X)

        if present_values is None:
            present_values = {
                col: set(X.get_column(col).unique()) for col in self.columns
            }

        value_diffs = {
            col: set(present_values[col]).difference(set(self.mappings[col]))
            for col in self.columns
        }

        raise_error = any(len(value_diffs[col]) != 0 for col in self.columns)

        if raise_error:
            columns_with_unmappable_rows = [
                col for col in self.columns if len(value_diffs[col]) != 0
            ]
            msg = f"{self.classname()}: nulls would be introduced into columns {', '.join(columns_with_unmappable_rows)} from levels not present in mapping"
            raise ValueError(msg)

    @beartype
    def transform(
        self,
        X: DataFrame,
        return_native_override: Optional[bool] = None,
        present_values: Optional[dict[str, set[Any]]] = None,
    ) -> DataFrame:
        """Base nominal transformer transform method.  Checks that all the rows are able to be
        mapped according to the values in the mappings dict and calls the BaseTransformer transform method.

        Parameters
        ----------
        X : DataFrame
            Data to apply nominal transformations to.

        return_native_override: Optional[bool]
            option to override return_native attr in transformer, useful when calling parent
            methods

        present_values: Optional[dict[str, set[Any]]]
            optionally provide dictionary of values present in data by column. Avoided recalculating
            specifically for validation checks.

        Returns
        -------
        X : DataFrame
            Input X.

        Example:
        --------
        >>> import polars as pl

        >>> transformer = BaseNominalTransformer(
        ... columns='a',
        ...    )

        >>> transformer.mappings={'a': {'x': 0, 'y': 1}}

        >>> test_df = pl.DataFrame({'a': ['x', 'y'], 'b':['w', 'z']})

        >>> # base transform has no effect on data
        >>> transformer.transform(test_df)
        shape: (2, 2)
        ┌─────┬─────┐
        │ a   ┆ b   │
        │ --- ┆ --- │
        │ str ┆ str │
        ╞═════╪═════╡
        │ x   ┆ w   │
        │ y   ┆ z   │
        └─────┴─────┘
        """

        return_native = self._process_return_native(return_native_override)

        # specify which class to prevent additional inheritance calls
        X = BaseTransformer.transform(self, X, return_native_override=False)

        self.check_mappable_rows(X, present_values)

        return _return_narwhals_or_native_dataframe(X, return_native)


@register
class GroupRareLevelsTransformer(BaseTransformer, WeightColumnMixin):
    """Transformer to group together rare levels of nominal variables into a new level,
    labelled 'rare' (by default).

    Rare levels are defined by a cut off percentage, which can either be based on the
    number of rows or sum of weights. Any levels below this cut off value will be
    grouped into the rare level.

    Parameters
    ----------
    columns : None or str or list, default = None
        Columns to transform, if the default of None is supplied all object and category
        columns in X are used.

    cut_off_percent : float, default = 0.01
        Cut off for the percent of rows or percent of weight for a level, levels below
        this value will be grouped.

    weights_column : None or str, default = None
        Name of weights column that should be used so cut_off_percent applies to sum of weights
        rather than number of rows.

    rare_level_name : any,default = 'rare'.
        Must be of the same type as columns.
        Label for the new 'rare' level.

    record_rare_levels : bool, default = False
        If True, an attribute called rare_levels_record_ will be added to the object. This will be a dict
        of key (column name) value (level from column considered rare according to cut_off_percent) pairs.
        Care should be taken if working with nominal variables with many levels as this could potentially
        result in many being stored in this attribute.

    unseen_levels_to_rare : bool, default = True
        If True, unseen levels in new data will be passed to rare, if set to false they will be left unchanged.

    **kwargs
        Arbitrary keyword arguments passed onto BaseTransformer.init method.

    Attributes
    ----------
    cut_off_percent : float
        Cut off percentage (either in terms of number of rows or sum of weight) for a given
        nominal level to be considered rare.

    non_rare_levels : dict
        Created in fit. A dict of non-rare levels (i.e. levels with more than cut_off_percent weight or rows)
        that is used to identify rare levels in transform.

    rare_level_name : any
        Must be of the same type as columns.
        Label for the new nominal level that will be added to group together rare levels (as
        defined by cut_off_percent).

    record_rare_levels : bool
        Should the 'rare' levels that will be grouped together be recorded? If not they will be lost
        after the fit and the only information remaining will be the 'non'rare' levels.

    rare_levels_record_ : dict
        Only created (in fit) if record_rare_levels is True. This is dict containing a list of
        levels that were grouped into 'rare' for each column the transformer was applied to.

    weights_column : str
        Name of weights columns to use if cut_off_percent should be in terms of sum of weight
        not number of rows.

    unseen_levels_to_rare : bool
        If True, unseen levels in new data will be passed to rare, if set to false they will be left unchanged.

    training_data_levels : dict[set]
        Dictionary containing the set of values present in the training data for each column in self.columns. It
        will only exist in if unseen_levels_to_rare is set to False.

    built_from_json: bool
        indicates if transformer was reconstructed from json, which limits it's supported
        functionality to .transform

    polars_compatible : bool
        class attribute, indicates whether transformer has been converted to polars/pandas agnostic narwhals framework

    jsonable: bool
        class attribute, indicates if transformer supports to/from_json methods

    FITS: bool
        class attribute, indicates whether transform requires fit to be run first

    lazyframe_compatible: bool
        class attribute, indicates whether transformer works with lazyframes

    Example:
    --------
    >>> GroupRareLevelsTransformer(
    ... columns='a',
    ... cut_off_percent=0.02,
    ... rare_level_name='rare_level',
    ...    )
    GroupRareLevelsTransformer(columns=['a'], cut_off_percent=0.02,
                               rare_level_name='rare_level')
    """

    polars_compatible = True

    lazyframe_compatible = False

    jsonable = True

    FITS = True

    @beartype
    def __init__(
        self,
        columns: Optional[Union[str, ListOfStrs]] = None,
        cut_off_percent: FloatBetweenZeroOne = 0.01,
        weights_column: Optional[str] = None,
        rare_level_name: Union[str, ListOfStrs] = "rare",
        record_rare_levels: bool = True,
        unseen_levels_to_rare: bool = True,
        **kwargs: bool,
    ) -> None:
        super().__init__(columns=columns, **kwargs)

        self.cut_off_percent = cut_off_percent

        WeightColumnMixin.check_and_set_weight(self, weights_column)

        self.rare_level_name = rare_level_name

        self.record_rare_levels = record_rare_levels

        self.unseen_levels_to_rare = unseen_levels_to_rare

    @block_from_json
    def to_json(self) -> dict[str, dict[str, Any]]:
        """dump transformer to json dict

        Returns
        -------
        dict[str, dict[str, Any]]:
            jsonified transformer. Nested dict containing levels for attributes
            set at init and fit.

        Examples
        --------
        >>> import tests.test_data as d

        >>> df = d.create_df_8("pandas")

        >>> x = GroupRareLevelsTransformer(columns=["b", "c"],cut_off_percent=0.4, unseen_levels_to_rare=False)

        >>> x.fit(df)
        GroupRareLevelsTransformer(columns=['b', 'c'], cut_off_percent=0.4,
                                   unseen_levels_to_rare=False)

        >>> x.to_json()
        {'tubular_version': ..., 'classname': 'GroupRareLevelsTransformer', 'init': {'columns': ['b', 'c'], 'copy': False, 'verbose': False, 'return_native': True, 'cut_off_percent': 0.4, 'weights_column': None, 'rare_level_name': 'rare', 'record_rare_levels': True, 'unseen_levels_to_rare': False}, 'fit': {'non_rare_levels': {'b': ['w'], 'c': ['a']}, 'training_data_levels': {'b': ['w', 'x', 'y', 'z'], 'c': ['a', 'b', 'c']}}}
        """
        self.check_is_fitted(["non_rare_levels"])
        json_dict = super().to_json()

        json_dict["init"].update(
            {
                "cut_off_percent": self.cut_off_percent,
                "weights_column": self.weights_column,
                "rare_level_name": self.rare_level_name,
                "record_rare_levels": self.record_rare_levels,
                "unseen_levels_to_rare": self.unseen_levels_to_rare,
            },
        )
        json_dict["fit"]["non_rare_levels"] = self.non_rare_levels
        if not self.unseen_levels_to_rare:
            self.check_is_fitted(["training_data_levels"])
            json_dict["fit"]["training_data_levels"] = self.training_data_levels
        return json_dict

    @beartype
    def _check_str_like_columns(self, schema: nw.Schema) -> None:
        """check that transformer being called on only str-like columns

        Parameters
        ----------
        schema: nw.Schema
            schema of input data

        Example:
        --------
        >>> import polars as pl
        >>> import narwhals as nw

        >>> transformer = GroupRareLevelsTransformer(
        ... columns='a',
        ... cut_off_percent=0.02,
        ... rare_level_name='rare_level',
        ...    )

        >>> # non erroring example
        >>> test_df=pl.DataFrame({'a': ['w','x'], 'b': ['y','z']})
        >>> schema=nw.from_native(test_df).schema

        >>> transformer._check_str_like_columns(schema)

        >>> # erroring example
        >>> test_df=pl.DataFrame({'a': [1,2], 'b': ['y','z']})
        >>> schema=nw.from_native(test_df).schema

        >>> transformer._check_str_like_columns(schema)
        Traceback (most recent call last):
        ...
        TypeError: ...
        """

        str_like_columns = [
            col
            for col in self.columns
            if schema[col] in {nw.String, nw.Categorical, nw.Object}
        ]

        non_str_like_columns = set(self.columns).difference(
            set(
                str_like_columns,
            ),
        )

        if len(non_str_like_columns) != 0:
            msg = f"{self.classname()}: transformer must run on str-like columns, but got non str-like {non_str_like_columns}"
            raise TypeError(msg)

    @beartype
    def _check_for_nulls(self, present_levels: dict[str, list[Any]]) -> None:
        """check that transformer being called on only non-null columns.

        Note, found including nulls to be quite complicated due to:
        - categorical variables make use of NaN not None
        - pl/nw categorical variables do not allow categories to be edited,
        so adjusting requires converting to str as interim step
        - NaNs are converted to nan, introducing complications

        As this transformer is generally used post imputation, elected to remove null
        functionality.

        Parameters
        ----------
        present_levels : dict[str, list[Any]]
            dict of format column:levels present in column

        Example:
        --------
        >>> import polars as pl

        >>> transformer = GroupRareLevelsTransformer(
        ... columns='a',
        ... cut_off_percent=0.02,
        ... rare_level_name='rare_level',
        ...    )

        >>>  # non erroring example
        >>> test_dict={'a': ['x', 'y'], 'b': ['w', 'z']}

        >>> transformer._check_for_nulls(test_dict)

        >>> # erroring  example
        >>> test_dict={'a': [None, 'y'], 'b': ['w', 'z']}

        >>> transformer._check_for_nulls(test_dict)
        Traceback (most recent call last):
        ...
        ValueError: ...
        """

        columns_with_nulls = [
            c for c in present_levels if any(pd.isna(val) for val in present_levels[c])
        ]

        if columns_with_nulls:
            msg = f"{self.classname()}: transformer can only fit/apply on columns without nulls, columns {', '.join(columns_with_nulls)} need to be imputed first"
            raise ValueError(msg)

    @block_from_json
    @beartype
    def fit(
        self,
        X: DataFrame,
        y: Optional[Series] = None,
    ) -> GroupRareLevelsTransformer:
        """Records non-rare levels for categorical variables.

        When transform is called, only levels records in non_rare_levels during fit will remain
        unchanged - all other levels will be grouped. If record_rare_levels is True then the
        rare levels will also be recorded.

        The label for the rare levels must be of the same type as the columns.

        Parameters
        ----------
        X : pd/pl.DataFrame
            Data to identify non-rare levels from.

        y : None or or nw.Series, default = None
            Optional argument only required for the transformer to work with sklearn pipelines.

        Example:
        --------
        >>> import polars as pl

        >>> transformer = GroupRareLevelsTransformer(
        ... columns='a',
        ... cut_off_percent=0.02,
        ... rare_level_name='rare_level',
        ...    )

        >>> test_df=pl.DataFrame({'a': ['x', 'y'], 'b': ['w', 'z']})

        >>> transformer.fit(test_df)
        GroupRareLevelsTransformer(columns=['a'], cut_off_percent=0.02,
                                   rare_level_name='rare_level')
        """

        X = _convert_dataframe_to_narwhals(X)

        y = _convert_series_to_narwhals(y)

        super().fit(X, y)

        if self.weights_column is not None:
            WeightColumnMixin.check_weights_column(self, X, self.weights_column)

        schema = X.schema

        self._check_str_like_columns(schema)

        present_levels = {
            c: sorted(set(X.get_column(c).unique())) for c in self.columns
        }

        self._check_for_nulls(present_levels)

        self.non_rare_levels = {}

        if self.record_rare_levels:
            self.rare_levels_record_ = {}

        backend = nw.get_native_namespace(X)

        weights_column = self.weights_column
        if self.weights_column is None:
            X, weights_column = WeightColumnMixin._create_unit_weights_column(
                X,
                backend=backend.__name__,
                return_native=False,
            )

        level_weights_exprs = {
            c: (nw.col(weights_column).sum().over(c)) for c in self.columns
        }

        total_weight_expr = nw.col(weights_column).sum()

        level_weight_perc_exprs = {
            c: level_weights_exprs[c] / total_weight_expr for c in self.columns
        }

        non_rare_levels_exprs = {
            c: nw.when(level_weight_perc_exprs[c] >= self.cut_off_percent)
            .then(nw.col(c))
            .otherwise(None)
            for c in self.columns
        }

        results_dict = X.select(**non_rare_levels_exprs).to_dict(as_series=True)

        for c in self.columns:
            self.non_rare_levels[c] = [
                val for val in results_dict[c].unique().to_list() if not pd.isna(val)
            ]

            self.non_rare_levels[c] = sorted(self.non_rare_levels[c], key=str)

            if self.record_rare_levels:
                self.rare_levels_record_[c] = sorted(
                    set(present_levels[c]).difference(self.non_rare_levels[c]),
                )

                self.rare_levels_record_[c] = sorted(
                    self.rare_levels_record_[c],
                    key=str,
                )

        if not self.unseen_levels_to_rare:
            self.training_data_levels = {}
            for c in self.columns:
                self.training_data_levels[c] = present_levels[c]

        return self

    @beartype
    def transform(self, X: DataFrame) -> DataFrame:
        """Grouped rare levels together into a new 'rare' level.

        Parameters
        ----------
        X : pd/pl.DataFrame
            Data to with catgeorical variables to apply rare level grouping to.

        Returns
        -------
        X : pd/pl.DataFrame
            Transformed input X with rare levels grouped for into a new rare level.

        Example:
        --------
        >>> import polars as pl

        >>> transformer = GroupRareLevelsTransformer(
        ... columns='a',
        ... cut_off_percent=0.5,
        ... rare_level_name='rare_level',
        ...    )

        >>> test_df=pl.DataFrame({'a': ['x', 'x', 'y'], 'b': ['w', 'z', 'z']})

        >>> _=transformer.fit(test_df)

        >>> transformer.transform(test_df)
        shape: (3, 2)
        ┌────────────┬─────┐
        │ a          ┆ b   │
        │ ---        ┆ --- │
        │ str        ┆ str │
        ╞════════════╪═════╡
        │ x          ┆ w   │
        │ x          ┆ z   │
        │ rare_level ┆ z   │
        └────────────┴─────┘

        >>> # erroring example (with nulls)
        >>> test_df = pl.DataFrame({'a': ['x', 'x', None], 'b': ['w', 'z', 'z']})

        >>> transformer.transform(test_df)
        Traceback (most recent call last):
        ...
        ValueError: ...

        """
        X = BaseTransformer.transform(self, X, return_native_override=False)
        X = _convert_dataframe_to_narwhals(X)

        schema = X.schema

        self._check_str_like_columns(schema)

        self.check_is_fitted(["non_rare_levels"])

        # copy non_rare_levels, as unseen values may be added, and transform should not
        # change the transformer state
        non_rare_levels = copy.deepcopy(self.non_rare_levels)

        present_levels = {c: list(set(X.get_column(c).unique())) for c in self.columns}

        self._check_for_nulls(present_levels)

        # sort once nulls removed
        present_levels = {c: sorted(present_levels[c]) for c in self.columns}

        if not self.unseen_levels_to_rare:
            for c in self.columns:
                unseen_vals = set(present_levels[c]).difference(
                    set(self.training_data_levels[c]),
                )
                non_rare_levels[c].extend(unseen_vals)

        transform_expressions = {
            c: nw.col(c).cast(
                nw.String,
            )
            if schema[c] in [nw.Categorical, nw.Enum]
            else nw.col(c)
            for c in self.columns
        }

        transform_expressions = {
            c: (
                nw.when(transform_expressions[c].is_in(non_rare_levels[c]))
                .then(transform_expressions[c])
                .otherwise(nw.lit(self.rare_level_name))
            )
            for c in self.columns
        }

        transform_expressions = {
            c: transform_expressions[c].cast(
                nw.Enum(self.non_rare_levels[c] + [self.rare_level_name]),
            )
            if (schema[c] in [nw.Categorical, nw.Enum])
            else transform_expressions[c]
            for c in self.columns
        }

        X = X.with_columns(**transform_expressions)

        return _return_narwhals_or_native_dataframe(X, self.return_native)


@register
class MeanResponseTransformer(
    BaseNominalTransformer,
    WeightColumnMixin,
    DropOriginalMixin,
):
    """Transformer to apply mean response encoding. This converts categorical variables to
    numeric by mapping levels to the mean response for that level.

    For a continuous or binary response the categorical columns specified will have values
    replaced with the mean response for each category.

    For an n > 1 level categorical response, up to n binary responses can be created, which in
    turn can then be used to encode each categorical column specified. This will generate up
    to n * len(columns) new columns, of with names of the form {column}_{response_level}. The
    original columns will be removed from the dataframe. This functionality is controlled using
    the 'level' parameter. Note that the above only works for a n > 1 level categorical response.
    Do not use 'level' parameter for a n = 1 level numerical response. In this case, use the standard
    mean response transformer without the 'level' parameter.

    If a categorical variable contains null values these will not be transformed.

    The same weights and prior are applied to each response level in the multi-level case.

    Parameters
    ----------
    columns : None or str or list, default = None
        Columns to transform, if the default of None is supplied all object and category
        columns in X are used.

    weights_column : str or None
        Weights column to use when calculating the mean response.

    prior : int, default = 0
        Regularisation parameter, can be thought of roughly as the size a category should be in order for
        its statistics to be considered reliable (hence default value of 0 means no regularisation).

    level : str, list or None, default = None
        Parameter to control encoding against a multi-level categorical response. For a continuous or
        binary response, leave this as None. In the multi-level case, set to 'all' to encode against every
        response level or provide a list of response levels to encode against.

    unseen_level_handling : str("mean", "median", "min", "max") or int/float, default = None
        Parameter to control the logic for handling unseen levels of the categorical features to encode in
        data when using transform method. Default value of None will output error when attempting to use transform
        on data with unseen levels in categorical columns to encode. Set this parameter to one of the options above
        in order to encode unseen levels in each categorical column with the mean, median etc. of
        each column. One can also pass an arbitrary int/float value to use for encoding unseen levels.

    return_type: Literal['float32', 'float64']
        What type to cast return column as, consider exploring float32 to save memory. Defaults to float32.

    **kwargs
        Arbitrary keyword arguments passed onto BaseTransformer.init method.

    Attributes
    ----------
    columns : str or list
        Categorical columns to encode in the input data.

    weights_column : str or None
        Weights column to use when calculating the mean response.

    prior : int, default = 0
        Regularisation parameter, can be thought of roughly as the size a category should be in order for
        its statistics to be considered reliable (hence default value of 0 means no regularisation).

    level : str, int, float, list or None, default = None
        Parameter to control encoding against a multi-level categorical response. If None the response will be
        treated as binary or continous, if 'all' all response levels will be encoded against and if it is a list of
        levels then only the levels specified will be encoded against.

    response_levels : list
        Only created in the mutli-level case. Generated from level, list of all the response levels to encode against.

    mappings : dict
        Created in fit. A nested Dict of {column names : column specific mapping dictionary} pairs.  Column
        specific mapping dictionaries contain {initial value : mapped value} pairs.

    mapped_columns : list
        Only created in the multi-level case. A list of the new columns produced by encoded the columns in self.columns
        against multiple response levels, of the form {column}_{level}.

    transformer_dict : dict
        Only created in the mutli-level case. A dictionary of the form level : transformer containing the mean response
        transformers for each level to be encoded against.

    unseen_levels_encoding_dict: dict
        Dict containing the values (based on chosen unseen_level_handling) derived from the encoded columns to use when handling unseen levels in data passed to transform method.

    return_type: Literal['float32', 'float64']
        What type to cast return column as. Defaults to float32.

    built_from_json: bool
        indicates if transformer was reconstructed from json, which limits it's supported
        functionality to .transform

    polars_compatible : bool
        class attribute, indicates whether transformer has been converted to polars/pandas agnostic narwhals framework

    jsonable: bool
        class attribute, indicates if transformer supports to/from_json methods

    FITS: bool
        class attribute, indicates whether transform requires fit to be run first

    lazyframe_compatible: bool
        class attribute, indicates whether transformer works with lazyframes

    Example:
    --------
    >>> import polars as pl

    >>> transformer = MeanResponseTransformer(
    ... columns='a',
    ... prior=1,
    ... unseen_level_handling='mean',
    ...    )
    >>> transformer
    MeanResponseTransformer(columns=['a'], prior=1, unseen_level_handling='mean')

    >>> # once fit, transformer can also be dumped to json and reinitialised

    >>> test_df=pl.DataFrame({'a': ['x', 'y'], 'b': [0, 1]})

    >>> _ = transformer.fit(test_df[['a']], test_df['b'])

    >>> json_dump=transformer.to_json()
    >>> json_dump
    {'tubular_version': ..., 'classname': 'MeanResponseTransformer', 'init': {'columns': ['a'], 'copy': False, 'verbose': False, 'return_native': True, 'weights_column': None, 'prior': 1, 'level': None, 'unseen_level_handling': 'mean', 'return_type': 'Float32', 'drop_original': True}, 'fit': {'mappings': {'a': {'x': 0.25, 'y': 0.75}}, 'return_dtypes': {'a': 'Float32'}, 'column_to_encoded_columns': {'a': ['a']}, 'encoded_columns': ['a'], 'unseen_levels_encoding_dict': {'a': 0.5}}}
    >>> MeanResponseTransformer.from_json(json_dump)
    MeanResponseTransformer(columns=['a'], prior=1, unseen_level_handling='mean')
    """

    polars_compatible = True

    jsonable = True

    lazyframe_compatible = False

    FITS = True

    @beartype
    def __init__(
        self,
        columns: Optional[Union[str, list[str]]] = None,
        weights_column: Optional[str] = None,
        prior: PositiveInt = 0,
        level: Optional[Union[float, int, str, list]] = None,
        unseen_level_handling: Optional[
            Union[float, int, Literal["mean", "median", "min", "max"]]
        ] = None,
        return_type: Literal["Float32", "Float64"] = "Float32",
        drop_original: bool = True,
        **kwargs: bool,
    ) -> None:
        WeightColumnMixin.check_and_set_weight(self, weights_column)

        self.prior = prior
        self.unseen_level_handling = unseen_level_handling
        self.return_type = return_type
        self.drop_original = drop_original

        self.MULTI_LEVEL = False

        if level == "all" or (isinstance(level, list)):
            self.MULTI_LEVEL = True

        # if working with single level, put into list for easier handling
        elif isinstance(level, (str, int, float)):
            level = [level]
            self.MULTI_LEVEL = True

        self.level = level

        BaseNominalTransformer.__init__(self, columns=columns, **kwargs)

    @block_from_json
    def to_json(self) -> dict[str, dict[str, Any]]:
        """dump transformer to json dict

        Returns
        -------
        dict[str, dict[str, Any]]:
            jsonified transformer. Nested dict containing levels for attributes
            set at init and fit.

        Examples
        --------
        >>> import polars as pl

        >>> transformer=MeanResponseTransformer(columns=['a'])

        >>> test_df=pl.DataFrame({'a': ['x', 'y'], 'b': [0, 1]})

        >>> _ = transformer.fit(test_df[['a']], test_df['b'])

        >>> transformer.to_json()
        {'tubular_version': ..., 'classname': 'MeanResponseTransformer', 'init': {'columns': ['a'], 'copy': False, 'verbose': False, 'return_native': True, 'weights_column': None, 'prior': 0, 'level': None, 'unseen_level_handling': None, 'return_type': 'Float32', 'drop_original': True}, 'fit': {'mappings': {'a': {'x': 0.0, 'y': 1.0}}, 'return_dtypes': {'a': 'Float32'}, 'column_to_encoded_columns': {'a': ['a']}, 'encoded_columns': ['a']}}


        """

        self.check_is_fitted(
            [
                "mappings",
                "return_dtypes",
                "column_to_encoded_columns",
                "encoded_columns",
            ],
        )

        json_dict = super().to_json()

        json_dict["init"].update(
            {
                "weights_column": self.weights_column,
                "prior": self.prior,
                "level": self.level,
                "unseen_level_handling": self.unseen_level_handling,
                "return_type": self.return_type,
                "drop_original": self.drop_original,
            },
        )

        # make sure mappings dict is sorted for consistent repr
        mappings = {
            key: {
                value: self.mappings[key][value] for value in sorted(self.mappings[key])
            }
            for key in sorted(self.mappings)
        }

        json_dict["fit"].update(
            {
                "mappings": mappings,
                "return_dtypes": self.return_dtypes,
                "column_to_encoded_columns": self.column_to_encoded_columns,
                "encoded_columns": self.encoded_columns,
            },
        )

        if self.unseen_level_handling:
            self.check_is_fitted(["unseen_levels_encoding_dict"])
            json_dict["fit"]["unseen_levels_encoding_dict"] = (
                self.unseen_levels_encoding_dict
            )

        return json_dict

    def get_feature_names_out(self) -> list[str]:
        """list features modified/created by the transformer

        Returns
        -------
        list[str]:
            list of features modified/created by the transformer

        Examples
        --------

        >>> import polars as pl

        >>> transformer = MeanResponseTransformer(
        ... columns='a',
        ... prior=1,
        ... unseen_level_handling='mean',
        ... )

        >>> transformer.get_feature_names_out()
        ['a']

        >>> transformer = MeanResponseTransformer(
        ... columns='a',
        ... prior=1,
        ... level=['x', 'y'],
        ... unseen_level_handling='mean',
        ... )

        >>> transformer.get_feature_names_out()
        ['a_x', 'a_y']

        >>> transformer = MeanResponseTransformer(
        ... columns='a',
        ... prior=1,
        ... level='all',
        ... unseen_level_handling='mean',
        ... )

        >>> transformer.get_feature_names_out()
        Traceback (most recent call last):
        ...
        sklearn.exceptions.NotFittedError: ...

        >>> test_df=pl.DataFrame({'a': ['x', 'y', 'x'], 'b': ['cat', 'dog', 'rat']})

        >>> _ = transformer.fit(test_df, test_df['b'])

        >>> transformer.get_feature_names_out()
        ['a_cat', 'a_dog', 'a_rat']
        """

        # if level is specified as 'all', this function
        # depends on fit having been called
        if self.level == "all":
            self.check_is_fitted("encoded_columns")

            return self.encoded_columns

        return (
            self.columns
            if not self.MULTI_LEVEL
            else [
                column + "_" + str(level)
                for column in self.columns
                for level in self.level
            ]
        )

    @block_from_json
    def _prior_regularisation(
        self,
        weighted_response_sum_over_groups_exprs: dict[str, nw.Expr],
        weight_sum_over_groups_exprs: dict[str, nw.Expr],
        weights_column: str,
    ) -> dict[str, nw.Expr]:
        """Regularise encoding values by pushing encodings of infrequent categories towards the global mean.  If prior is zero this will return target_means unaltered.

        The formula used is:

        (weight*value + prior*global_mean)/(weight + prior)

        Parameters
        ----------

        weighted_response_sum_over_groups_exprs: dict[str, nw.Expr]
            expressions giving the weighted responses (one per level) summed over the column groups

        weight_sum_over_groups_expr: dict[str, nw.Expr]
            expressions giving the sum of weights over the column groups

        weights_column: str
            name of the weights column

        Returns
        -------
        prior_exprs: dict[str, nw.Expr]
            dictionary of format col:prior expression for col

        # this private method is not intended to be used outside
        # of the fit process, so not including examples

        """

        self.global_mean = {}

        global_mean_exprs = _get_mean_calculation_expressions(
            self.response_columns,
            weights_column,
        )

        return {
            encoded_column + "_mapped": (
                weighted_response_sum_over_groups_exprs[
                    f"{self.encoded_columns_to_columns[encoded_column]}_{self.encoded_columns_to_response_columns[encoded_column]}"
                ]
                + (
                    global_mean_exprs[
                        self.encoded_columns_to_response_columns[encoded_column]
                    ]
                    * nw.lit(self.prior)
                )
            )
            / (
                weight_sum_over_groups_exprs[
                    self.encoded_columns_to_columns[encoded_column]
                ]
                + self.prior
            ).cast(
                getattr(nw, self.return_type),
            )
            for encoded_column in self.encoded_columns
        }

    @block_from_json
    def _setup_fit_multi_level(
        self,
        y_vals: list[Union[int, float]],
        response_column: str,
    ) -> None:
        """setup attrs needed for fit, for multi level case

        Parameters
        ----------

        y_vals: list[Union[int, float]]
            y values present in data

        response_column: str
            name of response column

        # this private method is not intended to be used outside
        # of the fit process, so not including examples
        """

        self.response_levels = self.level

        if self.level == "all":
            self.response_levels = y_vals

        elif any(level not in y_vals for level in self.level):
            msg = "Levels contains a level to encode against that is not present in the response."
            raise ValueError(msg)

        self.column_to_encoded_columns = {
            c: [c + "_" + str(level) for level in self.response_levels]
            for c in self.columns
        }

        self.encoded_columns_to_response_columns = {
            c + "_" + str(level): response_column + "_" + str(level)
            for c in self.columns
            for level in self.response_levels
        }

        self.response_columns = [
            response_column + "_" + level for level in self.response_levels
        ]

    @block_from_json
    def setup_fit_single_level(self, response_column: str) -> None:
        """setup attrs needed for fit, for non-multi level case

        Parameters
        ----------
        response_column: str
            name of response column

        # this private method is not intended to be used outside
        # of the fit process, so not including examples

        """

        # arbitrary len 1 iterable so logic can be shared with multi level
        self.response_levels = ["SINGLE_LEVEL"]

        self.column_to_encoded_columns = {c: [c] for c in self.columns}

        self.encoded_columns_to_response_columns = dict.fromkeys(
            self.columns,
            response_column,
        )

        self.response_columns = [
            response_column,
        ]

    @block_from_json
    @beartype
    def fit(self, X: DataFrame, y: Series) -> MeanResponseTransformer:
        """Identify mapping of categorical levels to mean response values.

        If the user specified the weights_column arg in when initialising the transformer
        the weighted mean response will be calculated using that column.

        In the multi-level case this method learns which response levels are present and
        are to be encoded against.

        Parameters
        ----------
        X : pd/pl.DataFrame
            Data to with catgeorical variable columns to transform and also containing response_column
            column.

        y : pd/pl.Series
            Response variable or target.

        Example:
        --------
        >>> import polars as pl

        >>> transformer=MeanResponseTransformer(
        ... columns='a',
        ... prior=1,
        ... unseen_level_handling='mean',
        ...    )

        >>> test_df=pl.DataFrame({'a': ['x', 'y'], 'b': [1,2], 'target': [0,1]})

        >>> transformer.fit(test_df, test_df['target'])
        MeanResponseTransformer(columns=['a'], prior=1, unseen_level_handling='mean')
        """

        X = _convert_dataframe_to_narwhals(X)
        y = _convert_series_to_narwhals(y)

        BaseNominalTransformer.fit(self, X, y)

        self.mappings = {}
        self.unseen_levels_encoding_dict = {}

        backend = nw.get_native_namespace(X)

        weights_column = self.weights_column
        if self.weights_column is None:
            X, weights_column = WeightColumnMixin._create_unit_weights_column(
                X,
                backend=backend.__name__,
                return_native=False,
            )

        WeightColumnMixin.check_weights_column(self, X, weights_column)

        y_vals = y.unique().to_list()

        response_null_count = sum(pd.isna(val) for val in y_vals)

        if response_null_count > 0:
            msg = f"{self.classname()}: y has {response_null_count} null values"
            raise ValueError(msg)

        X_y = self._combine_X_y(X, y, return_native_override=False)
        response_column = "_temporary_response"

        if self.MULTI_LEVEL:
            self._setup_fit_multi_level(y_vals, response_column)

        else:
            self.setup_fit_single_level(response_column)

        self.encoded_columns_to_columns = {
            encoded_column: c
            for c in self.columns
            for encoded_column in self.column_to_encoded_columns[c]
        }

        self.encoded_columns = [
            encoded_column
            for c in self.columns
            for encoded_column in self.column_to_encoded_columns[c]
        ]
        self.encoded_columns.sort()

        # start by creating new columns as clones
        encoded_column_exprs = {
            encoded_column: nw.col(
                self.encoded_columns_to_columns[encoded_column],
            ).alias(encoded_column)
            for encoded_column in self.encoded_columns
        }

        # then setup binary response expressions for each level
        response_exprs = {
            response_column + "_" + level if self.MULTI_LEVEL else response_column: (
                nw.col(response_column) == level
            )
            if self.MULTI_LEVEL
            else nw.col(response_column)
            for level in self.response_levels
        }

        weighted_response_exprs = {
            "weighted_" + response_column: response_exprs[response_column]
            * nw.col(weights_column)
            for response_column in self.response_columns
        }

        all_response_exprs = {}
        all_response_exprs.update(response_exprs)
        all_response_exprs.update(weighted_response_exprs)

        # need to materialise these here in order to use .over with pandas
        X_y = X_y.with_columns(**all_response_exprs)

        # now get the weighted response per group
        weighted_response_sum_over_groups_exprs = {
            f"{c}_{response_column}": nw.col("weighted_" + response_column)
            .sum()
            .over(c)
            for response_column in self.response_columns
            for c in self.columns
        }

        # and the total weight per group
        weight_sum_over_groups_exprs = {
            c: nw.col(weights_column).sum().over(c) for c in self.columns
        }

        # the previous two then make up the inputs for our encoding algorithm
        prior_exprs = self._prior_regularisation(
            weighted_response_sum_over_groups_exprs,
            weight_sum_over_groups_exprs,
            weights_column,
        )

        full_expr_dict = {}
        full_expr_dict.update(prior_exprs)
        full_expr_dict.update(encoded_column_exprs)

        results_dict = X_y.select(**full_expr_dict).to_dict(as_series=True)

        self.mappings.update(
            {
                encoded_column: dict(
                    zip(
                        results_dict[encoded_column].to_list(),
                        results_dict[f"{encoded_column}_mapped"].to_list(),
                    ),
                )
                for encoded_column in self.encoded_columns
            },
        )

        # set this attr up for BaseMappingTransformerMixin
        # this is used to cast the narwhals mapping df, so uses narwhals types
        self.return_dtypes = dict.fromkeys(self.encoded_columns, self.return_type)

        # use BaseMappingTransformer init to process args
        # extract null_mappings from mappings etc
        base_mapping_transformer = BaseMappingTransformer(
            mappings=self.mappings,
            return_dtypes=self.return_dtypes,
        )

        self.mappings = base_mapping_transformer.mappings
        self.mappings_from_null = base_mapping_transformer.mappings_from_null
        self.return_dtypes = base_mapping_transformer.return_dtypes

        self._fit_unseen_level_handling_dict(X_y, encoded_column_exprs, weights_column)

        return self

    @beartype
    @block_from_json
    def _fit_unseen_level_handling_dict(
        self,
        X_y: DataFrame,
        encoded_column_exprs: dict[str, nw.Expr],
        weights_column: str,
    ) -> None:
        """Learn values for unseen levels to be mapped to, potential cases depend on unseen_level_handling attr:
        - if int/float value has been provided, this will cast to the appropriate type
        and be directly used
        - if median/mean/min/max, the appropriate weighted statistic is calculated on the mapped data, and
        cast to the appropriate type

        Parameters
        ----------
        X_y : pd/pl.DataFrame
            Data to with categorical variable columns to transform and also containing response_column
            column.

        encoded_column_exprs: dict[str, nw.Expr]
            dict of format str: expression for creating initial encoded columns. Needed for Median
            unseen level option which requires intermediate materialisations.

        weights_column : str
            name of weights column

        # this private method is not intended to be used outside
        # of the fit process, so not including examples

        """

        if isinstance(self.unseen_level_handling, (int, float)):
            self.unseen_levels_encoding_dict.update(
                dict.fromkeys(self.encoded_columns, self.unseen_level_handling)
            )

        elif isinstance(self.unseen_level_handling, str):
            unseen_level_exprs = {}

            mapping_expressions = {
                encoded_col: nw.col(col)
                .alias(encoded_col)
                .replace_strict(
                    self.mappings[encoded_col],
                    return_dtype=getattr(nw, self.return_dtypes[encoded_col]),
                )
                for col in self.columns
                for encoded_col in self.column_to_encoded_columns[col]
            }

            if self.unseen_level_handling in ["mean", "median"]:
                if self.unseen_level_handling == "mean":
                    # have to call this many times as  weights column varies with c
                    unseen_level_exprs.update(
                        _get_mean_calculation_expressions(
                            self.encoded_columns,
                            weights_column,
                            initial_columns_exprs=mapping_expressions,
                        ),
                    )

                # else, median
                else:
                    for c in self.encoded_columns:
                        X_temp = X_y.with_columns(**encoded_column_exprs)
                        X_temp = X_temp.sort(c)

                        null_filter_expr = ~nw.col(
                            self.encoded_columns_to_columns[c]
                        ).is_null()

                        unseen_level_exprs.update(
                            {
                                c: _get_median_calculation_expression(
                                    initial_weights_expr=nw.col(weights_column).filter(
                                        null_filter_expr
                                    ),
                                    initial_column_expr=mapping_expressions[c].filter(
                                        null_filter_expr
                                    ),
                                ),
                            },
                        )

            # else, min/max
            else:
                unseen_level_exprs.update(
                    {
                        c: getattr(mapping_expressions[c], self.unseen_level_handling)()
                        for c in self.encoded_columns
                    },
                )

            unseen_level_results = X_y.select(**unseen_level_exprs).to_dict(
                as_series=True,
            )

            self.unseen_levels_encoding_dict = {
                c: unseen_level_results[c].item(0) for c in self.encoded_columns
            }

    @beartype
    def transform(self, X: DataFrame) -> DataFrame:
        """Transform method to apply mean response encoding stored in the mappings attribute to
        each column in the columns attribute.

        This method calls the check_mappable_rows method from BaseNominalTransformer to check that
        all rows can be mapped then transform from BaseMappingTransformMixin to apply the
        standard pd.Series.map method.

        N.B. In the mutli-level case, this method briefly overwrites the self.columns attribute, but sets
        it back to the original value at the end.

        Parameters
        ----------
        X : pd/pl.DataFrame
            Data with nominal columns to transform.

        Returns
        -------
        X : pd/pl.DataFrame
            Transformed input X with levels mapped accoriding to mappings dict.

        Example:
        --------
        >>> import polars as pl
        >>> # example with no prior
        >>> transformer=MeanResponseTransformer(
        ... columns='a',
        ... prior=0,
        ... unseen_level_handling='mean',
        ...    )

        >>> test_df=pl.DataFrame({'a': ['x', 'y'], 'b': [1,2], 'target': [0,1]})

        >>> _ = transformer.fit(test_df, test_df['target'])

        >>> transformer.transform(test_df)
        shape: (2, 3)
        ┌─────┬─────┬────────┐
        │ a   ┆ b   ┆ target │
        │ --- ┆ --- ┆ ---    │
        │ f32 ┆ i64 ┆ i64    │
        ╞═════╪═════╪════════╡
        │ 0.0 ┆ 1   ┆ 0      │
        │ 1.0 ┆ 2   ┆ 1      │
        └─────┴─────┴────────┘

        # example with prior
        >>> transformer=MeanResponseTransformer(
        ... columns='a',
        ... prior=1,
        ... unseen_level_handling='mean',
        ...    )

        >>> test_df=pl.DataFrame({'a': ['x', 'y'], 'b': [1,2], 'target': [0,1]})

        >>> _ = transformer.fit(test_df, test_df['target'])

        >>> transformer.transform(test_df)
        shape: (2, 3)
        ┌──────┬─────┬────────┐
        │ a    ┆ b   ┆ target │
        │ ---  ┆ --- ┆ ---    │
        │ f32  ┆ i64 ┆ i64    │
        ╞══════╪═════╪════════╡
        │ 0.25 ┆ 1   ┆ 0      │
        │ 0.75 ┆ 2   ┆ 1      │
        └──────┴─────┴────────┘
        """

        self.check_is_fitted(
            [
                "mappings",
                "return_dtypes",
                "column_to_encoded_columns",
                "encoded_columns",
            ],
        )

        X = _convert_dataframe_to_narwhals(X)

        present_values = {col: set(X.get_column(col).unique()) for col in self.columns}

        # with columns created, can now run parent transforms
        if self.unseen_level_handling:
            # do not want to run check_mappable_rows in this case, as will not like unseen values
            self.check_is_fitted(["unseen_levels_encoding_dict"])

            # BaseTransformer.transform as we do not want to run check_mappable_rows in BaseNominalTransformer
            # (it causes complications with unseen levels and new cols, so run later)
            X = BaseTransformer.transform(self, X, return_native_override=False)

        else:
            # mappings might look like {'a_blue': {'a': 1, 'b': 2,...}}
            # what we want to check is whether the values of a are covered
            # by the mappings, so temp change the mappings dict to focus on
            # the original columns and set back to original value after
            original_mappings = self.mappings
            self.mappings = {
                col: self.mappings[self.column_to_encoded_columns[col][0]]
                for col in self.columns
            }
            X = super().transform(
                X,
                return_native_override=False,
                present_values=present_values,
            )
            self.mappings = original_mappings

        transform_expressions = {
            encoded_col: nw.col(col)
            .alias(encoded_col)
            .replace_strict(
                self.mappings[encoded_col],
                default=self.unseen_levels_encoding_dict[encoded_col]
                if self.unseen_level_handling
                else no_default,
            )
            .cast(getattr(nw, self.return_dtypes[encoded_col]))
            for col in self.columns
            for encoded_col in self.column_to_encoded_columns[col]
        }

        X = X.with_columns(
            **transform_expressions,
        )

        columns_to_drop = [
            col for col in self.columns if col not in self.encoded_columns
        ]

        X = DropOriginalMixin.drop_original_column(
            self,
            X,
            self.drop_original,
            columns_to_drop,
            return_native=False,
        )

        return _return_narwhals_or_native_dataframe(X, self.return_native)


@register
class OneHotEncodingTransformer(
    DropOriginalMixin,
    BaseTransformer,
):
    """Transformer to convert categorical variables into dummy columns.

    Parameters
    ----------
    columns : str or list of strings or None, default = None
        Names of columns to transform. If the default of None is supplied all object and category
        columns in X are used.

    wanted_values: dict[str, list[str] or None , default = None
        Optional parameter to select specific column levels to be transformed. If it is None, all levels in the categorical column will be encoded. It will take the format {col1: [level_1, level_2, ...]}.

    separator : str
        Used to create dummy column names, the name will take
        the format [categorical feature][separator][category level]

    drop_original : bool, default = False
        Should original columns be dropped after creating dummy fields?

    copy : bool, default = False
        Should X be copied prior to transform? Should X be copied prior to transform? Copy argument no longer used and will be deprecated in a future release

    verbose : bool, default = True
        Should warnings/checkmarks get displayed?

    **kwargs
        Arbitrary keyword arguments passed onto sklearn OneHotEncoder.init method.

    Attributes
    ----------
    separator : str
        Separator used in naming for dummy columns.

    drop_original : bool
        Should original columns be dropped after creating dummy fields?

    built_from_json: bool
        indicates if transformer was reconstructed from json, which limits it's supported
        functionality to .transform

    polars_compatible : bool
        class attribute, indicates whether transformer has been converted to polars/pandas agnostic narwhals framework

    jsonable: bool
        class attribute, indicates if transformer supports to/from_json methods

    FITS: bool
        class attribute, indicates whether transform requires fit to be run first

    lazyframe_compatible: bool
        class attribute, indicates whether transformer works with lazyframes

    Example:
    --------
    >>> OneHotEncodingTransformer(
    ... columns='a',
    ...    )
    OneHotEncodingTransformer(columns=['a'])
    """

    polars_compatible = True

    lazyframe_compatible = False

    jsonable = False

    FITS = True

    @beartype
    def __init__(
        self,
        columns: Optional[Union[str, ListOfStrs]] = None,
        wanted_values: Optional[dict[str, ListOfStrs]] = None,
        separator: str = "_",
        drop_original: bool = False,
        copy: bool = False,
        verbose: bool = False,
    ) -> None:
        BaseTransformer.__init__(
            self,
            columns=columns,
            verbose=verbose,
            copy=copy,
        )

        self.wanted_values = wanted_values
        self.drop_original = drop_original
        self.separator = separator

    def get_feature_names_out(self) -> list[str]:
        """list features modified/created by the transformer

        Returns
        -------
        list[str]:
            list of features modified/created by the transformer

        Examples
        --------

        >>> import polars as pl

        >>> transformer = OneHotEncodingTransformer(
        ... columns='a',
        ... wanted_values={'a': ['cat', 'dog']},
        ...    )

        >>> transformer.get_feature_names_out()
        ['a_cat', 'a_dog']

        >>> transformer = OneHotEncodingTransformer(
        ... columns='a',
        ...    )

        >>> transformer.get_feature_names_out()
        Traceback (most recent call last):
        ...
        sklearn.exceptions.NotFittedError: ...

        >>> test_df=pl.DataFrame({'a': ['cat', 'dog', 'rat']})

        >>> _ = transformer.fit(test_df)

        >>> transformer.get_feature_names_out()
        ['a_cat', 'a_dog', 'a_rat']
        """

        # if wanted values is not provided, this function
        # depends on fit having been called
        if not self.wanted_values:
            self.check_is_fitted("categories_")

            return [
                output_column
                for column in self.columns
                for output_column in self._get_feature_names(column)
            ]

        return [
            column + self.separator + str(level)
            for column in self.columns
            for level in self.wanted_values[column]
        ]

    @beartype
    def _check_for_nulls(self, present_levels: dict[str, Any]) -> None:
        """check that transformer being called on only non-null columns.

        Note, found including nulls to be quite complicated due to:
        - categorical variables make use of NaN not None
        - pl/nw categorical variables do not allow categories to be edited,
        so adjusting requires converting to str as interim step
        - NaNs are converted to nan, introducing complications

        As this transformer is generally used post imputation, elected to remove null
        functionality.

        Parameters
        ----------
        present_levels: dict[str, Any]
            dict containing present levels per column

        Example:
        --------
        >>> transformer=OneHotEncodingTransformer(
        ... columns='a',
        ...    )

        >>> # non erroring example
        >>> present_levels={'a': ['a', 'b']}

        >>> transformer._check_for_nulls(present_levels)

        >>> # erroring example
        >>> present_levels={'a': [None, 'b']}

        >>> transformer._check_for_nulls(present_levels)
        Traceback (most recent call last):
        ...
        ValueError: ...
        """
        columns_with_nulls = []

        for c, levels in present_levels.items():
            if any(pd.isna(val) for val in levels):
                columns_with_nulls.append(c)

            if columns_with_nulls:
                msg = f"{self.classname()}: transformer can only fit/apply on columns without nulls, columns {', '.join(columns_with_nulls)} need to be imputed first"
                raise ValueError(msg)

    @beartype
    def fit(
        self,
        X: DataFrame,
        y: Optional[Series] = None,
    ) -> OneHotEncodingTransformer:
        """Gets list of levels for each column to be transformed. This defines which dummy columns
        will be created in transform.

        Parameters
        ----------
        X : pd/pl.DataFrame
            Data to identify levels from.

        y : None
            Ignored. This parameter exists only for compatibility with sklearn.pipeline.Pipeline.

        Example:
        --------
        >>> import polars as pl

        >>> transformer=OneHotEncodingTransformer(
        ... columns='a',
        ...    )

        >>> test_df=pl.DataFrame({'a': ['x', 'y'], 'b': [1,2]})

        >>> transformer.fit(test_df)
        OneHotEncodingTransformer(columns=['a'])
        """
        X = _convert_dataframe_to_narwhals(X)
        y = _convert_series_to_narwhals(y)

        BaseTransformer.fit(self, X=X, y=y)

        # first handle checks
        present_levels = {}
        for c in self.columns:
            # print warning for unseen levels
            present_levels[c] = set(X.get_column(c).unique().to_list())

        self._check_for_nulls(present_levels)

        # sort once nulls excluded
        present_levels = {c: sorted(present_levels[c]) for c in present_levels}

        self.categories_ = {}
        self.new_feature_names_ = {}
        # Check each field has less than 100 categories/levels
        missing_levels = {}
        for c in self.columns:
            level_count = len(present_levels[c])

            if level_count > 100:
                raise ValueError(
                    f"{self.classname()}: column %s has over 100 unique values - consider another type of encoding"
                    % c,
                )
            # categories if 'values' is provided
            final_categories = (
                present_levels[c]
                if self.wanted_values is None
                else self.wanted_values.get(c, None)
            )

            self.categories_[c] = final_categories
            self.new_feature_names_[c] = self._get_feature_names(column=c)

            missing_levels = self._warn_missing_levels(
                present_levels[c],
                c,
                missing_levels,
            )

        return self

    @beartype
    def _warn_missing_levels(
        self,
        present_levels: list[Any],
        c: str,
        missing_levels: dict[str, list[Any]],
    ) -> dict[str, list[Any]]:
        """Logs a warning for user-specifed levels that are not found in the dataset and updates "missing_levels[c]" with those missing levels.

        Parameters
        ----------
        present_levels: list
            List of levels observed in the data.
        c: str
            The column name being checked for missing user-specified levels.
        missing_levels: dict[str, list[str]]
            Dictionary containing missing user-specified levels for each column.
        Returns
        -------
        missing_levels : dict[str, list[str]]
            Dictionary updated to reflect new missing levels for column c

        Example:
        --------
        >>> import polars as pl

        >>> transformer=OneHotEncodingTransformer(
        ... columns='a',
        ...    )

        >>> test_df=pl.DataFrame({'a': ['x', 'y'], 'b': [1,2]})

        >>> _ = transformer.fit(test_df)

        >>> transformer._warn_missing_levels(
        ... present_levels=['x', 'y'],
        ... c='a',
        ... missing_levels={}
        ... )
        {'a': []}
        """
        # print warning for missing levels
        missing_levels[c] = sorted(
            set(self.categories_[c]).difference(set(present_levels)),
        )
        if len(missing_levels[c]) > 0:
            warning_msg = f"{self.classname()}: column {c} includes user-specified values {missing_levels[c]} not found in the dataset"
            warnings.warn(warning_msg, UserWarning, stacklevel=2)

        return missing_levels

    @beartype
    def _get_feature_names(
        self,
        column: str,
    ) -> list[str]:
        """Function to get list of features that will be output by transformer

        Parameters
        ----------
        column: str
            column to get dummy feature names for

        Example:
        --------
        >>> import polars as pl

        >>> transformer=OneHotEncodingTransformer(
        ... columns='a',
        ...    )

        >>> test_df=pl.DataFrame({'a': ['x', 'y'], 'b': [1,2]})

        >>> _ = transformer.fit(test_df)

        >>> transformer._get_feature_names('a')
        ['a_x', 'a_y']

        """

        return [
            column + self.separator + str(level) for level in self.categories_[column]
        ]

    @beartype
    def transform(
        self,
        X: DataFrame,
        return_native_override: Optional[bool] = None,
    ) -> DataFrame:
        """Create new dummy columns from categorical fields.

        Parameters
        ----------
        X : pd/pl.DataFrame
            Data to apply one hot encoding to.

        return_native_override: Optional[bool]
        option to override return_native attr in transformer, useful when calling parent
        methods

        Returns
        -------
        X_transformed : pd/pl.DataFrame
            Transformed input X with dummy columns derived from categorical columns added. If drop_original
            = True then the original categorical columns that the dummies are created from will not be in
            the output X.

        Example:
        --------
        >>> import polars as pl

        >>> transformer=OneHotEncodingTransformer(
        ... columns='a',
        ...    )

        >>> test_df=pl.DataFrame({'a': ['x', 'y'], 'b': [1,2]})

        >>> _ = transformer.fit(test_df)

        >>> transformer.transform(test_df)
        shape: (2, 4)
        ┌─────┬─────┬───────┬───────┐
        │ a   ┆ b   ┆ a_x   ┆ a_y   │
        │ --- ┆ --- ┆ ---   ┆ ---   │
        │ str ┆ i64 ┆ bool  ┆ bool  │
        ╞═════╪═════╪═══════╪═══════╡
        │ x   ┆ 1   ┆ true  ┆ false │
        │ y   ┆ 2   ┆ false ┆ true  │
        └─────┴─────┴───────┴───────┘
        """
        return_native = self._process_return_native(return_native_override)

        # Check that transformer has been fit before calling transform
        self.check_is_fitted(["categories_"])

        X = _convert_dataframe_to_narwhals(X)
        X = BaseTransformer.transform(self, X, return_native_override=False)

        # first handle checks
        present_levels = {}
        for c in self.columns:
            # print warning for unseen levels
            present_levels[c] = set(X.get_column(c).unique().to_list())
            unseen_levels = set(present_levels[c]).difference(set(self.categories_[c]))
            if len(unseen_levels) > 0:
                warning_msg = f"{self.classname()}: column {c} has unseen categories: {unseen_levels}"
                warnings.warn(warning_msg, UserWarning, stacklevel=2)

        self._check_for_nulls(present_levels)

        # sort once nulls excluded
        present_levels = {key: sorted(present_levels[key]) for key in present_levels}

        missing_levels = {}
        transform_expressions = {}
        for c in self.columns:
            # print warning for missing levels
            missing_levels = self._warn_missing_levels(
                present_levels[c],
                c,
                missing_levels,
            )

            wanted_dummies = self.new_feature_names_[c]

            for level in present_levels[c]:
                if c + self.separator + str(level) in wanted_dummies:
                    transform_expressions[c + self.separator + str(level)] = (
                        nw.col(c) == level
                    )

            for level in missing_levels[c]:
                transform_expressions[c + self.separator + str(level)] = nw.lit(
                    False,
                ).alias(c + self.separator + str(level))

        # make column order consistent
        sorted_keys = sorted(transform_expressions.keys())

        X = X.with_columns(**{key: transform_expressions[key] for key in sorted_keys})

        # Drop original columns if self.drop_original is True
        X = DropOriginalMixin.drop_original_column(
            self,
            X,
            self.drop_original,
            self.columns,
            return_native=False,
        )

        return _return_narwhals_or_native_dataframe(X, return_native)


# DEPRECATED TRANSFORMERS


@deprecated(
    """This transformer has not been selected for conversion to polars/narwhals,
    and so has been deprecated. If it is useful to you, please raise an issue
    for it to be modernised
    """,
)
class OrdinalEncoderTransformer(
    BaseNominalTransformer,
    BaseMappingTransformMixin,
    WeightColumnMixin,
):
    """Transformer to encode categorical variables into ascending rank-ordered integer values variables by mapping
    it's levels to the target-mean response for that level.
    Values will be sorted in ascending order only i.e. categorical level with lowest target mean response to
    be encoded as 1, the next highest value as 2 and so on.

    If a categorical variable contains null values these will not be transformed.

    Parameters
    ----------
    columns : None or str or list, default = None
        Columns to transform, if the default of None is supplied all object and category
        columns in X are used.

    weights_column : str or None
        Weights column to use when calculating the mean response.

    **kwargs
        Arbitrary keyword arguments passed onto BaseTransformer.init method.

    Attributes
    ----------
    weights_column : str or None
        Weights column to use when calculating the mean response.

    mappings : dict
        Created in fit. Dict of key (column names) value (mapping of categorical levels to numeric,
        ordinal encoded response values) pairs.

    built_from_json: bool
        indicates if transformer was reconstructed from json, which limits it's supported
        functionality to .transform

    polars_compatible : bool
        class attribute, indicates whether transformer has been converted to polars/pandas agnostic narwhals framework

    jsonable: bool
        class attribute, indicates if transformer supports to/from_json methods

    FITS: bool
        class attribute, indicates whether transform requires fit to be run first

    lazyframe_compatible: bool
        class attribute, indicates whether transformer works with lazyframes

    """

    polars_compatible = False

    lazyframe_compatible = False

    jsonable = False

    FITS = True

    def __init__(
        self,
        columns: str | list[str] | None = None,
        weights_column: str | None = None,
        **kwargs: dict[str, bool],
    ) -> None:
        WeightColumnMixin.check_and_set_weight(self, weights_column)

        BaseNominalTransformer.__init__(self, columns=columns, **kwargs)

        # this transformer shouldn't really be used with huge numbers of levels
        # so setup to use int8 type
        # if there are more levels than this, will get a type error
        self.return_dtypes = dict.fromkeys(self.columns, "Int8")

    def fit(self, X: pd.DataFrame, y: pd.Series) -> pd.DataFrame:
        """Identify mapping of categorical levels to rank-ordered integer values by target-mean in ascending order.

        If the user specified the weights_column arg in when initialising the transformer
        the weighted mean response will be calculated using that column.

        Parameters
        ----------
        X : pd.DataFrame
            Data to with catgeorical variable columns to transform and response_column column
            specified when object was initialised.

        y : pd.Series
            Response column or target.

        """
        BaseNominalTransformer.fit(self, X, y)

        self.mappings = {}

        if self.weights_column is not None:
            WeightColumnMixin.check_weights_column(self, X, self.weights_column)

        if (response_null_count := y.isna().sum()) > 0:
            msg = f"{self.classname()}: y has {response_null_count} null values"
            raise ValueError(msg)

        X_y = self._combine_X_y(X, y)
        response_column = "_temporary_response"

        for c in self.columns:
            if self.weights_column is None:
                # get the indexes of the sorted target mean-encoded dict
                idx_target_mean = list(
                    X_y.groupby([c])[response_column]
                    .mean()
                    .sort_values(ascending=True, kind="mergesort")
                    .index,
                )

                # create a dictionary whose keys are the levels of the categorical variable
                # sorted ascending by their target-mean value
                # and whose values are ascending ordinal integers
                ordinal_encoded_dict = {
                    k: idx_target_mean.index(k) + 1 for k in idx_target_mean
                }

                self.mappings[c] = ordinal_encoded_dict

            else:
                groupby_sum = X_y.groupby([c])[
                    [response_column, self.weights_column]
                ].sum()

                # get the indexes of the sorted target mean-encoded dict
                idx_target_mean = list(
                    (groupby_sum[response_column] / groupby_sum[self.weights_column])
                    .sort_values(ascending=True, kind="mergesort")
                    .index,
                )

                # create a dictionary whose keys are the levels of the categorical variable
                # sorted ascending by their target-mean value
                # and whose values are ascending ordinal integers
                ordinal_encoded_dict = {
                    k: idx_target_mean.index(k) + 1 for k in idx_target_mean
                }

                self.mappings[c] = ordinal_encoded_dict

        for col in self.columns:
            # if more levels than int8 type can handle, then error
            if len(self.mappings[col]) > 127:
                msg = f"{self.classname()}: column {c} has too many levels to encode"
                raise ValueError(
                    msg,
                )

        # use BaseMappingTransformer init to process args
        # extract null_mappings from mappings etc
        base_mapping_transformer = BaseMappingTransformer(
            mappings=self.mappings,
            return_dtypes=self.return_dtypes,
        )

        self.mappings = base_mapping_transformer.mappings
        self.mappings_from_null = base_mapping_transformer.mappings_from_null
        self.return_dtypes = base_mapping_transformer.return_dtypes

        return self

    def transform(self, X: pd.DataFrame) -> pd.DataFrame:
        """Transform method to apply ordinal encoding stored in the mappings attribute to
        each column in the columns attribute. This maps categorical levels to rank-ordered integer values by target-mean in ascending order.

        This method calls the check_mappable_rows method from BaseNominalTransformer to check that
        all rows can be mapped then transform from BaseMappingTransformMixin to apply the
        standard pd.Series.map method.

        Parameters
        ----------
        X : pd.DataFrame
            Data to with catgeorical variable columns to transform.

        Returns
        -------
        X : pd.DataFrame
            Transformed data with levels mapped to ordinal encoded values for categorical variables.

        """
        X = super().transform(X)

        return BaseMappingTransformMixin.transform(self, X)


@deprecated(
    """This transformer has not been selected for conversion to polars/narwhals,
    and so has been deprecated. If it is useful to you, please raise an issue
    for it to be modernised
    """,
)
class NominalToIntegerTransformer(BaseNominalTransformer, BaseMappingTransformMixin):
    """Transformer to convert columns containing nominal values into integer values.

    The nominal levels that are mapped to integers are not ordered in any way.

    Parameters
    ----------
    columns : None or str or list, default = None
        Columns to transform, if the default of None is supplied all object and category
        columns in X are used.

    start_encoding : int, default = 0
        Value to start the encoding from e.g. if start_encoding = 0 then the encoding would be
        {'A': 0, 'B': 1, 'C': 3} etc.. or if start_encoding = 5 then the same encoding would be
        {'A': 5, 'B': 6, 'C': 7}. Can be positive or negative.

    **kwargs
        Arbitrary keyword arguments passed onto BaseTransformer.init method.

    Attributes
    ----------
    start_encoding : int
        Value to start the encoding / mapping of nominal to integer from.

    mappings : dict
        Created in fit. A dict of key (column names) value (mappings between levels and integers for given
        column) pairs.

    built_from_json: bool
        indicates if transformer was reconstructed from json, which limits it's supported
        functionality to .transform

    polars_compatible : bool
        class attribute, indicates whether transformer has been converted to polars/pandas agnostic narwhals framework

    jsonable: bool
        class attribute, indicates if transformer supports to/from_json methods

    FITS: bool
        class attribute, indicates whether transform requires fit to be run first

    lazyframe_compatible: bool
        class attribute, indicates whether transformer works with lazyframes

    """

    polars_compatible = False

    lazyframe_compatible = False

    jsonable = False

    FITS = True

    def __init__(
        self,
        columns: str | list[str] | None = None,
        start_encoding: int = 0,
        **kwargs: dict[str, bool],
    ) -> None:
        BaseNominalTransformer.__init__(self, columns=columns, **kwargs)

        # this transformer shouldn't really be used with huge numbers of levels
        # so setup to use int8 type
        # if there are more levels than this, will get a type error
        self.return_dtypes = dict.fromkeys(self.columns, "Int8")

        if not isinstance(start_encoding, int):
            msg = f"{self.classname()}: start_encoding should be an integer"
            raise ValueError(msg)

        self.start_encoding = start_encoding

    def fit(self, X: pd.DataFrame, y: pd.Series | None = None) -> pd.DataFrame:
        """Creates mapping between nominal levels and integer values for categorical variables.

        Parameters
        ----------
        X : pd.DataFrame
            Data to fit the transformer on, this sets the nominal levels that can be mapped.

        y : None or pd.DataFrame or pd.Series, default = None
            Optional argument only required for the transformer to work with sklearn pipelines.

        """
        BaseNominalTransformer.fit(self, X, y)

        self.mappings = {}

        for c in self.columns:
            col_values = X[c].unique()

            self.mappings[c] = {
                k: i for i, k in enumerate(col_values, self.start_encoding)
            }

            # if more levels than int8 type can handle, then error
            if len(self.mappings[c]) > 127:
                msg = f"{self.classname()}: column {c} has too many levels to encode"
                raise ValueError(
                    msg,
                )

        # use BaseMappingTransformer init to process args
        # extract null_mappings from mappings etc
        base_mapping_transformer = BaseMappingTransformer(
            mappings=self.mappings,
            return_dtypes=self.return_dtypes,
        )

        self.mappings = base_mapping_transformer.mappings
        self.mappings_from_null = base_mapping_transformer.mappings_from_null
        self.return_dtypes = base_mapping_transformer.return_dtypes

        return self

    def transform(self, X: pd.DataFrame) -> pd.DataFrame:
        """Transform method to apply integer encoding stored in the mappings attribute to
        each column in the columns attribute.

        This method calls the check_mappable_rows method from BaseNominalTransformer to check that
        all rows can be mapped then transform from BaseMappingTransformMixin to apply the
        standard pd.Series.map method.

        Parameters
        ----------
        X : pd.DataFrame
            Data with nominal columns to transform.

        Returns
        -------
        X : pd.DataFrame
            Transformed input X with levels mapped according to mappings dict.

        """

        X = super().transform(X)

        return BaseMappingTransformMixin.transform(self, X)<|MERGE_RESOLUTION|>--- conflicted
+++ resolved
@@ -23,12 +23,7 @@
     _return_narwhals_or_native_dataframe,
     block_from_json,
 )
-<<<<<<< HEAD
-from tubular.base import BaseTransformer
-=======
 from tubular.base import BaseTransformer, register
-from tubular.imputers import MeanImputer, MedianImputer
->>>>>>> 19c6b3eb
 from tubular.mapping import BaseMappingTransformer, BaseMappingTransformMixin
 from tubular.mixins import DropOriginalMixin, WeightColumnMixin
 from tubular.types import (
