--- conflicted
+++ resolved
@@ -1018,11 +1018,7 @@
             ]
         )
 
-<<<<<<< HEAD
-=======
     @block_from_json
-    @nw.narwhalify
->>>>>>> 56668876
     def _prior_regularisation(
         self,
         weighted_response_sum_over_groups_exprs: dict[str, nw.Expr],
@@ -1070,7 +1066,6 @@
             weights_column,
         )
 
-<<<<<<< HEAD
         return {
             encoded_column + "_mapped": (
                 weighted_response_sum_over_groups_exprs[
@@ -1094,12 +1089,8 @@
             for encoded_column in self.encoded_columns
         }
 
+    @block_from_json
     def _setup_fit_multi_level(
-=======
-    @block_from_json
-    @nw.narwhalify
-    def _fit_binary_response(
->>>>>>> 56668876
         self,
         y_vals: list[Union[int, float]],
         response_column: str,
@@ -1133,7 +1124,6 @@
             for c in self.columns
         }
 
-<<<<<<< HEAD
         self.encoded_columns_to_response_columns = {
             c + "_" + str(level): response_column + "_" + str(level)
             for c in self.columns
@@ -1144,6 +1134,7 @@
             response_column + "_" + level for level in self.response_levels
         ]
 
+    @block_from_json
     def setup_fit_single_level(self, response_column: str) -> None:
         """setup attrs needed for fit, for non-multi level case
 
@@ -1171,13 +1162,9 @@
             response_column,
         ]
 
+    @block_from_json
     @beartype
     def fit(self, X: DataFrame, y: Series) -> MeanResponseTransformer:
-=======
-    @block_from_json
-    @nw.narwhalify
-    def fit(self, X: FrameT, y: nw.Series) -> FrameT:
->>>>>>> 56668876
         """Identify mapping of categorical levels to mean response values.
 
         If the user specified the weights_column arg in when initialising the transformer
@@ -1350,12 +1337,8 @@
 
         return self
 
-<<<<<<< HEAD
     @beartype
-=======
     @block_from_json
-    @nw.narwhalify
->>>>>>> 56668876
     def _fit_unseen_level_handling_dict(
         self,
         X_y: DataFrame,
@@ -1387,14 +1370,8 @@
         """
 
         if isinstance(self.unseen_level_handling, (int, float)):
-<<<<<<< HEAD
             self.unseen_levels_encoding_dict.update(
-                {
-                    c: self.cast_method(
-                        self.unseen_level_handling,
-                    )
-                    for c in self.encoded_columns
-                },
+                dict.fromkeys(self.encoded_columns, self.unseen_level_handling)
             )
 
         elif isinstance(self.unseen_level_handling, str):
@@ -1410,20 +1387,6 @@
                 for col in self.columns
                 for encoded_col in self.column_to_encoded_columns[col]
             }
-=======
-            for c in self.encoded_columns:
-                self.unseen_levels_encoding_dict[c] = self.unseen_level_handling
-
-        elif isinstance(self.unseen_level_handling, str):
-            X_temp = X_y.with_columns(
-                nw.col(col)
-                .replace_strict(
-                    self.mappings[col],
-                )
-                .cast(getattr(nw, self.return_dtypes[col]))
-                for col in self.encoded_columns
-            )
->>>>>>> 56668876
 
             if self.unseen_level_handling in ["mean", "median"]:
                 if self.unseen_level_handling == "mean":
@@ -1473,7 +1436,6 @@
                 c: unseen_level_results[c].item(0) for c in self.encoded_columns
             }
 
-<<<<<<< HEAD
             self.unseen_levels_encoding_dict = {
                 c: self.cast_method(
                     self.unseen_levels_encoding_dict[c],
@@ -1481,8 +1443,6 @@
                 for c in self.encoded_columns
             }
 
-=======
->>>>>>> 56668876
     @beartype
     def transform(self, X: DataFrame) -> DataFrame:
         """Transform method to apply mean response encoding stored in the mappings attribute to
