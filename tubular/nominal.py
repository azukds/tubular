--- conflicted
+++ resolved
@@ -834,13 +834,9 @@
 
     polars_compatible = True
 
-<<<<<<< HEAD
     jsonable = True
-=======
+
     lazyframe_compatible = False
-
-    jsonable = False
->>>>>>> f43bacbb
 
     FITS = True
 
