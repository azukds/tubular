--- conflicted
+++ resolved
@@ -1568,13 +1568,9 @@
 
     polars_compatible = True
 
-<<<<<<< HEAD
+    lazyframe_compatible = False
+
     jsonable = True
-=======
-    lazyframe_compatible = False
-
-    jsonable = False
->>>>>>> 943597e1
 
     FITS = True
 
