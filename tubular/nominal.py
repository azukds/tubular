--- conflicted
+++ resolved
@@ -1068,210 +1068,6 @@
         )
 
         return _return_narwhals_or_native_dataframe(X, self.return_native)
-
-
-class OneHotEncodingTransformer(
-    DropOriginalMixin,
-    SeparatorColumnMixin,
-    BaseTransformer,
-):
-    """Transformer to convert categorical variables into dummy columns.
-
-    Parameters
-    ----------
-    columns : str or list of strings or None, default = None
-        Names of columns to transform. If the default of None is supplied all object and category
-        columns in X are used.
-
-    wanted_values: dict[str, list[str] or None , default = None
-        Optional parameter to select specific column levels to be transformed. If it is None, all levels in the categorical column will be encoded. It will take the format {col1: [level_1, level_2, ...]}.
-
-    separator : str
-        Used to create dummy column names, the name will take
-        the format [categorical feature][separator][category level]
-
-    drop_original : bool, default = False
-        Should original columns be dropped after creating dummy fields?
-
-    copy : bool, default = False
-        Should X be copied prior to transform? Should X be copied prior to transform? Copy argument no longer used and will be deprecated in a future release
-
-    verbose : bool, default = True
-        Should warnings/checkmarks get displayed?
-
-    **kwargs
-        Arbitrary keyword arguments passed onto sklearn OneHotEncoder.init method.
-
-    Attributes
-    ----------
-    separator : str
-        Separator used in naming for dummy columns.
-
-    drop_original : bool
-        Should original columns be dropped after creating dummy fields?
-
-    polars_compatible : bool
-        class attribute, indicates whether transformer has been converted to polars/pandas agnostic narwhals framework
-
-    """
-
-    polars_compatible = True
-
-    FITS = True
-
-    @beartype
-    def __init__(
-        self,
-        columns: Optional[Union[str, ListOfStrs]] = None,
-        wanted_values: Optional[dict[str, ListOfStrs]] = None,
-        separator: str = "_",
-        drop_original: bool = False,
-        copy: bool = False,
-        verbose: bool = False,
-        **kwargs: bool,
-    ) -> None:
-        BaseTransformer.__init__(
-            self,
-            columns=columns,
-            verbose=verbose,
-            copy=copy,
-            **kwargs,
-        )
-
-        self.wanted_values = wanted_values
-        self.set_drop_original_column(drop_original)
-        self.check_and_set_separator_column(separator)
-
-    @beartype
-    def _check_for_nulls(self, present_levels: dict[str, Any]) -> None:
-        """check that transformer being called on only non-null columns.
-
-        Note, found including nulls to be quite complicated due to:
-        - categorical variables make use of NaN not None
-        - pl/nw categorical variables do not allow categories to be edited,
-        so adjusting requires converting to str as interim step
-        - NaNs are converted to nan, introducing complications
-
-        As this transformer is generally used post imputation, elected to remove null
-        functionality.
-
-        Parameters
-        ----------
-        present_levels: dict[str, Any]
-            dict containing present levels per column
-
-        """
-        columns_with_nulls = []
-
-        for c in present_levels:
-            if any(pd.isna(val) for val in present_levels[c]):
-                columns_with_nulls.append(c)
-
-            if columns_with_nulls:
-                msg = f"{self.classname()}: transformer can only fit/apply on columns without nulls, columns {', '.join(columns_with_nulls)} need to be imputed first"
-                raise ValueError(msg)
-
-    @beartype
-    def fit(
-        self,
-        X: DataFrame,
-        y: Optional[Series] = None,
-    ) -> OneHotEncodingTransformer:
-        """Gets list of levels for each column to be transformed. This defines which dummy columns
-        will be created in transform.
-
-        Parameters
-        ----------
-        X : pd/pl.DataFrame
-            Data to identify levels from.
-
-<<<<<<< HEAD
-        X_y = self._combine_X_y(X, y)
-        response_column = "_temporary_response"
-
-        for c in self.columns:
-            if self.weights_column is None:
-                # get the indexes of the sorted target mean-encoded dict
-                _idx_target_mean = list(
-                    X_y.groupby([c])[response_column]
-                    .mean()
-                    .sort_values(ascending=True, kind="mergesort")
-                    .index,
-                )
-
-                # create a dictionary whose keys are the levels of the categorical variable
-                # sorted ascending by their target-mean value
-                # and whose values are ascending ordinal integers
-                ordinal_encoded_dict = {
-                    k: _idx_target_mean.index(k) + 1 for k in _idx_target_mean
-                }
-
-                self.mappings[c] = ordinal_encoded_dict
-
-            else:
-                groupby_sum = X_y.groupby([c])[
-                    [response_column, self.weights_column]
-                ].sum()
-
-                # get the indexes of the sorted target mean-encoded dict
-                _idx_target_mean = list(
-                    (groupby_sum[response_column] / groupby_sum[self.weights_column])
-                    .sort_values(ascending=True, kind="mergesort")
-                    .index,
-                )
-
-                # create a dictionary whose keys are the levels of the categorical variable
-                # sorted ascending by their target-mean value
-                # and whose values are ascending ordinal integers
-                ordinal_encoded_dict = {
-                    k: _idx_target_mean.index(k) + 1 for k in _idx_target_mean
-                }
-
-                self.mappings[c] = ordinal_encoded_dict
-
-        for col in self.columns:
-            # if more levels than int8 type can handle, then error
-            if len(self.mappings[col]) > 127:
-                msg = f"{self.classname()}: column {c} has too many levels to encode"
-                raise ValueError(
-                    msg,
-                )
-
-        # use BaseMappingTransformer init to process args
-        # extract null_mappings from mappings etc
-        base_mapping_transformer = BaseMappingTransformer(
-            mappings=self.mappings,
-            return_dtypes=self.return_dtypes,
-        )
-
-        self.mappings = base_mapping_transformer.mappings
-        self.mappings_from_null = base_mapping_transformer.mappings_from_null
-        self.return_dtypes = base_mapping_transformer.return_dtypes
-
-        return self
-
-    def transform(self, X: pd.DataFrame) -> pd.DataFrame:
-        """Transform method to apply ordinal encoding stored in the mappings attribute to
-        each column in the columns attribute. This maps categorical levels to rank-ordered integer values by target-mean in ascending order.
-
-        This method calls the check_mappable_rows method from BaseNominalTransformer to check that
-        all rows can be mapped then transform from BaseMappingTransformMixin to apply the
-        standard pd.Series.map method.
-
-        Parameters
-        ----------
-        X : pd.DataFrame
-            Data to with catgeorical variable columns to transform.
-
-        Returns
-        -------
-        X : pd.DataFrame
-            Transformed data with levels mapped to ordinal encoded values for categorical variables.
-
-        """
-        X = super().transform(X)
-
-        return BaseMappingTransformMixin.transform(self, X)
 
 
 class OneHotEncodingTransformer(
@@ -1387,8 +1183,6 @@
         X : pd/pl.DataFrame
             Data to identify levels from.
 
-=======
->>>>>>> c14885df
         y : None
             Ignored. This parameter exists only for compatibility with sklearn.pipeline.Pipeline.
 
