--- conflicted
+++ resolved
@@ -1460,22 +1460,12 @@
         wanted_values: Optional[dict[str, ListOfStrs]] = None,
         separator: str = "_",
         drop_original: bool = False,
-<<<<<<< HEAD
         **kwargs: bool,
-=======
-        copy: bool = False,
-        verbose: bool = False,
->>>>>>> d03f14c1
     ) -> None:
         BaseTransformer.__init__(
             self,
             columns=columns,
-<<<<<<< HEAD
             **kwargs,
-=======
-            verbose=verbose,
-            copy=copy,
->>>>>>> d03f14c1
         )
 
         self.wanted_values = wanted_values
