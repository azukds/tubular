"""This module contains transformers that apply encodings to nominal columns."""

from __future__ import annotations

import copy
import warnings
from typing import TYPE_CHECKING, Any, Literal, Optional, Union

import narwhals as nw
import numpy as np
import pandas as pd
from beartype import beartype
from narwhals.dtypes import DType  # noqa: F401
from typing_extensions import deprecated

from tubular._utils import (
    _convert_dataframe_to_narwhals,
    _convert_series_to_narwhals,
    _return_narwhals_or_native_dataframe,
)
from tubular.base import BaseTransformer
from tubular.imputers import MeanImputer, MedianImputer
from tubular.mapping import BaseMappingTransformer, BaseMappingTransformMixin
from tubular.mixins import DropOriginalMixin, SeparatorColumnMixin, WeightColumnMixin
from tubular.types import (
    DataFrame,
    FloatBetweenZeroOne,
    ListOfStrs,
    PositiveInt,
    Series,
)

if TYPE_CHECKING:
    from narwhals.typing import FrameT


class BaseNominalTransformer(BaseTransformer):
    """
    Base Transformer extension for nominal transformers.

    Attributes
    ----------

    built_from_json: bool
        indicates if transformer was reconstructed from json, which limits it's supported
        functionality to .transform

    polars_compatible : bool
        class attribute, indicates whether transformer has been converted to polars/pandas agnostic narwhals framework

    jsonable: bool
        class attribute, indicates if transformer supports to/from_json methods

    FITS: bool
        class attribute, indicates whether transform requires fit to be run first

    Example:
    --------
    >>> BaseNominalTransformer(
    ... columns='a',
    ...    )
    BaseNominalTransformer(columns=['a'])

    """

    polars_compatible = True

<<<<<<< HEAD
    lazy_compatible = False
=======
    jsonable = False
>>>>>>> d03f14c1

    FITS = False

    @beartype
    def check_mappable_rows(
        self,
        X: DataFrame,
        present_values: Optional[dict[str, set[Any]]] = None,
    ) -> None:
        """Method to check that all the rows to apply the transformer to are able to be
        mapped according to the values in the mappings dict.

        Parameters
        ----------
        X : DataFrame
            Data to apply nominal transformations to.

        present_values: Optional[dict[str, set[Any]]]
            optionally provide dictionary of values present in data by column. Avoided recalculating
            specifically for validation checks.

        Raises
        ------
        ValueError
            If any of the rows in a column (c) to be mapped, could not be mapped according to
            the mapping dict in mappings[c].

        Example:
        --------
        >>> import polars as pl

        >>> transformer = BaseNominalTransformer(
        ... columns='a',
        ...    )

        >>> transformer.mappings={'a': {'x': 0, 'y': 1}}

        >>> test_df = pl.DataFrame({'a': ['x', 'y'], 'b':[3, 4]})

        >>> transformer.check_mappable_rows(test_df)
        """
        self.check_is_fitted(["mappings"])

        X = _convert_dataframe_to_narwhals(X)

        if present_values is None:
            present_values = {
                col: set(X.get_column(col).unique()) for col in self.columns
            }

        value_diffs = {
            col: set(present_values[col]).difference(set(self.mappings[col]))
            for col in self.columns
        }

        raise_error = any(len(value_diffs[col]) != 0 for col in self.columns)

        if raise_error:
            columns_with_unmappable_rows = [
                col for col in self.columns if len(value_diffs[col]) != 0
            ]
            msg = f"{self.classname()}: nulls would be introduced into columns {', '.join(columns_with_unmappable_rows)} from levels not present in mapping"
            raise ValueError(msg)

    @beartype
    def transform(
        self,
        X: DataFrame,
        return_native_override: Optional[bool] = None,
        present_values: Optional[dict[str, set[Any]]] = None,
    ) -> DataFrame:
        """Base nominal transformer transform method.  Checks that all the rows are able to be
        mapped according to the values in the mappings dict and calls the BaseTransformer transform method.

        Parameters
        ----------
        X : DataFrame
            Data to apply nominal transformations to.

        return_native_override: Optional[bool]
            option to override return_native attr in transformer, useful when calling parent
            methods

        present_values: Optional[dict[str, set[Any]]]
            optionally provide dictionary of values present in data by column. Avoided recalculating
            specifically for validation checks.

        Returns
        -------
        X : DataFrame
            Input X.

        Example:
        --------
        >>> import polars as pl

        >>> transformer = BaseNominalTransformer(
        ... columns='a',
        ...    )

        >>> transformer.mappings={'a': {'x': 0, 'y': 1}}

        >>> test_df = pl.DataFrame({'a': ['x', 'y'], 'b':['w', 'z']})

        >>> # base transform has no effect on data
        >>> transformer.transform(test_df)
        shape: (2, 2)
        ┌─────┬─────┐
        │ a   ┆ b   │
        │ --- ┆ --- │
        │ str ┆ str │
        ╞═════╪═════╡
        │ x   ┆ w   │
        │ y   ┆ z   │
        └─────┴─────┘
        """

        return_native = self._process_return_native(return_native_override)

        # specify which class to prevent additional inheritance calls
        X = BaseTransformer.transform(self, X, return_native_override=False)

        self.check_mappable_rows(X, present_values)

        return _return_narwhals_or_native_dataframe(X, return_native)


class GroupRareLevelsTransformer(BaseTransformer, WeightColumnMixin):
    """Transformer to group together rare levels of nominal variables into a new level,
    labelled 'rare' (by default).

    Rare levels are defined by a cut off percentage, which can either be based on the
    number of rows or sum of weights. Any levels below this cut off value will be
    grouped into the rare level.

    Parameters
    ----------
    columns : None or str or list, default = None
        Columns to transform, if the default of None is supplied all object and category
        columns in X are used.

    cut_off_percent : float, default = 0.01
        Cut off for the percent of rows or percent of weight for a level, levels below
        this value will be grouped.

    weights_column : None or str, default = None
        Name of weights column that should be used so cut_off_percent applies to sum of weights
        rather than number of rows.

    rare_level_name : any,default = 'rare'.
        Must be of the same type as columns.
        Label for the new 'rare' level.

    record_rare_levels : bool, default = False
        If True, an attribute called rare_levels_record_ will be added to the object. This will be a dict
        of key (column name) value (level from column considered rare according to cut_off_percent) pairs.
        Care should be taken if working with nominal variables with many levels as this could potentially
        result in many being stored in this attribute.

    unseen_levels_to_rare : bool, default = True
        If True, unseen levels in new data will be passed to rare, if set to false they will be left unchanged.

    **kwargs
        Arbitrary keyword arguments passed onto BaseTransformer.init method.

    Attributes
    ----------
    cut_off_percent : float
        Cut off percentage (either in terms of number of rows or sum of weight) for a given
        nominal level to be considered rare.

    non_rare_levels : dict
        Created in fit. A dict of non-rare levels (i.e. levels with more than cut_off_percent weight or rows)
        that is used to identify rare levels in transform.

    rare_level_name : any
        Must be of the same type as columns.
        Label for the new nominal level that will be added to group together rare levels (as
        defined by cut_off_percent).

    record_rare_levels : bool
        Should the 'rare' levels that will be grouped together be recorded? If not they will be lost
        after the fit and the only information remaining will be the 'non'rare' levels.

    rare_levels_record_ : dict
        Only created (in fit) if record_rare_levels is True. This is dict containing a list of
        levels that were grouped into 'rare' for each column the transformer was applied to.

    weights_column : str
        Name of weights columns to use if cut_off_percent should be in terms of sum of weight
        not number of rows.

    unseen_levels_to_rare : bool
        If True, unseen levels in new data will be passed to rare, if set to false they will be left unchanged.

    training_data_levels : dict[set]
        Dictionary containing the set of values present in the training data for each column in self.columns. It
        will only exist in if unseen_levels_to_rare is set to False.

    built_from_json: bool
        indicates if transformer was reconstructed from json, which limits it's supported
        functionality to .transform

    polars_compatible : bool
        class attribute, indicates whether transformer has been converted to polars/pandas agnostic narwhals framework

    jsonable: bool
        class attribute, indicates if transformer supports to/from_json methods

    FITS: bool
        class attribute, indicates whether transform requires fit to be run first

    Example:
    --------
    >>> GroupRareLevelsTransformer(
    ... columns='a',
    ... cut_off_percent=0.02,
    ... rare_level_name='rare_level',
    ...    )
    GroupRareLevelsTransformer(columns=['a'], cut_off_percent=0.02,
                               rare_level_name='rare_level')
    """

    polars_compatible = True

<<<<<<< HEAD
    lazy_compatible = False
=======
    jsonable = False
>>>>>>> d03f14c1

    FITS = True

    @beartype
    def __init__(
        self,
        columns: Optional[Union[str, ListOfStrs]] = None,
        cut_off_percent: FloatBetweenZeroOne = 0.01,
        weights_column: Optional[str] = None,
        rare_level_name: Union[str, ListOfStrs] = "rare",
        record_rare_levels: bool = True,
        unseen_levels_to_rare: bool = True,
        **kwargs: bool,
    ) -> None:
        super().__init__(columns=columns, **kwargs)

        self.cut_off_percent = cut_off_percent

        WeightColumnMixin.check_and_set_weight(self, weights_column)

        self.rare_level_name = rare_level_name

        self.record_rare_levels = record_rare_levels

        self.unseen_levels_to_rare = unseen_levels_to_rare

    @beartype
    def _check_str_like_columns(self, schema: nw.Schema) -> None:
        """check that transformer being called on only str-like columns

        Parameters
        ----------
        schema: nw.Schema
            schema of input data

        Example:
        --------
        >>> import polars as pl
        >>> import narwhals as nw

        >>> transformer = GroupRareLevelsTransformer(
        ... columns='a',
        ... cut_off_percent=0.02,
        ... rare_level_name='rare_level',
        ...    )

        >>> # non erroring example
        >>> test_df=pl.DataFrame({'a': ['w','x'], 'b': ['y','z']})
        >>> schema=nw.from_native(test_df).schema

        >>> transformer._check_str_like_columns(schema)

        >>> # erroring example
        >>> test_df=pl.DataFrame({'a': [1,2], 'b': ['y','z']})
        >>> schema=nw.from_native(test_df).schema

        >>> transformer._check_str_like_columns(schema)
        Traceback (most recent call last):
        ...
        TypeError: ...
        """

        str_like_columns = [
            col
            for col in self.columns
            if schema[col] in {nw.String, nw.Categorical, nw.Object}
        ]

        non_str_like_columns = set(self.columns).difference(
            set(
                str_like_columns,
            ),
        )

        if len(non_str_like_columns) != 0:
            msg = f"{self.classname()}: transformer must run on str-like columns, but got non str-like {non_str_like_columns}"
            raise TypeError(msg)

    @beartype
    def _check_for_nulls(self, present_levels: dict[str, list[Any]]) -> None:
        """check that transformer being called on only non-null columns.

        Note, found including nulls to be quite complicated due to:
        - categorical variables make use of NaN not None
        - pl/nw categorical variables do not allow categories to be edited,
        so adjusting requires converting to str as interim step
        - NaNs are converted to nan, introducing complications

        As this transformer is generally used post imputation, elected to remove null
        functionality.

        Parameters
        ----------
        present_levels : dict[str, list[Any]]
            dict of format column:levels present in column

        Example:
        --------
        >>> import polars as pl

        >>> transformer = GroupRareLevelsTransformer(
        ... columns='a',
        ... cut_off_percent=0.02,
        ... rare_level_name='rare_level',
        ...    )

        >>>  # non erroring example
        >>> test_dict={'a': ['x', 'y'], 'b': ['w', 'z']}

        >>> transformer._check_for_nulls(test_dict)

        >>> # erroring  example
        >>> test_dict={'a': [None, 'y'], 'b': ['w', 'z']}

        >>> transformer._check_for_nulls(test_dict)
        Traceback (most recent call last):
        ...
        ValueError: ...
        """

        columns_with_nulls = [
            c for c in present_levels if any(pd.isna(val) for val in present_levels[c])
        ]

        if columns_with_nulls:
            msg = f"{self.classname()}: transformer can only fit/apply on columns without nulls, columns {', '.join(columns_with_nulls)} need to be imputed first"
            raise ValueError(msg)

    @beartype
    def fit(
        self,
        X: DataFrame,
        y: Optional[Series] = None,
    ) -> GroupRareLevelsTransformer:
        """Records non-rare levels for categorical variables.

        When transform is called, only levels records in non_rare_levels during fit will remain
        unchanged - all other levels will be grouped. If record_rare_levels is True then the
        rare levels will also be recorded.

        The label for the rare levels must be of the same type as the columns.

        Parameters
        ----------
        X : pd/pl.DataFrame
            Data to identify non-rare levels from.

        y : None or or nw.Series, default = None
            Optional argument only required for the transformer to work with sklearn pipelines.

        Example:
        --------
        >>> import polars as pl

        >>> transformer = GroupRareLevelsTransformer(
        ... columns='a',
        ... cut_off_percent=0.02,
        ... rare_level_name='rare_level',
        ...    )

        >>> test_df=pl.DataFrame({'a': ['x', 'y'], 'b': ['w', 'z']})

        >>> transformer.fit(test_df)
        GroupRareLevelsTransformer(columns=['a'], cut_off_percent=0.02,
                                   rare_level_name='rare_level')
        """

        X = _convert_dataframe_to_narwhals(X)

        y = _convert_series_to_narwhals(y)

        super().fit(X, y)

        if self.weights_column is not None:
            WeightColumnMixin.check_weights_column(self, X, self.weights_column)

        schema = X.schema

        self._check_str_like_columns(schema)

        present_levels = {
            c: sorted(set(X.get_column(c).unique())) for c in self.columns
        }

        self._check_for_nulls(present_levels)

        self.non_rare_levels = {}

        if self.record_rare_levels:
            self.rare_levels_record_ = {}

        backend = nw.get_native_namespace(X)

        weights_column = self.weights_column
        if self.weights_column is None:
            X, weights_column = WeightColumnMixin._create_unit_weights_column(
                X,
                backend=backend.__name__,
                return_native=False,
            )

        level_weights_exprs = {
            c: (nw.col(weights_column).sum().over(c)) for c in self.columns
        }

        total_weight_expr = nw.col(weights_column).sum()

        level_weight_perc_exprs = {
            c: level_weights_exprs[c] / total_weight_expr for c in self.columns
        }

        non_rare_levels_exprs = {
            c: nw.when(level_weight_perc_exprs[c] >= self.cut_off_percent)
            .then(nw.col(c))
            .otherwise(None)
            for c in self.columns
        }

        results_dict = X.select(**non_rare_levels_exprs).to_dict(as_series=True)

        for c in self.columns:
            self.non_rare_levels[c] = [
                val for val in results_dict[c].unique().to_list() if not pd.isna(val)
            ]

            self.non_rare_levels[c] = sorted(self.non_rare_levels[c], key=str)

            if self.record_rare_levels:
                self.rare_levels_record_[c] = sorted(
                    set(present_levels[c]).difference(self.non_rare_levels[c]),
                )

                self.rare_levels_record_[c] = sorted(
                    self.rare_levels_record_[c],
                    key=str,
                )

        if not self.unseen_levels_to_rare:
            self.training_data_levels = {}
            for c in self.columns:
                self.training_data_levels[c] = present_levels[c]

        return self

    @beartype
    def transform(self, X: DataFrame) -> DataFrame:
        """Grouped rare levels together into a new 'rare' level.

        Parameters
        ----------
        X : pd/pl.DataFrame
            Data to with catgeorical variables to apply rare level grouping to.

        Returns
        -------
        X : pd/pl.DataFrame
            Transformed input X with rare levels grouped for into a new rare level.

        Example:
        --------
        >>> import polars as pl

        >>> transformer = GroupRareLevelsTransformer(
        ... columns='a',
        ... cut_off_percent=0.5,
        ... rare_level_name='rare_level',
        ...    )

        >>> test_df=pl.DataFrame({'a': ['x', 'x', 'y'], 'b': ['w', 'z', 'z']})

        >>> _=transformer.fit(test_df)

        >>> transformer.transform(test_df)
        shape: (3, 2)
        ┌────────────┬─────┐
        │ a          ┆ b   │
        │ ---        ┆ --- │
        │ str        ┆ str │
        ╞════════════╪═════╡
        │ x          ┆ w   │
        │ x          ┆ z   │
        │ rare_level ┆ z   │
        └────────────┴─────┘

        >>> # erroring example (with nulls)
        >>> test_df = pl.DataFrame({'a': ['x', 'x', None], 'b': ['w', 'z', 'z']})

        >>> transformer.transform(test_df)
        Traceback (most recent call last):
        ...
        ValueError: ...

        """
        X = BaseTransformer.transform(self, X, return_native_override=False)
        X = _convert_dataframe_to_narwhals(X)

        schema = X.schema

        self._check_str_like_columns(schema)

        self.check_is_fitted(["non_rare_levels"])

        # copy non_rare_levels, as unseen values may be added, and transform should not
        # change the transformer state
        non_rare_levels = copy.deepcopy(self.non_rare_levels)

        present_levels = {c: list(set(X.get_column(c).unique())) for c in self.columns}

        self._check_for_nulls(present_levels)

        # sort once nulls removed
        present_levels = {c: sorted(present_levels[c]) for c in self.columns}

        if not self.unseen_levels_to_rare:
            for c in self.columns:
                unseen_vals = set(present_levels[c]).difference(
                    set(self.training_data_levels[c]),
                )
                non_rare_levels[c].extend(unseen_vals)

        transform_expressions = {
            c: nw.col(c).cast(
                nw.String,
            )
            if schema[c] in [nw.Categorical, nw.Enum]
            else nw.col(c)
            for c in self.columns
        }

        transform_expressions = {
            c: (
                nw.when(transform_expressions[c].is_in(non_rare_levels[c]))
                .then(transform_expressions[c])
                .otherwise(nw.lit(self.rare_level_name))
            )
            for c in self.columns
        }

        transform_expressions = {
            c: transform_expressions[c].cast(
                nw.Enum(self.non_rare_levels[c] + [self.rare_level_name]),
            )
            if (schema[c] in [nw.Categorical, nw.Enum])
            else transform_expressions[c]
            for c in self.columns
        }

        X = X.with_columns(**transform_expressions)

        return _return_narwhals_or_native_dataframe(X, self.return_native)


class MeanResponseTransformer(
    BaseNominalTransformer,
    WeightColumnMixin,
    BaseMappingTransformMixin,
    DropOriginalMixin,
):
    """Transformer to apply mean response encoding. This converts categorical variables to
    numeric by mapping levels to the mean response for that level.

    For a continuous or binary response the categorical columns specified will have values
    replaced with the mean response for each category.

    For an n > 1 level categorical response, up to n binary responses can be created, which in
    turn can then be used to encode each categorical column specified. This will generate up
    to n * len(columns) new columns, of with names of the form {column}_{response_level}. The
    original columns will be removed from the dataframe. This functionality is controlled using
    the 'level' parameter. Note that the above only works for a n > 1 level categorical response.
    Do not use 'level' parameter for a n = 1 level numerical response. In this case, use the standard
    mean response transformer without the 'level' parameter.

    If a categorical variable contains null values these will not be transformed.

    The same weights and prior are applied to each response level in the multi-level case.

    Parameters
    ----------
    columns : None or str or list, default = None
        Columns to transform, if the default of None is supplied all object and category
        columns in X are used.

    weights_column : str or None
        Weights column to use when calculating the mean response.

    prior : int, default = 0
        Regularisation parameter, can be thought of roughly as the size a category should be in order for
        its statistics to be considered reliable (hence default value of 0 means no regularisation).

    level : str, list or None, default = None
        Parameter to control encoding against a multi-level categorical response. For a continuous or
        binary response, leave this as None. In the multi-level case, set to 'all' to encode against every
        response level or provide a list of response levels to encode against.

    unseen_level_handling : str("mean", "median", "min", "max") or int/float, default = None
        Parameter to control the logic for handling unseen levels of the categorical features to encode in
        data when using transform method. Default value of None will output error when attempting to use transform
        on data with unseen levels in categorical columns to encode. Set this parameter to one of the options above
        in order to encode unseen levels in each categorical column with the mean, median etc. of
        each column. One can also pass an arbitrary int/float value to use for encoding unseen levels.

    return_type: Literal['float32', 'float64']
        What type to cast return column as, consider exploring float32 to save memory. Defaults to float32.

    **kwargs
        Arbitrary keyword arguments passed onto BaseTransformer.init method.

    Attributes
    ----------
    columns : str or list
        Categorical columns to encode in the input data.

    weights_column : str or None
        Weights column to use when calculating the mean response.

    prior : int, default = 0
        Regularisation parameter, can be thought of roughly as the size a category should be in order for
        its statistics to be considered reliable (hence default value of 0 means no regularisation).

    level : str, int, float, list or None, default = None
        Parameter to control encoding against a multi-level categorical response. If None the response will be
        treated as binary or continous, if 'all' all response levels will be encoded against and if it is a list of
        levels then only the levels specified will be encoded against.

    response_levels : list
        Only created in the mutli-level case. Generated from level, list of all the response levels to encode against.

    mappings : dict
        Created in fit. A nested Dict of {column names : column specific mapping dictionary} pairs.  Column
        specific mapping dictionaries contain {initial value : mapped value} pairs.

    mapped_columns : list
        Only created in the multi-level case. A list of the new columns produced by encoded the columns in self.columns
        against multiple response levels, of the form {column}_{level}.

    transformer_dict : dict
        Only created in the mutli-level case. A dictionary of the form level : transformer containing the mean response
        transformers for each level to be encoded against.

    unseen_levels_encoding_dict: dict
        Dict containing the values (based on chosen unseen_level_handling) derived from the encoded columns to use when handling unseen levels in data passed to transform method.

    return_type: Literal['float32', 'float64']
        What type to cast return column as. Defaults to float32.

    cast_method: Literal[np.float32, np,float64]
        Store the casting method associated to return_type

    built_from_json: bool
        indicates if transformer was reconstructed from json, which limits it's supported
        functionality to .transform

    polars_compatible : bool
        class attribute, indicates whether transformer has been converted to polars/pandas agnostic narwhals framework

    jsonable: bool
        class attribute, indicates if transformer supports to/from_json methods

    FITS: bool
        class attribute, indicates whether transform requires fit to be run first

    Example:
    --------
    >>> MeanResponseTransformer(
    ... columns='a',
    ... prior=1,
    ... unseen_level_handling='mean',
    ...    )
    MeanResponseTransformer(columns=['a'], prior=1, unseen_level_handling='mean')
    """

    polars_compatible = True

<<<<<<< HEAD
    lazy_compatible = False
=======
    jsonable = False
>>>>>>> d03f14c1

    FITS = True

    @beartype
    def __init__(
        self,
        columns: Optional[Union[str, list[str]]] = None,
        weights_column: Optional[str] = None,
        prior: PositiveInt = 0,
        level: Optional[Union[float, int, str, list]] = None,
        unseen_level_handling: Optional[
            Union[float, int, Literal["mean", "median", "min", "max"]]
        ] = None,
        return_type: Literal["Float32", "Float64"] = "Float32",
        drop_original: bool = True,
        **kwargs: bool,
    ) -> None:
        WeightColumnMixin.check_and_set_weight(self, weights_column)

        self.prior = prior
        self.unseen_level_handling = unseen_level_handling
        self.return_type = return_type
        self.drop_original = drop_original

        self.MULTI_LEVEL = False

        if level == "all" or (isinstance(level, list)):
            self.MULTI_LEVEL = True

        # if working with single level, put into list for easier handling
        elif isinstance(level, (str, int, float)):
            level = [level]
            self.MULTI_LEVEL = True

        self.level = level

        # self.cast_method is used to cast mapping values, so uses numpy types
        if return_type == "Float64":
            self.cast_method = np.float64
        else:
            self.cast_method = np.float32

        BaseNominalTransformer.__init__(self, columns=columns, **kwargs)

    def get_feature_names_out(self) -> list[str]:
        """list features modified/created by the transformer

        Returns
        -------
        list[str]:
            list of features modified/created by the transformer

        Examples
        --------

        >>> import polars as pl

        >>> transformer = MeanResponseTransformer(
        ... columns='a',
        ... prior=1,
        ... unseen_level_handling='mean',
        ... )

        >>> transformer.get_feature_names_out()
        ['a']

        >>> transformer = MeanResponseTransformer(
        ... columns='a',
        ... prior=1,
        ... level=['x', 'y'],
        ... unseen_level_handling='mean',
        ... )

        >>> transformer.get_feature_names_out()
        ['a_x', 'a_y']

        >>> transformer = MeanResponseTransformer(
        ... columns='a',
        ... prior=1,
        ... level='all',
        ... unseen_level_handling='mean',
        ... )

        >>> transformer.get_feature_names_out()
        Traceback (most recent call last):
        ...
        sklearn.exceptions.NotFittedError: ...

        >>> test_df=pl.DataFrame({'a': ['x', 'y', 'x'], 'b': ['cat', 'dog', 'rat']})

        >>> _ = transformer.fit(test_df, test_df['b'])

        >>> transformer.get_feature_names_out()
        ['a_cat', 'a_dog', 'a_rat']
        """

        # if level is specified as 'all', this function
        # depends on fit having been called
        if self.level == "all":
            self.check_is_fitted("encoded_columns")

            return self.encoded_columns

        return (
            self.columns
            if not self.MULTI_LEVEL
            else [
                column + "_" + str(level)
                for column in self.columns
                for level in self.level
            ]
        )

    @nw.narwhalify
    def _prior_regularisation(
        self,
        group_means_and_weights: FrameT,
        column: str,
        weights_column: str,
        response_column: str,
    ) -> dict[str | float, float]:
        """Regularise encoding values by pushing encodings of infrequent categories towards the global mean.  If prior is zero this will return target_means unaltered.

        Parameters
        ----------
        group_means_and_weights: FrameT
            dataframe containing info on group means and weights for a given column

        column: str
            column to regularise

        weights_column: str
            name of weights column

        response_column: str
            name of response column

        Returns
        -------
        regularised : nw.Series
            Series of regularised encoding values

        # TODO not adding doctests yet as this method will change in an upcoming PR
        """
        self.check_is_fitted(["global_mean"])

        prior_col = "prior_encodings"

        prior_df = group_means_and_weights.select(
            nw.col(column),
            (
                ((nw.col(response_column)) + self.global_mean * self.prior)
                / (nw.col(weights_column) + self.prior)
            ).alias(prior_col),
        )

        prior_encodings_dict = prior_df.to_dict(as_series=False)

        # return as dict
        return dict(
            zip(
                prior_encodings_dict[column],
                prior_encodings_dict[prior_col],
            ),
        )

    @nw.narwhalify
    def _fit_binary_response(
        self,
        X_y: FrameT,
        columns: list[str],
        weights_column: str,
        response_column: str,
    ) -> None:
        """Function to learn the MRE mappings for a given binary or continuous response.

        Parameters
        ----------
        X_y : pd/pl.DataFrame
            Data with catgeorical variable columns to transform, and target to encode against.

        columns : list(str)
            Post transform names of columns to be encoded. In the binary or continous case
            this is just self.columns. In the multi-level case this should be of the form
            {column_in_original_data}_{response_level}, where response_level is the level
            being encoded against in this call of _fit_binary_response.

        weights_column: str
            name of weights column

        response_column: str
            name of response column

        # TODO not adding doctests yet as this method will change in an upcoming PR
        """
        # reuse mean imputer logic to calculate global mean
        mean_imputer = MeanImputer(
            columns=response_column,
            weights_column=weights_column,
        )
        mean_imputer.fit(X_y)
        self.global_mean = mean_imputer.impute_values_[response_column]

        X_y = X_y.with_columns(
            (nw.col(response_column) * nw.col(weights_column)).alias(response_column),
        )

        for c in columns:
            groupby_sum = X_y.group_by(c).agg(
                nw.col(response_column).sum(),
                nw.col(weights_column).sum(),
            )

            group_means_and_weights = groupby_sum.select(
                nw.col(response_column),
                nw.col(weights_column),
                nw.col(c),
            )

            self.mappings[c] = self._prior_regularisation(
                group_means_and_weights,
                column=c,
                weights_column=weights_column,
                response_column=response_column,
            )

            # to_dict changes types
            for key in self.mappings[c]:
                self.mappings[c][key] = self.cast_method(self.mappings[c][key])

    @nw.narwhalify
    def fit(self, X: FrameT, y: nw.Series) -> FrameT:
        """Identify mapping of categorical levels to mean response values.

        If the user specified the weights_column arg in when initialising the transformer
        the weighted mean response will be calculated using that column.

        In the multi-level case this method learns which response levels are present and
        are to be encoded against.

        Parameters
        ----------
        X : pd/pl.DataFrame
            Data to with catgeorical variable columns to transform and also containing response_column
            column.

        y : pd/pl.Series
            Response variable or target.

        Example:
        --------
        >>> import polars as pl

        >>> transformer=MeanResponseTransformer(
        ... columns='a',
        ... prior=1,
        ... unseen_level_handling='mean',
        ...    )

        >>> test_df=pl.DataFrame({'a': ['x', 'y'], 'b': [1,2], 'target': [0,1]})

        >>> transformer.fit(test_df, test_df['target'])
        MeanResponseTransformer(columns=['a'], prior=1, unseen_level_handling='mean')
        """
        BaseNominalTransformer.fit(self, X, y)

        self.mappings = {}
        self.unseen_levels_encoding_dict = {}

        native_backend = nw.get_native_namespace(X)

        weights_column = self.weights_column
        if self.weights_column is None:
            X, weights_column = WeightColumnMixin._create_unit_weights_column(
                X,
                backend=native_backend.__name__,
                return_native=False,
            )

        WeightColumnMixin.check_weights_column(self, X, weights_column)

        response_null_count = y.is_null().sum()

        if response_null_count > 0:
            msg = f"{self.classname()}: y has {response_null_count} null values"
            raise ValueError(msg)

        X_y = nw.from_native(self._combine_X_y(X, y))
        response_column = "_temporary_response"

        self.response_levels = self.level

        if self.level == "all":
            self.response_levels = y.unique()

        elif self.level is not None and any(
            level not in list(y.unique()) for level in self.level
        ):
            msg = "Levels contains a level to encode against that is not present in the response."
            raise ValueError(msg)

        self.column_to_encoded_columns = {column: [] for column in self.columns}
        self.encoded_columns = []

        levels_to_iterate_through = (
            self.response_levels
            if self.response_levels is not None
            # if no levels, just create arbitrary len 1 iterable
            else ["NO_LEVELS"]
        )

        for level in levels_to_iterate_through:
            # if multi level, set up placeholder encoded columns
            # if not multi level, will just overwrite existing column
            mapping_columns_for_this_level = {
                column: column + "_" + str(level) if self.MULTI_LEVEL else column
                for column in self.columns
            }

            X_y = X_y.with_columns(
                nw.col(column).alias(mapping_columns_for_this_level[column])
                for column in mapping_columns_for_this_level
            )

            # create temporary single level response columns to individually encode
            # if nans are present then will error in previous handling, so can assume not here
            X_y = X_y.with_columns(
                (y == level if self.MULTI_LEVEL else y).alias(response_column),
            )

            self._fit_binary_response(
                X_y,
                list(mapping_columns_for_this_level.values()),
                weights_column=weights_column,
                response_column=response_column,
            )

            self.column_to_encoded_columns = {
                column: [
                    *self.column_to_encoded_columns[column],
                    mapping_columns_for_this_level[column],
                ]
                for column in self.columns
            }

        self.encoded_columns = [
            value
            for column in self.columns
            for value in self.column_to_encoded_columns[column]
        ]
        self.encoded_columns.sort()

        # set this attr up for BaseMappingTransformerMixin
        # this is used to cast the narwhals mapping df, so uses narwhals types
        self.return_dtypes = dict.fromkeys(self.encoded_columns, self.return_type)

        # use BaseMappingTransformer init to process args
        # extract null_mappings from mappings etc
        base_mapping_transformer = BaseMappingTransformer(
            mappings=self.mappings,
            return_dtypes=self.return_dtypes,
        )

        self.mappings = base_mapping_transformer.mappings
        self.mappings_from_null = base_mapping_transformer.mappings_from_null
        self.return_dtypes = base_mapping_transformer.return_dtypes

        self._fit_unseen_level_handling_dict(X_y, weights_column)

        return self

    @nw.narwhalify
    def _fit_unseen_level_handling_dict(
        self,
        X_y: FrameT,
        weights_column: str,
    ) -> None:
        """Learn values for unseen levels to be mapped to, potential cases depend on unseen_level_handling attr:
        - if int/float value has been provided, this will cast to the appropriate type
        and be directly used
        - if median/mean/min/max, the appropriate weighted statistic is calculated on the mapped data, and
        cast to the appropriate type

        Parameters
        ----------
        X_y : pd/pl.DataFrame
            Data to with categorical variable columns to transform and also containing response_column
            column.

        weights_column : str
            name of weights column

        # TODO not adding doctests yet as this method will change in an upcoming PR

        """

        if isinstance(self.unseen_level_handling, (int, float)):
            for c in self.encoded_columns:
                self.unseen_levels_encoding_dict[c] = self.cast_method(
                    self.unseen_level_handling,
                )

        elif isinstance(self.unseen_level_handling, str):
            X_temp = nw.from_native(BaseMappingTransformMixin.transform(self, X_y))

            for c in self.encoded_columns:
                if self.unseen_level_handling in ["mean", "median"]:
                    group_weights = X_temp.group_by(c).agg(
                        nw.col(weights_column).sum(),
                    )

                    if self.unseen_level_handling == "mean":
                        # reuse MeanImputer logic to calculate means
                        mean_imputer = MeanImputer(
                            columns=c,
                            weights_column=weights_column,
                        )

                        mean_imputer.fit(group_weights)

                        self.unseen_levels_encoding_dict[c] = (
                            mean_imputer.impute_values_[c]
                        )

                    # else, median
                    else:
                        # reuse MedianImputer logic to calculate medians
                        median_imputer = MedianImputer(
                            columns=c,
                            weights_column=weights_column,
                        )

                        median_imputer.fit(group_weights)

                        self.unseen_levels_encoding_dict[c] = (
                            median_imputer.impute_values_[c]
                        )

                # else, min or max, which don't care about weights
                else:
                    self.unseen_levels_encoding_dict[c] = getattr(
                        X_temp[c],
                        self.unseen_level_handling,
                    )()

                self.unseen_levels_encoding_dict[c] = self.cast_method(
                    self.unseen_levels_encoding_dict[c],
                )

    @beartype
    def transform(self, X: DataFrame) -> DataFrame:
        """Transform method to apply mean response encoding stored in the mappings attribute to
        each column in the columns attribute.

        This method calls the check_mappable_rows method from BaseNominalTransformer to check that
        all rows can be mapped then transform from BaseMappingTransformMixin to apply the
        standard pd.Series.map method.

        N.B. In the mutli-level case, this method briefly overwrites the self.columns attribute, but sets
        it back to the original value at the end.

        Parameters
        ----------
        X : pd/pl.DataFrame
            Data with nominal columns to transform.

        Returns
        -------
        X : pd/pl.DataFrame
            Transformed input X with levels mapped accoriding to mappings dict.

        Example:
        --------
        >>> import polars as pl
        >>> # example with no prior
        >>> transformer=MeanResponseTransformer(
        ... columns='a',
        ... prior=0,
        ... unseen_level_handling='mean',
        ...    )

        >>> test_df=pl.DataFrame({'a': ['x', 'y'], 'b': [1,2], 'target': [0,1]})

        >>> _ = transformer.fit(test_df, test_df['target'])

        >>> transformer.transform(test_df)
        shape: (2, 3)
        ┌─────┬─────┬────────┐
        │ a   ┆ b   ┆ target │
        │ --- ┆ --- ┆ ---    │
        │ f32 ┆ i64 ┆ i64    │
        ╞═════╪═════╪════════╡
        │ 0.0 ┆ 1   ┆ 0      │
        │ 1.0 ┆ 2   ┆ 1      │
        └─────┴─────┴────────┘

        # example with prior
        >>> transformer=MeanResponseTransformer(
        ... columns='a',
        ... prior=1,
        ... unseen_level_handling='mean',
        ...    )

        >>> test_df=pl.DataFrame({'a': ['x', 'y'], 'b': [1,2], 'target': [0,1]})

        >>> _ = transformer.fit(test_df, test_df['target'])

        >>> transformer.transform(test_df)
        shape: (2, 3)
        ┌──────┬─────┬────────┐
        │ a    ┆ b   ┆ target │
        │ ---  ┆ --- ┆ ---    │
        │ f32  ┆ i64 ┆ i64    │
        ╞══════╪═════╪════════╡
        │ 0.25 ┆ 1   ┆ 0      │
        │ 0.75 ┆ 2   ┆ 1      │
        └──────┴─────┴────────┘
        """

        self.check_is_fitted(["mappings", "return_dtypes"])

        X = _convert_dataframe_to_narwhals(X)

        present_values = {col: set(X.get_column(col).unique()) for col in self.columns}

        # with columns created, can now run parent transforms
        if self.unseen_level_handling:
            # do not want to run check_mappable_rows in this case, as will not like unseen values
            self.check_is_fitted(["unseen_levels_encoding_dict"])

            # BaseTransformer.transform as we do not want to run check_mappable_rows in BaseNominalTransformer
            # (it causes complications with unseen levels and new cols, so run later)
            X = BaseTransformer.transform(self, X, return_native_override=False)

        else:
            # mappings might look like {'a_blue': {'a': 1, 'b': 2,...}}
            # what we want to check is whether the values of a are covered
            # by the mappings, so temp change the mappings dict to focus on
            # the original columns and set back to original value after
            original_mappings = self.mappings
            self.mappings = {
                col: self.mappings[self.column_to_encoded_columns[col][0]]
                for col in self.columns
            }
            X = super().transform(
                X,
                return_native_override=False,
                present_values=present_values,
            )
            self.mappings = original_mappings

        # set up list of paired condition/outcome tuples for mapping
        conditions_and_outcomes = {
            output_col: [
                self._create_mapping_conditions_and_outcomes(
                    input_col,
                    key,
                    self.mappings,
                    output_col=output_col,
                )
                for key in self.mappings[output_col]
                if key in present_values[input_col]
            ]
            for input_col in self.columns
            for output_col in self.column_to_encoded_columns[input_col]
        }

        if self.unseen_level_handling:
            unseen_level_condition_and_outcomes = {
                output_col: (
                    ~nw.col(input_col).is_in(self.mappings[output_col].keys()),
                    (nw.lit(self.unseen_levels_encoding_dict[output_col])),
                )
                for input_col in self.columns
                for output_col in self.column_to_encoded_columns[input_col]
            }

            conditions_and_outcomes = {
                col: conditions_and_outcomes[col]
                + [unseen_level_condition_and_outcomes[col]]
                for col in self.encoded_columns
            }

        # apply mapping using functools reduce to build expression
        transform_expressions = {
            output_col: self._combine_mappings_into_expression(
                input_col,
                conditions_and_outcomes,
                output_col,
            )
            for input_col in self.columns
            for output_col in self.column_to_encoded_columns[input_col]
        }

        transform_expressions = {
            col: transform_expressions[col].cast(getattr(nw, self.return_dtypes[col]))
            for col in self.encoded_columns
        }

        X = X.with_columns(
            **transform_expressions,
        )

        columns_to_drop = [
            col for col in self.columns if col not in self.encoded_columns
        ]

        X = DropOriginalMixin.drop_original_column(
            self,
            X,
            self.drop_original,
            columns_to_drop,
            return_native=False,
        )

        return _return_narwhals_or_native_dataframe(X, self.return_native)


class OneHotEncodingTransformer(
    DropOriginalMixin,
    SeparatorColumnMixin,
    BaseTransformer,
):
    """Transformer to convert categorical variables into dummy columns.

    Parameters
    ----------
    columns : str or list of strings or None, default = None
        Names of columns to transform. If the default of None is supplied all object and category
        columns in X are used.

    wanted_values: dict[str, list[str] or None , default = None
        Optional parameter to select specific column levels to be transformed. If it is None, all levels in the categorical column will be encoded. It will take the format {col1: [level_1, level_2, ...]}.

    separator : str
        Used to create dummy column names, the name will take
        the format [categorical feature][separator][category level]

    drop_original : bool, default = False
        Should original columns be dropped after creating dummy fields?

    copy : bool, default = False
        Should X be copied prior to transform? Should X be copied prior to transform? Copy argument no longer used and will be deprecated in a future release

    verbose : bool, default = True
        Should warnings/checkmarks get displayed?

    **kwargs
        Arbitrary keyword arguments passed onto sklearn OneHotEncoder.init method.

    Attributes
    ----------
    separator : str
        Separator used in naming for dummy columns.

    drop_original : bool
        Should original columns be dropped after creating dummy fields?

    built_from_json: bool
        indicates if transformer was reconstructed from json, which limits it's supported
        functionality to .transform

    polars_compatible : bool
        class attribute, indicates whether transformer has been converted to polars/pandas agnostic narwhals framework

    jsonable: bool
        class attribute, indicates if transformer supports to/from_json methods

    FITS: bool
        class attribute, indicates whether transform requires fit to be run first

    Example:
    --------
    >>> OneHotEncodingTransformer(
    ... columns='a',
    ...    )
    OneHotEncodingTransformer(columns=['a'])
    """

    polars_compatible = True

<<<<<<< HEAD
    lazy_compatible = False
=======
    jsonable = False
>>>>>>> d03f14c1

    FITS = True

    @beartype
    def __init__(
        self,
        columns: Optional[Union[str, ListOfStrs]] = None,
        wanted_values: Optional[dict[str, ListOfStrs]] = None,
        separator: str = "_",
        drop_original: bool = False,
        copy: bool = False,
        verbose: bool = False,
    ) -> None:
        BaseTransformer.__init__(
            self,
            columns=columns,
            verbose=verbose,
            copy=copy,
        )

        self.wanted_values = wanted_values
        self.drop_original = drop_original
        self.check_and_set_separator_column(separator)

    def get_feature_names_out(self) -> list[str]:
        """list features modified/created by the transformer

        Returns
        -------
        list[str]:
            list of features modified/created by the transformer

        Examples
        --------

        >>> import polars as pl

        >>> transformer = OneHotEncodingTransformer(
        ... columns='a',
        ... wanted_values={'a': ['cat', 'dog']},
        ...    )

        >>> transformer.get_feature_names_out()
        ['a_cat', 'a_dog']

        >>> transformer = OneHotEncodingTransformer(
        ... columns='a',
        ...    )

        >>> transformer.get_feature_names_out()
        Traceback (most recent call last):
        ...
        sklearn.exceptions.NotFittedError: ...

        >>> test_df=pl.DataFrame({'a': ['cat', 'dog', 'rat']})

        >>> _ = transformer.fit(test_df)

        >>> transformer.get_feature_names_out()
        ['a_cat', 'a_dog', 'a_rat']
        """

        # if wanted values is not provided, this function
        # depends on fit having been called
        if not self.wanted_values:
            self.check_is_fitted("categories_")

            return [
                output_column
                for column in self.columns
                for output_column in self._get_feature_names(column)
            ]

        return [
            column + self.separator + str(level)
            for column in self.columns
            for level in self.wanted_values[column]
        ]

    @beartype
    def _check_for_nulls(self, present_levels: dict[str, Any]) -> None:
        """check that transformer being called on only non-null columns.

        Note, found including nulls to be quite complicated due to:
        - categorical variables make use of NaN not None
        - pl/nw categorical variables do not allow categories to be edited,
        so adjusting requires converting to str as interim step
        - NaNs are converted to nan, introducing complications

        As this transformer is generally used post imputation, elected to remove null
        functionality.

        Parameters
        ----------
        present_levels: dict[str, Any]
            dict containing present levels per column

        Example:
        --------
        >>> transformer=OneHotEncodingTransformer(
        ... columns='a',
        ...    )

        >>> # non erroring example
        >>> present_levels={'a': ['a', 'b']}

        >>> transformer._check_for_nulls(present_levels)

        >>> # erroring example
        >>> present_levels={'a': [None, 'b']}

        >>> transformer._check_for_nulls(present_levels)
        Traceback (most recent call last):
        ...
        ValueError: ...
        """
        columns_with_nulls = []

        for c, levels in present_levels.items():
            if any(pd.isna(val) for val in levels):
                columns_with_nulls.append(c)

            if columns_with_nulls:
                msg = f"{self.classname()}: transformer can only fit/apply on columns without nulls, columns {', '.join(columns_with_nulls)} need to be imputed first"
                raise ValueError(msg)

    @beartype
    def fit(
        self,
        X: DataFrame,
        y: Optional[Series] = None,
    ) -> OneHotEncodingTransformer:
        """Gets list of levels for each column to be transformed. This defines which dummy columns
        will be created in transform.

        Parameters
        ----------
        X : pd/pl.DataFrame
            Data to identify levels from.

        y : None
            Ignored. This parameter exists only for compatibility with sklearn.pipeline.Pipeline.

        Example:
        --------
        >>> import polars as pl

        >>> transformer=OneHotEncodingTransformer(
        ... columns='a',
        ...    )

        >>> test_df=pl.DataFrame({'a': ['x', 'y'], 'b': [1,2]})

        >>> transformer.fit(test_df)
        OneHotEncodingTransformer(columns=['a'])
        """
        X = _convert_dataframe_to_narwhals(X)
        y = _convert_series_to_narwhals(y)

        BaseTransformer.fit(self, X=X, y=y)

        # first handle checks
        present_levels = {}
        for c in self.columns:
            # print warning for unseen levels
            present_levels[c] = set(X.get_column(c).unique().to_list())

        self._check_for_nulls(present_levels)

        # sort once nulls excluded
        present_levels = {c: sorted(present_levels[c]) for c in present_levels}

        self.categories_ = {}
        self.new_feature_names_ = {}
        # Check each field has less than 100 categories/levels
        missing_levels = {}
        for c in self.columns:
            level_count = len(present_levels[c])

            if level_count > 100:
                raise ValueError(
                    f"{self.classname()}: column %s has over 100 unique values - consider another type of encoding"
                    % c,
                )
            # categories if 'values' is provided
            final_categories = (
                present_levels[c]
                if self.wanted_values is None
                else self.wanted_values.get(c, None)
            )

            self.categories_[c] = final_categories
            self.new_feature_names_[c] = self._get_feature_names(column=c)

            missing_levels = self._warn_missing_levels(
                present_levels[c],
                c,
                missing_levels,
            )

        return self

    @beartype
    def _warn_missing_levels(
        self,
        present_levels: list[Any],
        c: str,
        missing_levels: dict[str, list[Any]],
    ) -> dict[str, list[Any]]:
        """Logs a warning for user-specifed levels that are not found in the dataset and updates "missing_levels[c]" with those missing levels.

        Parameters
        ----------
        present_levels: list
            List of levels observed in the data.
        c: str
            The column name being checked for missing user-specified levels.
        missing_levels: dict[str, list[str]]
            Dictionary containing missing user-specified levels for each column.
        Returns
        -------
        missing_levels : dict[str, list[str]]
            Dictionary updated to reflect new missing levels for column c

        Example:
        --------
        >>> import polars as pl

        >>> transformer=OneHotEncodingTransformer(
        ... columns='a',
        ...    )

        >>> test_df=pl.DataFrame({'a': ['x', 'y'], 'b': [1,2]})

        >>> _ = transformer.fit(test_df)

        >>> transformer._warn_missing_levels(
        ... present_levels=['x', 'y'],
        ... c='a',
        ... missing_levels={}
        ... )
        {'a': []}
        """
        # print warning for missing levels
        missing_levels[c] = sorted(
            set(self.categories_[c]).difference(set(present_levels)),
        )
        if len(missing_levels[c]) > 0:
            warning_msg = f"{self.classname()}: column {c} includes user-specified values {missing_levels[c]} not found in the dataset"
            warnings.warn(warning_msg, UserWarning, stacklevel=2)

        return missing_levels

    @beartype
    def _get_feature_names(
        self,
        column: str,
    ) -> list[str]:
        """Function to get list of features that will be output by transformer

        Parameters
        ----------
        column: str
            column to get dummy feature names for

        Example:
        --------
        >>> import polars as pl

        >>> transformer=OneHotEncodingTransformer(
        ... columns='a',
        ...    )

        >>> test_df=pl.DataFrame({'a': ['x', 'y'], 'b': [1,2]})

        >>> _ = transformer.fit(test_df)

        >>> transformer._get_feature_names('a')
        ['a_x', 'a_y']

        """

        return [
            column + self.separator + str(level) for level in self.categories_[column]
        ]

    @beartype
    def transform(
        self,
        X: DataFrame,
        return_native_override: Optional[bool] = None,
    ) -> DataFrame:
        """Create new dummy columns from categorical fields.

        Parameters
        ----------
        X : pd/pl.DataFrame
            Data to apply one hot encoding to.

        return_native_override: Optional[bool]
        option to override return_native attr in transformer, useful when calling parent
        methods

        Returns
        -------
        X_transformed : pd/pl.DataFrame
            Transformed input X with dummy columns derived from categorical columns added. If drop_original
            = True then the original categorical columns that the dummies are created from will not be in
            the output X.

        Example:
        --------
        >>> import polars as pl

        >>> transformer=OneHotEncodingTransformer(
        ... columns='a',
        ...    )

        >>> test_df=pl.DataFrame({'a': ['x', 'y'], 'b': [1,2]})

        >>> _ = transformer.fit(test_df)

        >>> transformer.transform(test_df)
        shape: (2, 4)
        ┌─────┬─────┬───────┬───────┐
        │ a   ┆ b   ┆ a_x   ┆ a_y   │
        │ --- ┆ --- ┆ ---   ┆ ---   │
        │ str ┆ i64 ┆ bool  ┆ bool  │
        ╞═════╪═════╪═══════╪═══════╡
        │ x   ┆ 1   ┆ true  ┆ false │
        │ y   ┆ 2   ┆ false ┆ true  │
        └─────┴─────┴───────┴───────┘
        """
        return_native = self._process_return_native(return_native_override)

        # Check that transformer has been fit before calling transform
        self.check_is_fitted(["categories_"])

        X = _convert_dataframe_to_narwhals(X)
        X = BaseTransformer.transform(self, X, return_native_override=False)

        # first handle checks
        present_levels = {}
        for c in self.columns:
            # print warning for unseen levels
            present_levels[c] = set(X.get_column(c).unique().to_list())
            unseen_levels = set(present_levels[c]).difference(set(self.categories_[c]))
            if len(unseen_levels) > 0:
                warning_msg = f"{self.classname()}: column {c} has unseen categories: {unseen_levels}"
                warnings.warn(warning_msg, UserWarning, stacklevel=2)

        self._check_for_nulls(present_levels)

        # sort once nulls excluded
        present_levels = {key: sorted(present_levels[key]) for key in present_levels}

        missing_levels = {}
        transform_expressions = {}
        for c in self.columns:
            # print warning for missing levels
            missing_levels = self._warn_missing_levels(
                present_levels[c],
                c,
                missing_levels,
            )

            wanted_dummies = self.new_feature_names_[c]

            for level in present_levels[c]:
                if c + self.separator + str(level) in wanted_dummies:
                    transform_expressions[c + self.separator + str(level)] = (
                        nw.col(c) == level
                    )

            for level in missing_levels[c]:
                transform_expressions[c + self.separator + str(level)] = nw.lit(
                    False,
                ).alias(c + self.separator + str(level))

        # make column order consistent
        sorted_keys = sorted(transform_expressions.keys())

        X = X.with_columns(**{key: transform_expressions[key] for key in sorted_keys})

        # Drop original columns if self.drop_original is True
        X = DropOriginalMixin.drop_original_column(
            self,
            X,
            self.drop_original,
            self.columns,
            return_native=False,
        )

        return _return_narwhals_or_native_dataframe(X, return_native)


# DEPRECATED TRANSFORMERS


@deprecated(
    """This transformer has not been selected for conversion to polars/narwhals,
    and so has been deprecated. If it is useful to you, please raise an issue
    for it to be modernised
    """,
)
class OrdinalEncoderTransformer(
    BaseNominalTransformer,
    BaseMappingTransformMixin,
    WeightColumnMixin,
):
    """Transformer to encode categorical variables into ascending rank-ordered integer values variables by mapping
    it's levels to the target-mean response for that level.
    Values will be sorted in ascending order only i.e. categorical level with lowest target mean response to
    be encoded as 1, the next highest value as 2 and so on.

    If a categorical variable contains null values these will not be transformed.

    Parameters
    ----------
    columns : None or str or list, default = None
        Columns to transform, if the default of None is supplied all object and category
        columns in X are used.

    weights_column : str or None
        Weights column to use when calculating the mean response.

    **kwargs
        Arbitrary keyword arguments passed onto BaseTransformer.init method.

    Attributes
    ----------
    weights_column : str or None
        Weights column to use when calculating the mean response.

    mappings : dict
        Created in fit. Dict of key (column names) value (mapping of categorical levels to numeric,
        ordinal encoded response values) pairs.

    built_from_json: bool
        indicates if transformer was reconstructed from json, which limits it's supported
        functionality to .transform

    polars_compatible : bool
        class attribute, indicates whether transformer has been converted to polars/pandas agnostic narwhals framework

    jsonable: bool
        class attribute, indicates if transformer supports to/from_json methods

    FITS: bool
        class attribute, indicates whether transform requires fit to be run first

    """

    polars_compatible = False

<<<<<<< HEAD
    lazy_compatible = False
=======
    jsonable = False
>>>>>>> d03f14c1

    FITS = True

    def __init__(
        self,
        columns: str | list[str] | None = None,
        weights_column: str | None = None,
        **kwargs: dict[str, bool],
    ) -> None:
        WeightColumnMixin.check_and_set_weight(self, weights_column)

        BaseNominalTransformer.__init__(self, columns=columns, **kwargs)

        # this transformer shouldn't really be used with huge numbers of levels
        # so setup to use int8 type
        # if there are more levels than this, will get a type error
        self.return_dtypes = dict.fromkeys(self.columns, "Int8")

    def fit(self, X: pd.DataFrame, y: pd.Series) -> pd.DataFrame:
        """Identify mapping of categorical levels to rank-ordered integer values by target-mean in ascending order.

        If the user specified the weights_column arg in when initialising the transformer
        the weighted mean response will be calculated using that column.

        Parameters
        ----------
        X : pd.DataFrame
            Data to with catgeorical variable columns to transform and response_column column
            specified when object was initialised.

        y : pd.Series
            Response column or target.

        """
        BaseNominalTransformer.fit(self, X, y)

        self.mappings = {}

        if self.weights_column is not None:
            WeightColumnMixin.check_weights_column(self, X, self.weights_column)

        response_null_count = y.isna().sum()

        if response_null_count > 0:
            msg = f"{self.classname()}: y has {response_null_count} null values"
            raise ValueError(msg)

        X_y = self._combine_X_y(X, y)
        response_column = "_temporary_response"

        for c in self.columns:
            if self.weights_column is None:
                # get the indexes of the sorted target mean-encoded dict
                idx_target_mean = list(
                    X_y.groupby([c])[response_column]
                    .mean()
                    .sort_values(ascending=True, kind="mergesort")
                    .index,
                )

                # create a dictionary whose keys are the levels of the categorical variable
                # sorted ascending by their target-mean value
                # and whose values are ascending ordinal integers
                ordinal_encoded_dict = {
                    k: idx_target_mean.index(k) + 1 for k in idx_target_mean
                }

                self.mappings[c] = ordinal_encoded_dict

            else:
                groupby_sum = X_y.groupby([c])[
                    [response_column, self.weights_column]
                ].sum()

                # get the indexes of the sorted target mean-encoded dict
                idx_target_mean = list(
                    (groupby_sum[response_column] / groupby_sum[self.weights_column])
                    .sort_values(ascending=True, kind="mergesort")
                    .index,
                )

                # create a dictionary whose keys are the levels of the categorical variable
                # sorted ascending by their target-mean value
                # and whose values are ascending ordinal integers
                ordinal_encoded_dict = {
                    k: idx_target_mean.index(k) + 1 for k in idx_target_mean
                }

                self.mappings[c] = ordinal_encoded_dict

        for col in self.columns:
            # if more levels than int8 type can handle, then error
            if len(self.mappings[col]) > 127:
                msg = f"{self.classname()}: column {c} has too many levels to encode"
                raise ValueError(
                    msg,
                )

        # use BaseMappingTransformer init to process args
        # extract null_mappings from mappings etc
        base_mapping_transformer = BaseMappingTransformer(
            mappings=self.mappings,
            return_dtypes=self.return_dtypes,
        )

        self.mappings = base_mapping_transformer.mappings
        self.mappings_from_null = base_mapping_transformer.mappings_from_null
        self.return_dtypes = base_mapping_transformer.return_dtypes

        return self

    def transform(self, X: pd.DataFrame) -> pd.DataFrame:
        """Transform method to apply ordinal encoding stored in the mappings attribute to
        each column in the columns attribute. This maps categorical levels to rank-ordered integer values by target-mean in ascending order.

        This method calls the check_mappable_rows method from BaseNominalTransformer to check that
        all rows can be mapped then transform from BaseMappingTransformMixin to apply the
        standard pd.Series.map method.

        Parameters
        ----------
        X : pd.DataFrame
            Data to with catgeorical variable columns to transform.

        Returns
        -------
        X : pd.DataFrame
            Transformed data with levels mapped to ordinal encoded values for categorical variables.

        """
        X = super().transform(X)

        return BaseMappingTransformMixin.transform(self, X)


@deprecated(
    """This transformer has not been selected for conversion to polars/narwhals,
    and so has been deprecated. If it is useful to you, please raise an issue
    for it to be modernised
    """,
)
class NominalToIntegerTransformer(BaseNominalTransformer, BaseMappingTransformMixin):
    """Transformer to convert columns containing nominal values into integer values.

    The nominal levels that are mapped to integers are not ordered in any way.

    Parameters
    ----------
    columns : None or str or list, default = None
        Columns to transform, if the default of None is supplied all object and category
        columns in X are used.

    start_encoding : int, default = 0
        Value to start the encoding from e.g. if start_encoding = 0 then the encoding would be
        {'A': 0, 'B': 1, 'C': 3} etc.. or if start_encoding = 5 then the same encoding would be
        {'A': 5, 'B': 6, 'C': 7}. Can be positive or negative.

    **kwargs
        Arbitrary keyword arguments passed onto BaseTransformer.init method.

    Attributes
    ----------
    start_encoding : int
        Value to start the encoding / mapping of nominal to integer from.

    mappings : dict
        Created in fit. A dict of key (column names) value (mappings between levels and integers for given
        column) pairs.

    built_from_json: bool
        indicates if transformer was reconstructed from json, which limits it's supported
        functionality to .transform

    polars_compatible : bool
        class attribute, indicates whether transformer has been converted to polars/pandas agnostic narwhals framework

    jsonable: bool
        class attribute, indicates if transformer supports to/from_json methods

    FITS: bool
        class attribute, indicates whether transform requires fit to be run first

    """

    polars_compatible = False

<<<<<<< HEAD
    lazy_compatible = False
=======
    jsonable = False
>>>>>>> d03f14c1

    FITS = True

    def __init__(
        self,
        columns: str | list[str] | None = None,
        start_encoding: int = 0,
        **kwargs: dict[str, bool],
    ) -> None:
        BaseNominalTransformer.__init__(self, columns=columns, **kwargs)

        # this transformer shouldn't really be used with huge numbers of levels
        # so setup to use int8 type
        # if there are more levels than this, will get a type error
        self.return_dtypes = dict.fromkeys(self.columns, "Int8")

        if not isinstance(start_encoding, int):
            msg = f"{self.classname()}: start_encoding should be an integer"
            raise ValueError(msg)

        self.start_encoding = start_encoding

    def fit(self, X: pd.DataFrame, y: pd.Series | None = None) -> pd.DataFrame:
        """Creates mapping between nominal levels and integer values for categorical variables.

        Parameters
        ----------
        X : pd.DataFrame
            Data to fit the transformer on, this sets the nominal levels that can be mapped.

        y : None or pd.DataFrame or pd.Series, default = None
            Optional argument only required for the transformer to work with sklearn pipelines.

        """
        BaseNominalTransformer.fit(self, X, y)

        self.mappings = {}

        for c in self.columns:
            col_values = X[c].unique()

            self.mappings[c] = {
                k: i for i, k in enumerate(col_values, self.start_encoding)
            }

            # if more levels than int8 type can handle, then error
            if len(self.mappings[c]) > 127:
                msg = f"{self.classname()}: column {c} has too many levels to encode"
                raise ValueError(
                    msg,
                )

        # use BaseMappingTransformer init to process args
        # extract null_mappings from mappings etc
        base_mapping_transformer = BaseMappingTransformer(
            mappings=self.mappings,
            return_dtypes=self.return_dtypes,
        )

        self.mappings = base_mapping_transformer.mappings
        self.mappings_from_null = base_mapping_transformer.mappings_from_null
        self.return_dtypes = base_mapping_transformer.return_dtypes

        return self

    def transform(self, X: pd.DataFrame) -> pd.DataFrame:
        """Transform method to apply integer encoding stored in the mappings attribute to
        each column in the columns attribute.

        This method calls the check_mappable_rows method from BaseNominalTransformer to check that
        all rows can be mapped then transform from BaseMappingTransformMixin to apply the
        standard pd.Series.map method.

        Parameters
        ----------
        X : pd.DataFrame
            Data with nominal columns to transform.

        Returns
        -------
        X : pd.DataFrame
            Transformed input X with levels mapped according to mappings dict.

        """

        X = super().transform(X)

        return BaseMappingTransformMixin.transform(self, X)<|MERGE_RESOLUTION|>--- conflicted
+++ resolved
@@ -65,11 +65,7 @@
 
     polars_compatible = True
 
-<<<<<<< HEAD
     lazy_compatible = False
-=======
-    jsonable = False
->>>>>>> d03f14c1
 
     FITS = False
 
@@ -295,11 +291,9 @@
 
     polars_compatible = True
 
-<<<<<<< HEAD
     lazy_compatible = False
-=======
+
     jsonable = False
->>>>>>> d03f14c1
 
     FITS = True
 
@@ -773,11 +767,9 @@
 
     polars_compatible = True
 
-<<<<<<< HEAD
     lazy_compatible = False
-=======
+
     jsonable = False
->>>>>>> d03f14c1
 
     FITS = True
 
@@ -1459,11 +1451,9 @@
 
     polars_compatible = True
 
-<<<<<<< HEAD
     lazy_compatible = False
-=======
+
     jsonable = False
->>>>>>> d03f14c1
 
     FITS = True
 
@@ -1919,11 +1909,9 @@
 
     polars_compatible = False
 
-<<<<<<< HEAD
     lazy_compatible = False
-=======
+
     jsonable = False
->>>>>>> d03f14c1
 
     FITS = True
 
@@ -2110,11 +2098,9 @@
 
     polars_compatible = False
 
-<<<<<<< HEAD
     lazy_compatible = False
-=======
+
     jsonable = False
->>>>>>> d03f14c1
 
     FITS = True
 
