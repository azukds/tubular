"""This module contains transformers that apply encodings to nominal columns."""
from __future__ import annotations

import copy
import warnings
from typing import TYPE_CHECKING, Any, Literal, Optional, Union

import narwhals as nw
import numpy as np
import pandas as pd
from beartype import beartype
<<<<<<< HEAD

from tubular._types import FloatBetween0And1, ListOfStrs, PositiveInt  # noqa: TCH001
=======
from narwhals.dtypes import DType  # noqa: F401
from typing_extensions import deprecated

from tubular._utils import (
    _convert_dataframe_to_narwhals,
    _convert_series_to_narwhals,
    _return_narwhals_or_native_dataframe,
)
>>>>>>> d423cb66
from tubular.base import BaseTransformer
from tubular.imputers import MeanImputer, MedianImputer
from tubular.mapping import BaseMappingTransformer, BaseMappingTransformMixin
from tubular.mixins import DropOriginalMixin, SeparatorColumnMixin, WeightColumnMixin
from tubular.types import DataFrame, ListOfStrs, PositiveInt, Series  # noqa: TCH001

if TYPE_CHECKING:
    from narwhals.typing import FrameT


class BaseNominalTransformer(BaseTransformer):
    """
    Base Transformer extension for nominal transformers.

    Attributes
    ----------

    polars_compatible : bool
        class attribute, indicates whether transformer has been converted to polars/pandas agnostic narwhals framework

    """

    polars_compatible = True

    FITS = False

    @beartype
    def check_mappable_rows(
        self,
        X: DataFrame,
        present_values: Optional[dict[str, set[Any]]] = None,
    ) -> None:
        """Method to check that all the rows to apply the transformer to are able to be
        mapped according to the values in the mappings dict.

        Parameters
        ----------
        X : DataFrame
            Data to apply nominal transformations to.

        present_values: Optional[dict[str, set[Any]]]
            optionally provide dictionary of values present in data by column. Avoided recalculating
            specifically for validation checks.

        Raises
        ------
        ValueError
            If any of the rows in a column (c) to be mapped, could not be mapped according to
            the mapping dict in mappings[c].

        """
        self.check_is_fitted(["mappings"])

        X = _convert_dataframe_to_narwhals(X)

        if present_values is None:
            present_values = {
                col: set(X.get_column(col).unique()) for col in self.columns
            }

        value_diffs = {
            col: set(present_values[col]).difference(set(self.mappings[col]))
            for col in self.columns
        }

        raise_error = any(len(value_diffs[col]) != 0 for col in self.columns)

        if raise_error:
            columns_with_unmappable_rows = [
                col for col in self.columns if len(value_diffs[col]) != 0
            ]
            msg = f"{self.classname()}: nulls would be introduced into columns {', '.join(columns_with_unmappable_rows)} from levels not present in mapping"
            raise ValueError(msg)

    @beartype
    def transform(
        self,
        X: DataFrame,
        return_native_override: Optional[bool] = None,
        present_values: Optional[dict[str, set[Any]]] = None,
    ) -> DataFrame:
        """Base nominal transformer transform method.  Checks that all the rows are able to be
        mapped according to the values in the mappings dict and calls the BaseTransformer transform method.

        Parameters
        ----------
        X : DataFrame
            Data to apply nominal transformations to.

        return_native_override: Optional[bool]
            option to override return_native attr in transformer, useful when calling parent
            methods

        present_values: Optional[dict[str, set[Any]]]
            optionally provide dictionary of values present in data by column. Avoided recalculating
            specifically for validation checks.

        Returns
        -------
        X : DataFrame
            Input X.

        """

        return_native = self._process_return_native(return_native_override)

        # specify which class to prevent additional inheritance calls
        X = BaseTransformer.transform(self, X, return_native_override=False)

        self.check_mappable_rows(X, present_values)

        return _return_narwhals_or_native_dataframe(X, return_native)


class GroupRareLevelsTransformer(BaseTransformer, WeightColumnMixin):

    """Transformer to group together rare levels of nominal variables into a new level,
    labelled 'rare' (by default).

    Rare levels are defined by a cut off percentage, which can either be based on the
    number of rows or sum of weights. Any levels below this cut off value will be
    grouped into the rare level.

    Parameters
    ----------
    columns : None or str or list, default = None
        Columns to transform, if the default of None is supplied all object and category
        columns in X are used.

    cut_off_percent : float, default = 0.01
        Cut off for the percent of rows or percent of weight for a level, levels below
        this value will be grouped.

    weights_column : None or str, default = None
        Name of weights column that should be used so cut_off_percent applies to sum of weights
        rather than number of rows.

    rare_level_name : any,default = 'rare'.
        Must be of the same type as columns.
        Label for the new 'rare' level.

    record_rare_levels : bool, default = False
        If True, an attribute called rare_levels_record_ will be added to the object. This will be a dict
        of key (column name) value (level from column considered rare according to cut_off_percent) pairs.
        Care should be taken if working with nominal variables with many levels as this could potentially
        result in many being stored in this attribute.

    unseen_levels_to_rare : bool, default = True
        If True, unseen levels in new data will be passed to rare, if set to false they will be left unchanged.

    **kwargs
        Arbitrary keyword arguments passed onto BaseTransformer.init method.

    Attributes
    ----------
    cut_off_percent : float
        Cut off percentage (either in terms of number of rows or sum of weight) for a given
        nominal level to be considered rare.

    non_rare_levels : dict
        Created in fit. A dict of non-rare levels (i.e. levels with more than cut_off_percent weight or rows)
        that is used to identify rare levels in transform.

    rare_level_name : any
        Must be of the same type as columns.
        Label for the new nominal level that will be added to group together rare levels (as
        defined by cut_off_percent).

    record_rare_levels : bool
        Should the 'rare' levels that will be grouped together be recorded? If not they will be lost
        after the fit and the only information remaining will be the 'non'rare' levels.

    rare_levels_record_ : dict
        Only created (in fit) if record_rare_levels is True. This is dict containing a list of
        levels that were grouped into 'rare' for each column the transformer was applied to.

    weights_column : str
        Name of weights columns to use if cut_off_percent should be in terms of sum of weight
        not number of rows.

    unseen_levels_to_rare : bool
        If True, unseen levels in new data will be passed to rare, if set to false they will be left unchanged.

    training_data_levels : dict[set]
        Dictionary containing the set of values present in the training data for each column in self.columns. It
        will only exist in if unseen_levels_to_rare is set to False.

    polars_compatible : bool
        class attribute, indicates whether transformer has been converted to polars/pandas agnostic narwhals framework

    """

    polars_compatible = True

    FITS = True

    @beartype
    def __init__(
        self,
        columns: Union[str, list[str]],
        cut_off_percent: FloatBetween0And1 = 0.01,
        weights_column: Optional[str] = None,
        rare_level_name: Union[str, list[str]] = "rare",
        record_rare_levels: bool = True,
        unseen_levels_to_rare: bool = True,
        **kwargs: Optional[bool],
    ) -> None:
        super().__init__(columns=columns, **kwargs)

        self.cut_off_percent = cut_off_percent
        self.weights_column = weights_column

        self.rare_level_name = rare_level_name

        self.record_rare_levels = record_rare_levels

        self.unseen_levels_to_rare = unseen_levels_to_rare

    @beartype
    def _check_str_like_columns(self, schema: nw.Schema) -> None:
        """check that transformer being called on only str-like columns

        Parameters
        ----------
        schema: nw.Schema
            schema of input data

        """

        str_like_columns = [
            col
            for col in self.columns
            if schema[col] in {nw.String, nw.Categorical, nw.Object}
        ]

        non_str_like_columns = set(self.columns).difference(
            set(
                str_like_columns,
            ),
        )

        if len(non_str_like_columns) != 0:
            msg = f"{self.classname()}: transformer must run on str-like columns, but got non str-like {non_str_like_columns}"
            raise TypeError(msg)

    @beartype
    def _check_for_nulls(self, X: DataFrame) -> None:
        """check that transformer being called on only non-null columns.

        Note, found including nulls to be quite complicated due to:
        - categorical variables make use of NaN not None
        - pl/nw categorical variables do not allow categories to be edited,
        so adjusting requires converting to str as interim step
        - NaNs are converted to nan, introducing complications

        As this transformer is generally used post imputation, elected to remove null
        functionality.

        Parameters
        ----------
        X : pd/pl.DataFrame
            Data to transform

        """

        X = _convert_dataframe_to_narwhals(X)

        null_check_expressions = {
            col: nw.col(col).is_null().sum().alias(col) for col in self.columns
        }

        null_counts = X.select(**null_check_expressions)

        columns_with_nulls = [
            col for col in self.columns if null_counts[col].item() > 0
        ]

        if columns_with_nulls:
            msg = f"{self.classname()}: transformer can only fit/apply on columns without nulls, columns {', '.join(columns_with_nulls)} need to be imputed first"
            raise ValueError(msg)

    @beartype
    def fit(
        self,
        X: DataFrame,
        y: Optional[Series] = None,
    ) -> GroupRareLevelsTransformer:
        """Records non-rare levels for categorical variables.

        When transform is called, only levels records in non_rare_levels during fit will remain
        unchanged - all other levels will be grouped. If record_rare_levels is True then the
        rare levels will also be recorded.

        The label for the rare levels must be of the same type as the columns.

        Parameters
        ----------
        X : pd/pl.DataFrame
            Data to identify non-rare levels from.

        y : None or or nw.Series, default = None
            Optional argument only required for the transformer to work with sklearn pipelines.

        """

        X = _convert_dataframe_to_narwhals(X)

        y = _convert_series_to_narwhals(y)

        super().fit(X, y)

        if self.weights_column is not None:
            WeightColumnMixin.check_weights_column(self, X, self.weights_column)

        schema = X.schema

        self._check_str_like_columns(schema)

        self._check_for_nulls(X)

        self.non_rare_levels = {}

        if self.record_rare_levels:
            self.rare_levels_record_ = {}

        native_backend = nw.get_native_namespace(X)

        weights_column = self.weights_column
        if self.weights_column is None:
            X, weights_column = WeightColumnMixin._create_unit_weights_column(
                X,
                backend=native_backend.__name__,
                return_native=False,
            )

        for c in self.columns:
            cols_w_sums = X.group_by(c, drop_null_keys=False).agg(
                nw.col(weights_column).sum(),
            )

            total_w = X.select(nw.col(weights_column).sum()).item()

            cols_w_percents = cols_w_sums.select(
                nw.col(weights_column) / total_w,
                nw.col(c),
            )

            self.non_rare_levels[c] = (
                cols_w_percents.filter(
                    nw.col(weights_column) >= self.cut_off_percent,
                )
                .get_column(c)
                .to_list()
            )

            self.non_rare_levels[c] = sorted(self.non_rare_levels[c], key=str)

            if self.record_rare_levels:
                self.rare_levels_record_[c] = (
                    cols_w_percents.filter(
                        nw.col(weights_column) < self.cut_off_percent,
                    )
                    .get_column(c)
                    .to_list()
                )

                self.rare_levels_record_[c] = sorted(
                    self.rare_levels_record_[c],
                    key=str,
                )

        if not self.unseen_levels_to_rare:
            self.training_data_levels = {}
            for c in self.columns:
                self.training_data_levels[c] = set(X.get_column(c).unique().to_list())

        return self

    @beartype
    def transform(self, X: DataFrame) -> DataFrame:
        """Grouped rare levels together into a new 'rare' level.

        Parameters
        ----------
        X : pd/pl.DataFrame
            Data to with catgeorical variables to apply rare level grouping to.

        Returns
        -------
        X : pd/pl.DataFrame
            Transformed input X with rare levels grouped for into a new rare level.

        """
        X = BaseTransformer.transform(self, X, return_native_override=False)
        X = _convert_dataframe_to_narwhals(X)

        schema = X.schema

        self._check_str_like_columns(schema)

        self._check_for_nulls(X)

        self.check_is_fitted(["non_rare_levels"])

        # copy non_rare_levels, as unseen values may be added, and transform should not
        # change the transformer state
        non_rare_levels = copy.deepcopy(self.non_rare_levels)

        if not self.unseen_levels_to_rare:
            for c in self.columns:
                unseen_vals = set(
                    X.get_column(c).unique().to_list(),
                ).difference(
                    set(self.training_data_levels[c]),
                )
                non_rare_levels[c].extend(unseen_vals)

        transform_expressions = {
            c: nw.col(c).cast(
                nw.String,
            )
            if schema[c] in [nw.Categorical, nw.Enum]
            else nw.col(c)
            for c in self.columns
        }

        transform_expressions = {
            c: (
                nw.when(transform_expressions[c].is_in(non_rare_levels[c]))
                .then(transform_expressions[c])
                .otherwise(nw.lit(self.rare_level_name))
            )
            for c in self.columns
        }

        transform_expressions = {
            c: transform_expressions[c].cast(
                nw.Enum(self.non_rare_levels[c] + [self.rare_level_name]),
            )
            if (schema[c] in [nw.Categorical, nw.Enum])
            else transform_expressions[c]
            for c in self.columns
        }

        X = X.with_columns(**transform_expressions)

        return _return_narwhals_or_native_dataframe(X, self.return_native)


class MeanResponseTransformer(
    BaseNominalTransformer,
    WeightColumnMixin,
    BaseMappingTransformMixin,
    DropOriginalMixin,
):
    """Transformer to apply mean response encoding. This converts categorical variables to
    numeric by mapping levels to the mean response for that level.

    For a continuous or binary response the categorical columns specified will have values
    replaced with the mean response for each category.

    For an n > 1 level categorical response, up to n binary responses can be created, which in
    turn can then be used to encode each categorical column specified. This will generate up
    to n * len(columns) new columns, of with names of the form {column}_{response_level}. The
    original columns will be removed from the dataframe. This functionality is controlled using
    the 'level' parameter. Note that the above only works for a n > 1 level categorical response.
    Do not use 'level' parameter for a n = 1 level numerical response. In this case, use the standard
    mean response transformer without the 'level' parameter.

    If a categorical variable contains null values these will not be transformed.

    The same weights and prior are applied to each response level in the multi-level case.

    Parameters
    ----------
    columns : None or str or list, default = None
        Columns to transform, if the default of None is supplied all object and category
        columns in X are used.

    weights_column : str or None
        Weights column to use when calculating the mean response.

    prior : int, default = 0
        Regularisation parameter, can be thought of roughly as the size a category should be in order for
        its statistics to be considered reliable (hence default value of 0 means no regularisation).

    level : str, list or None, default = None
        Parameter to control encoding against a multi-level categorical response. For a continuous or
        binary response, leave this as None. In the multi-level case, set to 'all' to encode against every
        response level or provide a list of response levels to encode against.

    unseen_level_handling : str("Mean", "Median", "Lowest" or "Highest) or int/float, default = None
        Parameter to control the logic for handling unseen levels of the categorical features to encode in
        data when using transform method. Default value of None will output error when attempting to use transform
        on data with unseen levels in categorical columns to encode. Set this parameter to one of the options above
        in order to encode unseen levels in each categorical column with the mean, median etc. of
        each column. One can also pass an arbitrary int/float value to use for encoding unseen levels.

    return_type: Literal['float32', 'float64']
        What type to cast return column as, consider exploring float32 to save memory. Defaults to float32.

    **kwargs
        Arbitrary keyword arguments passed onto BaseTransformer.init method.

    Attributes
    ----------
    columns : str or list
        Categorical columns to encode in the input data.

    weights_column : str or None
        Weights column to use when calculating the mean response.

    prior : int, default = 0
        Regularisation parameter, can be thought of roughly as the size a category should be in order for
        its statistics to be considered reliable (hence default value of 0 means no regularisation).

    level : str, int, float, list or None, default = None
        Parameter to control encoding against a multi-level categorical response. If None the response will be
        treated as binary or continous, if 'all' all response levels will be encoded against and if it is a list of
        levels then only the levels specified will be encoded against.

    response_levels : list
        Only created in the mutli-level case. Generated from level, list of all the response levels to encode against.

    mappings : dict
        Created in fit. A nested Dict of {column names : column specific mapping dictionary} pairs.  Column
        specific mapping dictionaries contain {initial value : mapped value} pairs.

    mapped_columns : list
        Only created in the multi-level case. A list of the new columns produced by encoded the columns in self.columns
        against multiple response levels, of the form {column}_{level}.

    transformer_dict : dict
        Only created in the mutli-level case. A dictionary of the form level : transformer containing the mean response
        transformers for each level to be encoded against.

    unseen_levels_encoding_dict: dict
        Dict containing the values (based on chosen unseen_level_handling) derived from the encoded columns to use when handling unseen levels in data passed to transform method.

    return_type: Literal['float32', 'float64']
        What type to cast return column as. Defaults to float32.

    cast_method: Literal[np.float32, np,float64]
        Store the casting method associated to return_type

    polars_compatible : bool
        class attribute, indicates whether transformer has been converted to polars/pandas agnostic narwhals framework

    """

    polars_compatible = True

    FITS = True

    @beartype
    def __init__(
        self,
        columns: Optional[Union[str, list[str]]] = None,
        weights_column: Optional[str] = None,
        prior: PositiveInt = 0,
        level: Optional[Union[float, int, str, list]] = None,
        unseen_level_handling: Optional[
            Union[float, int, Literal["mean", "median", "min", "max"]]
        ] = None,
        return_type: Literal["Float32", "Float64"] = "Float32",
        drop_original: bool = True,
        **kwargs: bool,
    ) -> None:
        self.weights_column = weights_column
        self.prior = prior
        self.unseen_level_handling = unseen_level_handling
        self.return_type = return_type
        self.drop_original = drop_original

        self.MULTI_LEVEL = False

        if level == "all" or (isinstance(level, list)):
            self.MULTI_LEVEL = True

        # if working with single level, put into list for easier handling
        elif isinstance(level, (str, int, float)):
            level = [level]
            self.MULTI_LEVEL = True

        self.level = level

        # self.cast_method is used to cast mapping values, so uses numpy types
        if return_type == "Float64":
            self.cast_method = np.float64
        else:
            self.cast_method = np.float32

        BaseNominalTransformer.__init__(self, columns=columns, **kwargs)

    @nw.narwhalify
    def _prior_regularisation(
        self,
        group_means_and_weights: FrameT,
        column: str,
        weights_column: str,
        response_column: str,
    ) -> dict[str | float, float]:
        """Regularise encoding values by pushing encodings of infrequent categories towards the global mean.  If prior is zero this will return target_means unaltered.

        Parameters
        ----------
        group_means_and_weights: FrameT
            dataframe containing info on group means and weights for a given column

        column: str
            column to regularise

        weights_column: str
            name of weights column

        response_column: str
            name of response column

        Returns
        -------
        regularised : nw.Series
            Series of regularised encoding values
        """
        self.check_is_fitted(["global_mean"])

        prior_col = "prior_encodings"

        prior_df = group_means_and_weights.select(
            nw.col(column),
            (
                ((nw.col(response_column)) + self.global_mean * self.prior)
                / (nw.col(weights_column) + self.prior)
            ).alias(prior_col),
        )

        prior_encodings_dict = prior_df.to_dict(as_series=False)

        # return as dict
        return dict(
            zip(
                prior_encodings_dict[column],
                prior_encodings_dict[prior_col],
            ),
        )

    @nw.narwhalify
    def _fit_binary_response(
        self,
        X_y: FrameT,
        columns: list[str],
        weights_column: str,
        response_column: str,
    ) -> None:
        """Function to learn the MRE mappings for a given binary or continuous response.

        Parameters
        ----------
        X_y : pd/pl.DataFrame
            Data with catgeorical variable columns to transform, and target to encode against.

        columns : list(str)
            Post transform names of columns to be encoded. In the binary or continous case
            this is just self.columns. In the multi-level case this should be of the form
            {column_in_original_data}_{response_level}, where response_level is the level
            being encoded against in this call of _fit_binary_response.

        weights_column: str
            name of weights column

        response_column: str
            name of response column
        """
        # reuse mean imputer logic to calculate global mean
        mean_imputer = MeanImputer(
            columns=response_column,
            weights_column=weights_column,
        )
        mean_imputer.fit(X_y)
        self.global_mean = mean_imputer.impute_values_[response_column]

        X_y = X_y.with_columns(
            (nw.col(response_column) * nw.col(weights_column)).alias(response_column),
        )

        for c in columns:
            groupby_sum = X_y.group_by(c).agg(
                nw.col(response_column).sum(),
                nw.col(weights_column).sum(),
            )

            group_means_and_weights = groupby_sum.select(
                nw.col(response_column),
                nw.col(weights_column),
                nw.col(c),
            )

            self.mappings[c] = self._prior_regularisation(
                group_means_and_weights,
                column=c,
                weights_column=weights_column,
                response_column=response_column,
            )

            # to_dict changes types
            for key in self.mappings[c]:
                self.mappings[c][key] = self.cast_method(self.mappings[c][key])

    @nw.narwhalify
    def fit(self, X: FrameT, y: nw.Series) -> FrameT:
        """Identify mapping of categorical levels to mean response values.

        If the user specified the weights_column arg in when initialising the transformer
        the weighted mean response will be calculated using that column.

        In the multi-level case this method learns which response levels are present and
        are to be encoded against.

        Parameters
        ----------
        X : pd/pl.DataFrame
            Data to with catgeorical variable columns to transform and also containing response_column
            column.

        y : pd/pl.Series
            Response variable or target.

        """
        BaseNominalTransformer.fit(self, X, y)

        self.mappings = {}
        self.unseen_levels_encoding_dict = {}

        native_backend = nw.get_native_namespace(X)

        weights_column = self.weights_column
        if self.weights_column is None:
            X, weights_column = WeightColumnMixin._create_unit_weights_column(
                X,
                backend=native_backend.__name__,
                return_native=False,
            )

        WeightColumnMixin.check_weights_column(self, X, weights_column)

        response_null_count = y.is_null().sum()

        if response_null_count > 0:
            msg = f"{self.classname()}: y has {response_null_count} null values"
            raise ValueError(msg)

        X_y = nw.from_native(self._combine_X_y(X, y))
        response_column = "_temporary_response"

        self.response_levels = self.level

        if self.level == "all":
            self.response_levels = y.unique()

        elif self.level is not None and any(
            level not in list(y.unique()) for level in self.level
        ):
            msg = "Levels contains a level to encode against that is not present in the response."
            raise ValueError(msg)

        self.column_to_encoded_columns = {column: [] for column in self.columns}
        self.encoded_columns = []

        levels_to_iterate_through = (
            self.response_levels
            if self.response_levels is not None
            # if no levels, just create arbitrary len 1 iterable
            else ["NO_LEVELS"]
        )

        for level in levels_to_iterate_through:
            # if multi level, set up placeholder encoded columns
            # if not multi level, will just overwrite existing column
            mapping_columns_for_this_level = {
                column: column + "_" + str(level) if self.MULTI_LEVEL else column
                for column in self.columns
            }

            X_y = X_y.with_columns(
                nw.col(column).alias(mapping_columns_for_this_level[column])
                for column in mapping_columns_for_this_level
            )

            # create temporary single level response columns to individually encode
            # if nans are present then will error in previous handling, so can assume not here
            X_y = X_y.with_columns(
                (y == level if self.MULTI_LEVEL else y).alias(response_column),
            )

            self._fit_binary_response(
                X_y,
                list(mapping_columns_for_this_level.values()),
                weights_column=weights_column,
                response_column=response_column,
            )

            self.column_to_encoded_columns = {
                column: [
                    *self.column_to_encoded_columns[column],
                    mapping_columns_for_this_level[column],
                ]
                for column in self.columns
            }

        self.encoded_columns = [
            value
            for column in self.columns
            for value in self.column_to_encoded_columns[column]
        ]

        # set this attr up for BaseMappingTransformerMixin
        # this is used to cast the narwhals mapping df, so uses narwhals types
        self.return_dtypes = {col: self.return_type for col in self.encoded_columns}

        # use BaseMappingTransformer init to process args
        # extract null_mappings from mappings etc
        base_mapping_transformer = BaseMappingTransformer(
            mappings=self.mappings,
            return_dtypes=self.return_dtypes,
        )

        self.mappings = base_mapping_transformer.mappings
        self.mappings_from_null = base_mapping_transformer.mappings_from_null
        self.return_dtypes = base_mapping_transformer.return_dtypes

        self._fit_unseen_level_handling_dict(X_y, weights_column)

        return self

    @nw.narwhalify
    def _fit_unseen_level_handling_dict(
        self,
        X_y: FrameT,
        weights_column: str,
    ) -> None:
        """Learn values for unseen levels to be mapped to, potential cases depend on unseen_level_handling attr:
        - if int/float value has been provided, this will cast to the appropriate type
        and be directly used
        - if median/mean/min/max, the appropriate weighted statistic is calculated on the mapped data, and
        cast to the appropriate type

        Parameters
        ----------
        X_y : pd/pl.DataFrame
            Data to with categorical variable columns to transform and also containing response_column
            column.

        weights_column : str
            name of weights column

        """

        if isinstance(self.unseen_level_handling, (int, float)):
            for c in self.encoded_columns:
                self.unseen_levels_encoding_dict[c] = self.cast_method(
                    self.unseen_level_handling,
                )

        elif isinstance(self.unseen_level_handling, str):
            X_temp = nw.from_native(BaseMappingTransformMixin.transform(self, X_y))

            for c in self.encoded_columns:
                if self.unseen_level_handling in ["mean", "median"]:
                    group_weights = X_temp.group_by(c).agg(
                        nw.col(weights_column).sum(),
                    )

                    if self.unseen_level_handling == "mean":
                        # reuse MeanImputer logic to calculate means
                        mean_imputer = MeanImputer(
                            columns=c,
                            weights_column=weights_column,
                        )

                        mean_imputer.fit(group_weights)

                        self.unseen_levels_encoding_dict[
                            c
                        ] = mean_imputer.impute_values_[c]

                    # else, median
                    else:
                        # reuse MedianImputer logic to calculate medians
                        median_imputer = MedianImputer(
                            columns=c,
                            weights_column=weights_column,
                        )

                        median_imputer.fit(group_weights)

                        self.unseen_levels_encoding_dict[
                            c
                        ] = median_imputer.impute_values_[c]

                # else, min or max, which don't care about weights
                else:
                    self.unseen_levels_encoding_dict[c] = getattr(
                        X_temp[c],
                        self.unseen_level_handling,
                    )()

                self.unseen_levels_encoding_dict[c] = self.cast_method(
                    self.unseen_levels_encoding_dict[c],
                )

    @beartype
    def transform(self, X: DataFrame) -> DataFrame:
        """Transform method to apply mean response encoding stored in the mappings attribute to
        each column in the columns attribute.

        This method calls the check_mappable_rows method from BaseNominalTransformer to check that
        all rows can be mapped then transform from BaseMappingTransformMixin to apply the
        standard pd.Series.map method.

        N.B. In the mutli-level case, this method briefly overwrites the self.columns attribute, but sets
        it back to the original value at the end.

        Parameters
        ----------
        X : pd/pl.DataFrame
            Data with nominal columns to transform.

        Returns
        -------
        X : pd/pl.DataFrame
            Transformed input X with levels mapped accoriding to mappings dict.

        """

        self.check_is_fitted(["mappings", "return_dtypes"])

        X = _convert_dataframe_to_narwhals(X)

        present_values = {col: set(X.get_column(col).unique()) for col in self.columns}

        # with columns created, can now run parent transforms
        if self.unseen_level_handling:
            # do not want to run check_mappable_rows in this case, as will not like unseen values
            self.check_is_fitted(["unseen_levels_encoding_dict"])

            # BaseTransformer.transform as we do not want to run check_mappable_rows in BaseNominalTransformer
            # (it causes complications with unseen levels and new cols, so run later)
            X = BaseTransformer.transform(self, X, return_native_override=False)

        else:
            # mappings might look like {'a_blue': {'a': 1, 'b': 2,...}}
            # what we want to check is whether the values of a are covered
            # by the mappings, so temp change the mappings dict to focus on
            # the original columns and set back to original value after
            original_mappings = self.mappings
            self.mappings = {
                col: self.mappings[self.column_to_encoded_columns[col][0]]
                for col in self.columns
            }
            X = super().transform(
                X,
                return_native_override=False,
                present_values=present_values,
            )
            self.mappings = original_mappings

        # set up list of paired condition/outcome tuples for mapping
        conditions_and_outcomes = {
            output_col: [
                self._create_mapping_conditions_and_outcomes(
                    input_col,
                    key,
                    self.mappings,
                    output_col=output_col,
                )
                for key in self.mappings[output_col]
                if key in present_values[input_col]
            ]
            for input_col in self.columns
            for output_col in self.column_to_encoded_columns[input_col]
        }

        if self.unseen_level_handling:
            unseen_level_condition_and_outcomes = {
                output_col: (
                    ~nw.col(input_col).is_in(self.mappings[output_col].keys()),
                    (nw.lit(self.unseen_levels_encoding_dict[output_col])),
                )
                for input_col in self.columns
                for output_col in self.column_to_encoded_columns[input_col]
            }

            conditions_and_outcomes = {
                col: conditions_and_outcomes[col]
                + [unseen_level_condition_and_outcomes[col]]
                for col in self.encoded_columns
            }

        # apply mapping using functools reduce to build expression
        transform_expressions = {
            output_col: self._combine_mappings_into_expression(
                input_col,
                conditions_and_outcomes,
                output_col,
            )
            for input_col in self.columns
            for output_col in self.column_to_encoded_columns[input_col]
        }

        transform_expressions = {
            col: transform_expressions[col].cast(getattr(nw, self.return_dtypes[col]))
            for col in self.encoded_columns
        }

        X = X.with_columns(
            **transform_expressions,
        )

        columns_to_drop = [
            col for col in self.columns if col not in self.encoded_columns
        ]

        X = DropOriginalMixin.drop_original_column(
            self,
            X,
            self.drop_original,
            columns_to_drop,
            return_native=False,
        )

        return _return_narwhals_or_native_dataframe(X, self.return_native)


class OneHotEncodingTransformer(
    DropOriginalMixin,
    SeparatorColumnMixin,
    BaseTransformer,
):
    """Transformer to convert categorical variables into dummy columns.

    Parameters
    ----------
    columns : str or list of strings or None, default = None
        Names of columns to transform. If the default of None is supplied all object and category
        columns in X are used.

    wanted_values: dict[str, list[str] or None , default = None
        Optional parameter to select specific column levels to be transformed. If it is None, all levels in the categorical column will be encoded. It will take the format {col1: [level_1, level_2, ...]}.

    separator : str
        Used to create dummy column names, the name will take
        the format [categorical feature][separator][category level]

    drop_original : bool, default = False
        Should original columns be dropped after creating dummy fields?

    copy : bool, default = False
        Should X be copied prior to transform? Should X be copied prior to transform? Copy argument no longer used and will be deprecated in a future release

    verbose : bool, default = True
        Should warnings/checkmarks get displayed?

    **kwargs
        Arbitrary keyword arguments passed onto sklearn OneHotEncoder.init method.

    Attributes
    ----------
    separator : str
        Separator used in naming for dummy columns.

    drop_original : bool
        Should original columns be dropped after creating dummy fields?

    polars_compatible : bool
        class attribute, indicates whether transformer has been converted to polars/pandas agnostic narwhals framework

    """

    polars_compatible = True

    FITS = True

    @beartype
    def __init__(
        self,
        columns: Optional[Union[str, ListOfStrs]] = None,
        wanted_values: Optional[dict[str, ListOfStrs]] = None,
        separator: str = "_",
        drop_original: bool = False,
        copy: bool = False,
        verbose: bool = False,
    ) -> None:
        BaseTransformer.__init__(
            self,
            columns=columns,
            verbose=verbose,
            copy=copy,
        )

        self.wanted_values = wanted_values
        self.drop_original = drop_original
        self.check_and_set_separator_column(separator)

    @beartype
    def _check_for_nulls(self, present_levels: dict[str, Any]) -> None:
        """check that transformer being called on only non-null columns.

        Note, found including nulls to be quite complicated due to:
        - categorical variables make use of NaN not None
        - pl/nw categorical variables do not allow categories to be edited,
        so adjusting requires converting to str as interim step
        - NaNs are converted to nan, introducing complications

        As this transformer is generally used post imputation, elected to remove null
        functionality.

        Parameters
        ----------
        present_levels: dict[str, Any]
            dict containing present levels per column

        """
        columns_with_nulls = []

        for c in present_levels:
            if any(pd.isna(val) for val in present_levels[c]):
                columns_with_nulls.append(c)

            if columns_with_nulls:
                msg = f"{self.classname()}: transformer can only fit/apply on columns without nulls, columns {', '.join(columns_with_nulls)} need to be imputed first"
                raise ValueError(msg)

    @beartype
    def fit(
        self,
        X: DataFrame,
        y: Optional[Series] = None,
    ) -> OneHotEncodingTransformer:
        """Gets list of levels for each column to be transformed. This defines which dummy columns
        will be created in transform.

        Parameters
        ----------
        X : pd/pl.DataFrame
            Data to identify levels from.

        y : None
            Ignored. This parameter exists only for compatibility with sklearn.pipeline.Pipeline.

        """
        X = _convert_dataframe_to_narwhals(X)
        y = _convert_series_to_narwhals(y)

        BaseTransformer.fit(self, X=X, y=y)

        # first handle checks
        present_levels = {}
        for c in self.columns:
            # print warning for unseen levels
            present_levels[c] = set(X.get_column(c).unique().to_list())

        self._check_for_nulls(present_levels)

        # sort once nulls excluded
        present_levels = {c: sorted(present_levels[c]) for c in present_levels}

        self.categories_ = {}
        self.new_feature_names_ = {}
        # Check each field has less than 100 categories/levels
        missing_levels = {}
        for c in self.columns:
            level_count = len(present_levels[c])

            if level_count > 100:
                raise ValueError(
                    f"{self.classname()}: column %s has over 100 unique values - consider another type of encoding"
                    % c,
                )
            # categories if 'values' is provided
            final_categories = (
                present_levels[c]
                if self.wanted_values is None
                else self.wanted_values.get(c, None)
            )

            self.categories_[c] = final_categories
            self.new_feature_names_[c] = self._get_feature_names(column=c)

            missing_levels = self._warn_missing_levels(
                present_levels[c],
                c,
                missing_levels,
            )

        return self

    @beartype
    def _warn_missing_levels(
        self,
        present_levels: list[Any],
        c: str,
        missing_levels: dict[str, list[Any]],
    ) -> dict[str, list[Any]]:
        """Logs a warning for user-specifed levels that are not found in the dataset and updates "missing_levels[c]" with those missing levels.

        Parameters
        ----------
        present_levels: list
            List of levels observed in the data.
        c: str
            The column name being checked for missing user-specified levels.
        missing_levels: dict[str, list[str]]
            Dictionary containing missing user-specified levels for each column.
        Returns
        -------
        missing_levels : dict[str, list[str]]
            Dictionary updated to reflect new missing levels for column c

        """
        # print warning for missing levels
        missing_levels[c] = sorted(
            set(self.categories_[c]).difference(set(present_levels)),
        )
        if len(missing_levels[c]) > 0:
            warning_msg = f"{self.classname()}: column {c} includes user-specified values {missing_levels[c]} not found in the dataset"
            warnings.warn(warning_msg, UserWarning, stacklevel=2)

        return missing_levels

    @beartype
    def _get_feature_names(
        self,
        column: str,
    ) -> list[str]:
        """Function to get list of features that will be output by transformer

        Parameters
        ----------
        column: str
            column to get dummy feature names for

        """

        return [
            column + self.separator + str(level) for level in self.categories_[column]
        ]

    @beartype
    def transform(
        self,
        X: DataFrame,
        return_native_override: Optional[bool] = None,
    ) -> DataFrame:
        """Create new dummy columns from categorical fields.

        Parameters
        ----------
        X : pd/pl.DataFrame
            Data to apply one hot encoding to.

        return_native_override: Optional[bool]
        option to override return_native attr in transformer, useful when calling parent
        methods

        Returns
        -------
        X_transformed : pd/pl.DataFrame
            Transformed input X with dummy columns derived from categorical columns added. If drop_original
            = True then the original categorical columns that the dummies are created from will not be in
            the output X.

        """
        return_native = self._process_return_native(return_native_override)

        # Check that transformer has been fit before calling transform
        self.check_is_fitted(["categories_"])

        X = _convert_dataframe_to_narwhals(X)
        X = BaseTransformer.transform(self, X, return_native_override=False)

        # first handle checks
        present_levels = {}
        for c in self.columns:
            # print warning for unseen levels
            present_levels[c] = set(X.get_column(c).unique().to_list())
            unseen_levels = set(present_levels[c]).difference(set(self.categories_[c]))
            if len(unseen_levels) > 0:
                warning_msg = f"{self.classname()}: column {c} has unseen categories: {unseen_levels}"
                warnings.warn(warning_msg, UserWarning, stacklevel=2)

        self._check_for_nulls(present_levels)

        # sort once nulls excluded
        present_levels = {key: sorted(present_levels[key]) for key in present_levels}

        missing_levels = {}
        transform_expressions = {}
        for c in self.columns:
            # print warning for missing levels
            missing_levels = self._warn_missing_levels(
                present_levels[c],
                c,
                missing_levels,
            )

            wanted_dummies = self.new_feature_names_[c]

            for level in present_levels[c]:
                if c + self.separator + str(level) in wanted_dummies:
                    transform_expressions[c + self.separator + str(level)] = (
                        nw.col(c) == level
                    )

            for level in missing_levels[c]:
                transform_expressions[c + self.separator + str(level)] = nw.lit(
                    False,
                ).alias(c + self.separator + str(level))

        # make column order consistent
        sorted_keys = sorted(transform_expressions.keys())

        X = X.with_columns(**{key: transform_expressions[key] for key in sorted_keys})

        # Drop original columns if self.drop_original is True
        X = DropOriginalMixin.drop_original_column(
            self,
            X,
            self.drop_original,
            self.columns,
            return_native=False,
        )

        return _return_narwhals_or_native_dataframe(X, return_native)


# DEPRECATED TRANSFORMERS


@deprecated(
    """This transformer has not been selected for conversion to polars/narwhals,
    and so has been deprecated. If it is useful to you, please raise an issue
    for it to be modernised
    """,
)
class OrdinalEncoderTransformer(
    BaseNominalTransformer,
    BaseMappingTransformMixin,
    WeightColumnMixin,
):
    """Transformer to encode categorical variables into ascending rank-ordered integer values variables by mapping
    it's levels to the target-mean response for that level.
    Values will be sorted in ascending order only i.e. categorical level with lowest target mean response to
    be encoded as 1, the next highest value as 2 and so on.

    If a categorical variable contains null values these will not be transformed.

    Parameters
    ----------
    columns : None or str or list, default = None
        Columns to transform, if the default of None is supplied all object and category
        columns in X are used.

    weights_column : str or None
        Weights column to use when calculating the mean response.

    **kwargs
        Arbitrary keyword arguments passed onto BaseTransformer.init method.

    Attributes
    ----------
    weights_column : str or None
        Weights column to use when calculating the mean response.

    mappings : dict
        Created in fit. Dict of key (column names) value (mapping of categorical levels to numeric,
        ordinal encoded response values) pairs.

    polars_compatible : bool
        class attribute, indicates whether transformer has been converted to polars/pandas agnostic narwhals framework

    """

    polars_compatible = False

    FITS = True

    @beartype
    def __init__(
        self,
        columns: Union[str, list[str]],
        weights_column: Optional[str] = None,
        **kwargs: Optional[bool],
    ) -> None:
        self.weights_column = weights_column

        BaseNominalTransformer.__init__(self, columns=columns, **kwargs)

        # this transformer shouldn't really be used with huge numbers of levels
        # so setup to use int8 type
        # if there are more levels than this, will get a type error
        self.return_dtypes = {c: "Int8" for c in self.columns}

    def fit(self, X: pd.DataFrame, y: pd.Series) -> pd.DataFrame:
        """Identify mapping of categorical levels to rank-ordered integer values by target-mean in ascending order.

        If the user specified the weights_column arg in when initialising the transformer
        the weighted mean response will be calculated using that column.

        Parameters
        ----------
        X : pd.DataFrame
            Data to with catgeorical variable columns to transform and response_column column
            specified when object was initialised.

        y : pd.Series
            Response column or target.

        """
        BaseNominalTransformer.fit(self, X, y)

        self.mappings = {}

        if self.weights_column is not None:
            WeightColumnMixin.check_weights_column(self, X, self.weights_column)

        response_null_count = y.isna().sum()

        if response_null_count > 0:
            msg = f"{self.classname()}: y has {response_null_count} null values"
            raise ValueError(msg)

        X_y = self._combine_X_y(X, y)
        response_column = "_temporary_response"

        for c in self.columns:
            if self.weights_column is None:
                # get the indexes of the sorted target mean-encoded dict
                _idx_target_mean = list(
                    X_y.groupby([c])[response_column]
                    .mean()
                    .sort_values(ascending=True, kind="mergesort")
                    .index,
                )

                # create a dictionary whose keys are the levels of the categorical variable
                # sorted ascending by their target-mean value
                # and whose values are ascending ordinal integers
                ordinal_encoded_dict = {
                    k: _idx_target_mean.index(k) + 1 for k in _idx_target_mean
                }

                self.mappings[c] = ordinal_encoded_dict

            else:
                groupby_sum = X_y.groupby([c])[
                    [response_column, self.weights_column]
                ].sum()

                # get the indexes of the sorted target mean-encoded dict
                _idx_target_mean = list(
                    (groupby_sum[response_column] / groupby_sum[self.weights_column])
                    .sort_values(ascending=True, kind="mergesort")
                    .index,
                )

                # create a dictionary whose keys are the levels of the categorical variable
                # sorted ascending by their target-mean value
                # and whose values are ascending ordinal integers
                ordinal_encoded_dict = {
                    k: _idx_target_mean.index(k) + 1 for k in _idx_target_mean
                }

                self.mappings[c] = ordinal_encoded_dict

        for col in self.columns:
            # if more levels than int8 type can handle, then error
            if len(self.mappings[col]) > 127:
                msg = f"{self.classname()}: column {c} has too many levels to encode"
                raise ValueError(
                    msg,
                )

        # use BaseMappingTransformer init to process args
        # extract null_mappings from mappings etc
        base_mapping_transformer = BaseMappingTransformer(
            mappings=self.mappings,
            return_dtypes=self.return_dtypes,
        )

        self.mappings = base_mapping_transformer.mappings
        self.mappings_from_null = base_mapping_transformer.mappings_from_null
        self.return_dtypes = base_mapping_transformer.return_dtypes

        return self

    def transform(self, X: pd.DataFrame) -> pd.DataFrame:
        """Transform method to apply ordinal encoding stored in the mappings attribute to
        each column in the columns attribute. This maps categorical levels to rank-ordered integer values by target-mean in ascending order.

        This method calls the check_mappable_rows method from BaseNominalTransformer to check that
        all rows can be mapped then transform from BaseMappingTransformMixin to apply the
        standard pd.Series.map method.

        Parameters
        ----------
        X : pd.DataFrame
            Data to with catgeorical variable columns to transform.

        Returns
        -------
        X : pd.DataFrame
            Transformed data with levels mapped to ordinal encoded values for categorical variables.

        """
        X = super().transform(X)

        return BaseMappingTransformMixin.transform(self, X)


@deprecated(
    """This transformer has not been selected for conversion to polars/narwhals,
    and so has been deprecated. If it is useful to you, please raise an issue
    for it to be modernised
    """,
)
class NominalToIntegerTransformer(BaseNominalTransformer, BaseMappingTransformMixin):
    """Transformer to convert columns containing nominal values into integer values.

    The nominal levels that are mapped to integers are not ordered in any way.

    Parameters
    ----------
    columns : None or str or list, default = None
        Columns to transform, if the default of None is supplied all object and category
        columns in X are used.

    start_encoding : int, default = 0
        Value to start the encoding from e.g. if start_encoding = 0 then the encoding would be
        {'A': 0, 'B': 1, 'C': 3} etc.. or if start_encoding = 5 then the same encoding would be
        {'A': 5, 'B': 6, 'C': 7}. Can be positive or negative.

    **kwargs
        Arbitrary keyword arguments passed onto BaseTransformer.init method.

    Attributes
    ----------
    start_encoding : int
        Value to start the encoding / mapping of nominal to integer from.

    mappings : dict
        Created in fit. A dict of key (column names) value (mappings between levels and integers for given
        column) pairs.

    polars_compatible : bool
        class attribute, indicates whether transformer has been converted to polars/pandas agnostic narwhals framework

    """

    polars_compatible = False

    FITS = True

    def __init__(
        self,
        columns: str | list[str] | None = None,
        start_encoding: int = 0,
        **kwargs: dict[str, bool],
    ) -> None:
        BaseNominalTransformer.__init__(self, columns=columns, **kwargs)

        # this transformer shouldn't really be used with huge numbers of levels
        # so setup to use int8 type
        # if there are more levels than this, will get a type error
        self.return_dtypes = {c: "Int8" for c in self.columns}

        if not isinstance(start_encoding, int):
            msg = f"{self.classname()}: start_encoding should be an integer"
            raise ValueError(msg)

        self.start_encoding = start_encoding

    def fit(self, X: pd.DataFrame, y: pd.Series | None = None) -> pd.DataFrame:
        """Creates mapping between nominal levels and integer values for categorical variables.

        Parameters
        ----------
        X : pd.DataFrame
            Data to fit the transformer on, this sets the nominal levels that can be mapped.

        y : None or pd.DataFrame or pd.Series, default = None
            Optional argument only required for the transformer to work with sklearn pipelines.

        """
        BaseNominalTransformer.fit(self, X, y)

        self.mappings = {}

        for c in self.columns:
            col_values = X[c].unique()

            self.mappings[c] = {
                k: i for i, k in enumerate(col_values, self.start_encoding)
            }

            # if more levels than int8 type can handle, then error
            if len(self.mappings[c]) > 127:
                msg = f"{self.classname()}: column {c} has too many levels to encode"
                raise ValueError(
                    msg,
                )

        # use BaseMappingTransformer init to process args
        # extract null_mappings from mappings etc
        base_mapping_transformer = BaseMappingTransformer(
            mappings=self.mappings,
            return_dtypes=self.return_dtypes,
        )

        self.mappings = base_mapping_transformer.mappings
        self.mappings_from_null = base_mapping_transformer.mappings_from_null
        self.return_dtypes = base_mapping_transformer.return_dtypes

        return self

    def transform(self, X: pd.DataFrame) -> pd.DataFrame:
        """Transform method to apply integer encoding stored in the mappings attribute to
        each column in the columns attribute.

        This method calls the check_mappable_rows method from BaseNominalTransformer to check that
        all rows can be mapped then transform from BaseMappingTransformMixin to apply the
        standard pd.Series.map method.

        Parameters
        ----------
        X : pd.DataFrame
            Data with nominal columns to transform.

        Returns
        -------
        X : pd.DataFrame
            Transformed input X with levels mapped according to mappings dict.

        """

        X = super().transform(X)

        return BaseMappingTransformMixin.transform(self, X)<|MERGE_RESOLUTION|>--- conflicted
+++ resolved
@@ -9,10 +9,6 @@
 import numpy as np
 import pandas as pd
 from beartype import beartype
-<<<<<<< HEAD
-
-from tubular._types import FloatBetween0And1, ListOfStrs, PositiveInt  # noqa: TCH001
-=======
 from narwhals.dtypes import DType  # noqa: F401
 from typing_extensions import deprecated
 
@@ -21,12 +17,17 @@
     _convert_series_to_narwhals,
     _return_narwhals_or_native_dataframe,
 )
->>>>>>> d423cb66
 from tubular.base import BaseTransformer
 from tubular.imputers import MeanImputer, MedianImputer
 from tubular.mapping import BaseMappingTransformer, BaseMappingTransformMixin
 from tubular.mixins import DropOriginalMixin, SeparatorColumnMixin, WeightColumnMixin
-from tubular.types import DataFrame, ListOfStrs, PositiveInt, Series  # noqa: TCH001
+from tubular.types import (  # noqa: TCH001
+    DataFrame,
+    FloatBetween0And1,
+    ListOfStrs,
+    PositiveInt,
+    Series,
+)
 
 if TYPE_CHECKING:
     from narwhals.typing import FrameT
