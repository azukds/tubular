--- conflicted
+++ resolved
@@ -1043,23 +1043,15 @@
     def _get_feature_names(self, input_features, **kwargs):
         """
         Function to access the get_feature_names attribute of the scikit learn attribute. Will return the output columns of the OHE transformer.
-<<<<<<< HEAD
+
         In scikit learn 1.0 "get_feature_names" was deprecated and then replaced with "get_feature_names_out" in version 1.2. The logic in this
         function will call the correct attribute, or raise an error if it can't be found.
-=======
-
-        In scikit learn 1.0 "get_feature_names" was deprecated and then replaced with "get_feature_names_out" in version 1.2. The logic in this
-        function will call the correct attribute, or raise an error if it can't be found.
-
->>>>>>> 50d876d6
+
         Parameters
         ----------
         input_features : list(str)
             Input columns being transformed by the OHE transformer.
-<<<<<<< HEAD
-=======
-
->>>>>>> 50d876d6
+
         kwargs : dict
             Keyword arguments to be passed on to the scikit learn attriute.
         """
@@ -1121,11 +1113,7 @@
         # Apply OHE transform
         X_transformed = OneHotEncoder.transform(self, X[self.columns])
 
-<<<<<<< HEAD
         input_columns = self._get_feature_names(input_features=self.columns)
-=======
-        input_columns = self._get_feature_names(self.columns)
->>>>>>> 50d876d6
 
         X_transformed = pd.DataFrame(
             X_transformed, columns=input_columns, index=X.index
