"""This module contains transformers that apply encodings to nominal columns."""

from __future__ import annotations

import copy
import warnings
from typing import TYPE_CHECKING, Any, Literal, Optional, Union

import narwhals as nw
import numpy as np
import pandas as pd
from beartype import beartype
from narwhals._utils import no_default  # noqa: PLC2701, need private import
from narwhals.dtypes import DType  # noqa: F401
from typing_extensions import deprecated

from tubular._utils import (
    _convert_dataframe_to_narwhals,
    _convert_series_to_narwhals,
    _return_narwhals_or_native_dataframe,
    block_from_json,
)
from tubular.base import BaseTransformer, register
from tubular.imputers import MeanImputer, MedianImputer
from tubular.mapping import BaseMappingTransformer, BaseMappingTransformMixin
from tubular.mixins import DropOriginalMixin, WeightColumnMixin
from tubular.types import (
    DataFrame,
    FloatBetweenZeroOne,
    ListOfStrs,
    PositiveInt,
    Series,
)

if TYPE_CHECKING:
    from narwhals.typing import FrameT


@register
class BaseNominalTransformer(BaseTransformer):
    """
    Base Transformer extension for nominal transformers.

    Attributes
    ----------

    built_from_json: bool
        indicates if transformer was reconstructed from json, which limits it's supported
        functionality to .transform

    polars_compatible : bool
        class attribute, indicates whether transformer has been converted to polars/pandas agnostic narwhals framework

    jsonable: bool
        class attribute, indicates if transformer supports to/from_json methods

    FITS: bool
        class attribute, indicates whether transform requires fit to be run first

    lazyframe_compatible: bool
        class attribute, indicates whether transformer works with lazyframes

    Examples
    --------
    ```pycon
    >>> BaseNominalTransformer(
    ...     columns="a",
    ... )
    BaseNominalTransformer(columns=['a'])

    ```
    """

    polars_compatible = True

    jsonable = False

    lazyframe_compatible = False

    FITS = False

    @beartype
    def check_mappable_rows(
        self,
        X: DataFrame,
        present_values: Optional[dict[str, set[Any]]] = None,
    ) -> None:
        """Method to check that all the rows to apply the transformer to are able to be
        mapped according to the values in the mappings dict.

        Parameters
        ----------
        X : DataFrame
            Data to apply nominal transformations to.

        present_values: Optional[dict[str, set[Any]]]
            optionally provide dictionary of values present in data by column. Avoided recalculating
            specifically for validation checks.

        Raises
        ------
        ValueError
            If any of the rows in a column (c) to be mapped, could not be mapped according to
            the mapping dict in mappings[c].

        Examples
        --------
        ```pycon
        >>> import polars as pl

        >>> transformer = BaseNominalTransformer(
        ...     columns="a",
        ... )

        >>> transformer.mappings = {"a": {"x": 0, "y": 1}}

        >>> test_df = pl.DataFrame({"a": ["x", "y"], "b": [3, 4]})

        >>> transformer.check_mappable_rows(test_df)

        ```
        """
        self.check_is_fitted(["mappings"])

        X = _convert_dataframe_to_narwhals(X)

        if present_values is None:
            present_values = {
                col: set(X.get_column(col).unique()) for col in self.columns
            }

        value_diffs = {
            col: set(present_values[col]).difference(set(self.mappings[col]))
            for col in self.columns
        }

        raise_error = any(len(value_diffs[col]) != 0 for col in self.columns)

        if raise_error:
            columns_with_unmappable_rows = [
                col for col in self.columns if len(value_diffs[col]) != 0
            ]
            msg = f"{self.classname()}: nulls would be introduced into columns {', '.join(columns_with_unmappable_rows)} from levels not present in mapping"
            raise ValueError(msg)

    @beartype
    def transform(
        self,
        X: DataFrame,
        return_native_override: Optional[bool] = None,
        present_values: Optional[dict[str, set[Any]]] = None,
    ) -> DataFrame:
        """Base nominal transformer transform method.  Checks that all the rows are able to be
        mapped according to the values in the mappings dict and calls the BaseTransformer transform method.

        Parameters
        ----------
        X : DataFrame
            Data to apply nominal transformations to.

        return_native_override: Optional[bool]
            option to override return_native attr in transformer, useful when calling parent
            methods

        present_values: Optional[dict[str, set[Any]]]
            optionally provide dictionary of values present in data by column. Avoided recalculating
            specifically for validation checks.

        Returns
        -------
        X : DataFrame
            Input X.

        Examples
        --------
        ```pycon
        >>> import polars as pl

        >>> transformer = BaseNominalTransformer(
        ...     columns="a",
        ... )

        >>> transformer.mappings = {"a": {"x": 0, "y": 1}}

        >>> test_df = pl.DataFrame({"a": ["x", "y"], "b": ["w", "z"]})

        >>> # base transform has no effect on data
        >>> transformer.transform(test_df)
        shape: (2, 2)
        ┌─────┬─────┐
        │ a   ┆ b   │
        │ --- ┆ --- │
        │ str ┆ str │
        ╞═════╪═════╡
        │ x   ┆ w   │
        │ y   ┆ z   │
        └─────┴─────┘

        ```
        """

        return_native = self._process_return_native(return_native_override)

        # specify which class to prevent additional inheritance calls
        X = BaseTransformer.transform(self, X, return_native_override=False)

        self.check_mappable_rows(X, present_values)

        return _return_narwhals_or_native_dataframe(X, return_native)


@register
class GroupRareLevelsTransformer(BaseTransformer, WeightColumnMixin):
    """Transformer to group together rare levels of nominal variables into a new level,
    labelled 'rare' (by default).

    Rare levels are defined by a cut off percentage, which can either be based on the
    number of rows or sum of weights. Any levels below this cut off value will be
    grouped into the rare level.

    Parameters
    ----------
    columns : None or str or list, default = None
        Columns to transform, if the default of None is supplied all object and category
        columns in X are used.

    cut_off_percent : float, default = 0.01
        Cut off for the percent of rows or percent of weight for a level, levels below
        this value will be grouped.

    weights_column : None or str, default = None
        Name of weights column that should be used so cut_off_percent applies to sum of weights
        rather than number of rows.

    rare_level_name : any,default = 'rare'.
        Must be of the same type as columns.
        Label for the new 'rare' level.

    record_rare_levels : bool, default = False
        If True, an attribute called rare_levels_record_ will be added to the object. This will be a dict
        of key (column name) value (level from column considered rare according to cut_off_percent) pairs.
        Care should be taken if working with nominal variables with many levels as this could potentially
        result in many being stored in this attribute.

    unseen_levels_to_rare : bool, default = True
        If True, unseen levels in new data will be passed to rare, if set to false they will be left unchanged.

    **kwargs
        Arbitrary keyword arguments passed onto BaseTransformer.init method.

    Attributes
    ----------
    cut_off_percent : float
        Cut off percentage (either in terms of number of rows or sum of weight) for a given
        nominal level to be considered rare.

    non_rare_levels : dict
        Created in fit. A dict of non-rare levels (i.e. levels with more than cut_off_percent weight or rows)
        that is used to identify rare levels in transform.

    rare_level_name : any
        Must be of the same type as columns.
        Label for the new nominal level that will be added to group together rare levels (as
        defined by cut_off_percent).

    record_rare_levels : bool
        Should the 'rare' levels that will be grouped together be recorded? If not they will be lost
        after the fit and the only information remaining will be the 'non'rare' levels.

    rare_levels_record_ : dict
        Only created (in fit) if record_rare_levels is True. This is dict containing a list of
        levels that were grouped into 'rare' for each column the transformer was applied to.

    weights_column : str
        Name of weights columns to use if cut_off_percent should be in terms of sum of weight
        not number of rows.

    unseen_levels_to_rare : bool
        If True, unseen levels in new data will be passed to rare, if set to false they will be left unchanged.

    training_data_levels : dict[set]
        Dictionary containing the set of values present in the training data for each column in self.columns. It
        will only exist in if unseen_levels_to_rare is set to False.

    built_from_json: bool
        indicates if transformer was reconstructed from json, which limits it's supported
        functionality to .transform

    polars_compatible : bool
        class attribute, indicates whether transformer has been converted to polars/pandas agnostic narwhals framework

    jsonable: bool
        class attribute, indicates if transformer supports to/from_json methods

    FITS: bool
        class attribute, indicates whether transform requires fit to be run first

    lazyframe_compatible: bool
        class attribute, indicates whether transformer works with lazyframes

    Examples
    --------
    ```pycon
    >>> GroupRareLevelsTransformer(
    ...     columns="a",
    ...     cut_off_percent=0.02,
    ...     rare_level_name="rare_level",
    ... )
    GroupRareLevelsTransformer(columns=['a'], cut_off_percent=0.02,
                               rare_level_name='rare_level')

    ```
    """

    polars_compatible = True

    lazyframe_compatible = False

    jsonable = True

    FITS = True

    @beartype
    def __init__(  # noqa: PLR0917, PLR0913
        self,
        columns: Optional[Union[str, ListOfStrs]] = None,
        cut_off_percent: FloatBetweenZeroOne = 0.01,
        weights_column: Optional[str] = None,
        rare_level_name: Union[str, ListOfStrs] = "rare",
        record_rare_levels: bool = True,
        unseen_levels_to_rare: bool = True,
        **kwargs: bool,
    ) -> None:
        super().__init__(columns=columns, **kwargs)

        self.cut_off_percent = cut_off_percent

        self.weights_column = weights_column

        self.rare_level_name = rare_level_name

        self.record_rare_levels = record_rare_levels

        self.unseen_levels_to_rare = unseen_levels_to_rare

    @block_from_json
    def to_json(self) -> dict[str, dict[str, Any]]:
        """dump transformer to json dict

        Returns
        -------
        dict[str, dict[str, Any]]:
            jsonified transformer. Nested dict containing levels for attributes
            set at init and fit.

        Examples
        --------
        ```pycon
        >>> import tests.test_data as d

        >>> df = d.create_df_8("pandas")

        >>> x = GroupRareLevelsTransformer(
        ...     columns=["b", "c"], cut_off_percent=0.4, unseen_levels_to_rare=False
        ... )

        >>> x.fit(df)
        GroupRareLevelsTransformer(columns=['b', 'c'], cut_off_percent=0.4,
                                   unseen_levels_to_rare=False)

        >>> x.to_json()
<<<<<<< HEAD
        {'tubular_version': ..., 'classname': 'GroupRareLevelsTransformer', 'init': {'columns': ['b', 'c'], 'copy': False, 'verbose': False, 'return_native': True, 'cut_off_percent': 0.4, 'weights_column': None, 'rare_level_name': 'rare', 'record_rare_levels': True, 'unseen_levels_to_rare': False}, 'fit': {'non_rare_levels': {'b': ['w'], 'c': ['a']}, 'training_data_levels': {'b': ['w', 'x', 'y', 'z'], 'c': ['a', 'b', 'c']}, 'rare_levels_record_': {'b': ['x', 'y', 'z'], 'c': ['b', 'c']}}}
=======
        {'tubular_version': ..., 'classname': 'GroupRareLevelsTransformer', 'init': {'columns': ['b', 'c'], 'copy': False, 'verbose': False, 'return_native': True, 'cut_off_percent': 0.4, 'weights_column': None, 'rare_level_name': 'rare', 'record_rare_levels': True, 'unseen_levels_to_rare': False}, 'fit': {'non_rare_levels': {'b': ['w'], 'c': ['a']}, 'training_data_levels': {'b': ['w', 'x', 'y', 'z'], 'c': ['a', 'b', 'c']}}}

        ```
>>>>>>> 744b3de4
        """
        self.check_is_fitted(["non_rare_levels"])
        json_dict = super().to_json()

        json_dict["init"].update(
            {
                "cut_off_percent": self.cut_off_percent,
                "weights_column": self.weights_column,
                "rare_level_name": self.rare_level_name,
                "record_rare_levels": self.record_rare_levels,
                "unseen_levels_to_rare": self.unseen_levels_to_rare,
            },
        )
        json_dict["fit"]["non_rare_levels"] = self.non_rare_levels
        if not self.unseen_levels_to_rare:
            self.check_is_fitted(["training_data_levels"])
            json_dict["fit"]["training_data_levels"] = self.training_data_levels
        if self.record_rare_levels:
            self.check_is_fitted(["rare_levels_record_"])
            json_dict["fit"]["rare_levels_record_"] = self.rare_levels_record_

        return json_dict

    @beartype
    def _check_str_like_columns(self, schema: nw.Schema) -> None:
        """check that transformer being called on only str-like columns

        Parameters
        ----------
        schema: nw.Schema
            schema of input data

        Examples
        --------
        ```pycon
        >>> import polars as pl
        >>> import narwhals as nw

        >>> transformer = GroupRareLevelsTransformer(
        ...     columns="a",
        ...     cut_off_percent=0.02,
        ...     rare_level_name="rare_level",
        ... )

        >>> # non erroring example
        >>> test_df = pl.DataFrame({"a": ["w", "x"], "b": ["y", "z"]})
        >>> schema = nw.from_native(test_df).schema

        >>> transformer._check_str_like_columns(schema)

        >>> # erroring example
        >>> test_df = pl.DataFrame({"a": [1, 2], "b": ["y", "z"]})
        >>> schema = nw.from_native(test_df).schema

        >>> transformer._check_str_like_columns(schema)
        Traceback (most recent call last):
        ...
        TypeError: ...

        ```
        """

        str_like_columns = [
            col
            for col in self.columns
            if schema[col] in {nw.String, nw.Categorical, nw.Object}
        ]

        non_str_like_columns = set(self.columns).difference(
            set(
                str_like_columns,
            ),
        )

        if len(non_str_like_columns) != 0:
            msg = f"{self.classname()}: transformer must run on str-like columns, but got non str-like {non_str_like_columns}"
            raise TypeError(msg)

    @beartype
    def _check_for_nulls(self, present_levels: dict[str, list[Any]]) -> None:
        """check that transformer being called on only non-null columns.

        Note, found including nulls to be quite complicated due to:
        - categorical variables make use of NaN not None
        - pl/nw categorical variables do not allow categories to be edited,
        so adjusting requires converting to str as interim step
        - NaNs are converted to nan, introducing complications

        As this transformer is generally used post imputation, elected to remove null
        functionality.

        Parameters
        ----------
        present_levels : dict[str, list[Any]]
            dict of format column:levels present in column

        Examples
        --------
        ```pycon
        >>> import polars as pl

        >>> transformer = GroupRareLevelsTransformer(
        ...     columns="a",
        ...     cut_off_percent=0.02,
        ...     rare_level_name="rare_level",
        ... )

        >>> # non erroring example
        >>> test_dict = {"a": ["x", "y"], "b": ["w", "z"]}

        >>> transformer._check_for_nulls(test_dict)

        >>> # erroring  example
        >>> test_dict = {"a": [None, "y"], "b": ["w", "z"]}

        >>> transformer._check_for_nulls(test_dict)
        Traceback (most recent call last):
        ...
        ValueError: ...

        ```
        """

        columns_with_nulls = [
            c for c in present_levels if any(pd.isna(val) for val in present_levels[c])
        ]

        if columns_with_nulls:
            msg = f"{self.classname()}: transformer can only fit/apply on columns without nulls, columns {', '.join(columns_with_nulls)} need to be imputed first"
            raise ValueError(msg)

    @block_from_json
    @beartype
    def fit(
        self,
        X: DataFrame,
        y: Optional[Series] = None,
    ) -> GroupRareLevelsTransformer:
        """Records non-rare levels for categorical variables.

        When transform is called, only levels records in non_rare_levels during fit will remain
        unchanged - all other levels will be grouped. If record_rare_levels is True then the
        rare levels will also be recorded.

        The label for the rare levels must be of the same type as the columns.

        Parameters
        ----------
        X : pd/pl.DataFrame
            Data to identify non-rare levels from.

        y : None or or nw.Series, default = None
            Optional argument only required for the transformer to work with sklearn pipelines.

        Examples
        --------
        ```pycon
        >>> import polars as pl

        >>> transformer = GroupRareLevelsTransformer(
        ...     columns="a",
        ...     cut_off_percent=0.02,
        ...     rare_level_name="rare_level",
        ... )

        >>> test_df = pl.DataFrame({"a": ["x", "y"], "b": ["w", "z"]})

        >>> transformer.fit(test_df)
        GroupRareLevelsTransformer(columns=['a'], cut_off_percent=0.02,
                                   rare_level_name='rare_level')

        ```
        """

        X = _convert_dataframe_to_narwhals(X)

        y = _convert_series_to_narwhals(y)

        super().fit(X, y)

        if self.weights_column is not None:
            WeightColumnMixin.check_weights_column(self, X, self.weights_column)

        schema = X.schema

        self._check_str_like_columns(schema)

        present_levels = {c: list(set(X.get_column(c).unique())) for c in self.columns}

        self._check_for_nulls(present_levels)

        # sort once nulls are removed
        present_levels = {c: sorted(present_levels[c]) for c in self.columns}

        self.non_rare_levels = {}

        if self.record_rare_levels:
            self.rare_levels_record_ = {}

        backend = nw.get_native_namespace(X)

        weights_column = self.weights_column
        if self.weights_column is None:
            X, weights_column = WeightColumnMixin._create_unit_weights_column(
                X,
                backend=backend.__name__,
                return_native=False,
            )

        level_weights_exprs = {
            c: (nw.col(weights_column).sum().over(c)) for c in self.columns
        }

        total_weight_expr = nw.col(weights_column).sum()

        level_weight_perc_exprs = {
            c: level_weights_exprs[c] / total_weight_expr for c in self.columns
        }

        non_rare_levels_exprs = {
            c: nw.when(level_weight_perc_exprs[c] >= self.cut_off_percent)
            .then(nw.col(c))
            .otherwise(None)
            for c in self.columns
        }

        results_dict = X.select(**non_rare_levels_exprs).to_dict(as_series=True)

        for c in self.columns:
            self.non_rare_levels[c] = [
                val for val in results_dict[c].unique().to_list() if not pd.isna(val)
            ]

            self.non_rare_levels[c] = sorted(self.non_rare_levels[c], key=str)

            if self.record_rare_levels:
                self.rare_levels_record_[c] = sorted(
                    set(present_levels[c]).difference(self.non_rare_levels[c]),
                )

                self.rare_levels_record_[c] = sorted(
                    self.rare_levels_record_[c],
                    key=str,
                )

        if not self.unseen_levels_to_rare:
            self.training_data_levels = {}
            for c in self.columns:
                self.training_data_levels[c] = present_levels[c]

        return self

    @beartype
    def transform(self, X: DataFrame) -> DataFrame:
        """Grouped rare levels together into a new 'rare' level.

        Parameters
        ----------
        X : pd/pl.DataFrame
            Data to with catgeorical variables to apply rare level grouping to.

        Returns
        -------
        X : pd/pl.DataFrame
            Transformed input X with rare levels grouped for into a new rare level.

        Examples
        --------
        ```pycon
        >>> import polars as pl

        >>> transformer = GroupRareLevelsTransformer(
        ...     columns="a",
        ...     cut_off_percent=0.5,
        ...     rare_level_name="rare_level",
        ... )

        >>> test_df = pl.DataFrame({"a": ["x", "x", "y"], "b": ["w", "z", "z"]})

        >>> _ = transformer.fit(test_df)

        >>> transformer.transform(test_df)
        shape: (3, 2)
        ┌────────────┬─────┐
        │ a          ┆ b   │
        │ ---        ┆ --- │
        │ str        ┆ str │
        ╞════════════╪═════╡
        │ x          ┆ w   │
        │ x          ┆ z   │
        │ rare_level ┆ z   │
        └────────────┴─────┘

        >>> # erroring example (with nulls)
        >>> test_df = pl.DataFrame({"a": ["x", "x", None], "b": ["w", "z", "z"]})

        >>> transformer.transform(test_df)
        Traceback (most recent call last):
        ...
        ValueError: ...

        ```
        """
        X = BaseTransformer.transform(self, X, return_native_override=False)
        X = _convert_dataframe_to_narwhals(X)

        schema = X.schema

        self._check_str_like_columns(schema)

        self.check_is_fitted(["non_rare_levels"])

        # copy non_rare_levels, as unseen values may be added, and transform should not
        # change the transformer state
        non_rare_levels = copy.deepcopy(self.non_rare_levels)

        present_levels = {c: list(set(X.get_column(c).unique())) for c in self.columns}

        self._check_for_nulls(present_levels)

        # sort once nulls removed
        present_levels = {c: sorted(present_levels[c]) for c in self.columns}

        if not self.unseen_levels_to_rare:
            for c in self.columns:
                unseen_vals = set(present_levels[c]).difference(
                    set(self.training_data_levels[c]),
                )
                non_rare_levels[c].extend(unseen_vals)

        transform_expressions = {
            c: nw.col(c).cast(
                nw.String,
            )
            if schema[c] in {nw.Categorical, nw.Enum}
            else nw.col(c)
            for c in self.columns
        }

        transform_expressions = {
            c: (
                nw.when(transform_expressions[c].is_in(non_rare_levels[c]))
                .then(transform_expressions[c])
                .otherwise(nw.lit(self.rare_level_name))
            )
            for c in self.columns
        }

        transform_expressions = {
            c: transform_expressions[c].cast(
                nw.Enum(self.non_rare_levels[c] + [self.rare_level_name]),
            )
            if (schema[c] in {nw.Categorical, nw.Enum})
            else transform_expressions[c]
            for c in self.columns
        }

        X = X.with_columns(**transform_expressions)

        return _return_narwhals_or_native_dataframe(X, self.return_native)


@register
class MeanResponseTransformer(
    BaseNominalTransformer,
    WeightColumnMixin,
    DropOriginalMixin,
):
    """Transformer to apply mean response encoding. This converts categorical variables to
    numeric by mapping levels to the mean response for that level.

    For a continuous or binary response the categorical columns specified will have values
    replaced with the mean response for each category.

    For an n > 1 level categorical response, up to n binary responses can be created, which in
    turn can then be used to encode each categorical column specified. This will generate up
    to n * len(columns) new columns, of with names of the form {column}_{response_level}. The
    original columns will be removed from the dataframe. This functionality is controlled using
    the 'level' parameter. Note that the above only works for a n > 1 level categorical response.
    Do not use 'level' parameter for a n = 1 level numerical response. In this case, use the standard
    mean response transformer without the 'level' parameter.

    If a categorical variable contains null values these will not be transformed.

    The same weights and prior are applied to each response level in the multi-level case.

    Parameters
    ----------
    columns : None or str or list, default = None
        Columns to transform, if the default of None is supplied all object and category
        columns in X are used.

    weights_column : str or None
        Weights column to use when calculating the mean response.

    prior : int, default = 0
        Regularisation parameter, can be thought of roughly as the size a category should be in order for
        its statistics to be considered reliable (hence default value of 0 means no regularisation).

    level : str, list or None, default = None
        Parameter to control encoding against a multi-level categorical response. For a continuous or
        binary response, leave this as None. In the multi-level case, set to 'all' to encode against every
        response level or provide a list of response levels to encode against.

    unseen_level_handling : str("mean", "median", "min", "max") or int/float, default = None
        Parameter to control the logic for handling unseen levels of the categorical features to encode in
        data when using transform method. Default value of None will output error when attempting to use transform
        on data with unseen levels in categorical columns to encode. Set this parameter to one of the options above
        in order to encode unseen levels in each categorical column with the mean, median etc. of
        each column. One can also pass an arbitrary int/float value to use for encoding unseen levels.

    return_type: Literal['float32', 'float64']
        What type to cast return column as, consider exploring float32 to save memory. Defaults to float32.

    **kwargs
        Arbitrary keyword arguments passed onto BaseTransformer.init method.

    Attributes
    ----------
    columns : str or list
        Categorical columns to encode in the input data.

    weights_column : str or None
        Weights column to use when calculating the mean response.

    prior : int, default = 0
        Regularisation parameter, can be thought of roughly as the size a category should be in order for
        its statistics to be considered reliable (hence default value of 0 means no regularisation).

    level : str, int, float, list or None, default = None
        Parameter to control encoding against a multi-level categorical response. If None the response will be
        treated as binary or continuous, if 'all' all response levels will be encoded against and if it is a list of
        levels then only the levels specified will be encoded against.

    response_levels : list
        Only created in the multi-level case. Generated from level, list of all the response levels to encode against.

    mappings : dict
        Created in fit. A nested Dict of {column names : column specific mapping dictionary} pairs.  Column
        specific mapping dictionaries contain {initial value : mapped value} pairs.

    mapped_columns : list
        Only created in the multi-level case. A list of the new columns produced by encoded the columns in self.columns
        against multiple response levels, of the form {column}_{level}.

    transformer_dict : dict
        Only created in the multi-level case. A dictionary of the form level : transformer containing the mean response
        transformers for each level to be encoded against.

    unseen_levels_encoding_dict: dict
        Dict containing the values (based on chosen unseen_level_handling) derived from the encoded columns to use when handling unseen levels in data passed to transform method.

    return_type: Literal['float32', 'float64']
        What type to cast return column as. Defaults to float32.

    built_from_json: bool
        indicates if transformer was reconstructed from json, which limits it's supported
        functionality to .transform

    polars_compatible : bool
        class attribute, indicates whether transformer has been converted to polars/pandas agnostic narwhals framework

    jsonable: bool
        class attribute, indicates if transformer supports to/from_json methods

    FITS: bool
        class attribute, indicates whether transform requires fit to be run first

    lazyframe_compatible: bool
        class attribute, indicates whether transformer works with lazyframes

    Examples
    --------
    ```pycon
    >>> import polars as pl

    >>> transformer = MeanResponseTransformer(
    ...     columns="a",
    ...     prior=1,
    ...     unseen_level_handling="mean",
    ... )
    >>> transformer
    MeanResponseTransformer(columns=['a'], prior=1, unseen_level_handling='mean')

    >>> # once fit, transformer can also be dumped to json and reinitialised

    >>> test_df = pl.DataFrame({"a": ["x", "y"], "b": [0, 1]})

    >>> _ = transformer.fit(test_df[["a"]], test_df["b"])

    >>> json_dump = transformer.to_json()
    >>> json_dump
    {'tubular_version': ..., 'classname': 'MeanResponseTransformer', 'init': {'columns': ['a'], 'copy': False, 'verbose': False, 'return_native': True, 'weights_column': None, 'prior': 1, 'level': None, 'unseen_level_handling': 'mean', 'return_type': 'Float32', 'drop_original': True}, 'fit': {'mappings': {'a': {'x': 0.25, 'y': 0.75}}, 'return_dtypes': {'a': 'Float32'}, 'column_to_encoded_columns': {'a': ['a']}, 'encoded_columns': ['a'], 'unseen_levels_encoding_dict': {'a': 0.5}}}
    >>> MeanResponseTransformer.from_json(json_dump)
    MeanResponseTransformer(columns=['a'], prior=1, unseen_level_handling='mean')

    ```
    """

    polars_compatible = True

    jsonable = True

    lazyframe_compatible = False

    FITS = True

    @beartype
    def __init__(  # noqa: PLR0917, PLR0913
        self,
        columns: Optional[Union[str, list[str]]] = None,
        weights_column: Optional[str] = None,
        prior: PositiveInt = 0,
        level: Optional[Union[float, int, str, list]] = None,
        unseen_level_handling: Optional[
            Union[float, int, Literal["mean", "median", "min", "max"]]
        ] = None,
        return_type: Literal["Float32", "Float64"] = "Float32",
        drop_original: bool = True,
        **kwargs: bool,
    ) -> None:
        self.weights_column = weights_column

        self.prior = prior
        self.unseen_level_handling = unseen_level_handling
        self.return_type = return_type
        self.drop_original = drop_original

        self.MULTI_LEVEL = False

        if level == "all" or (isinstance(level, list)):
            self.MULTI_LEVEL = True

        # if working with single level, put into list for easier handling
        elif isinstance(level, (str, int, float)):
            level = [level]
            self.MULTI_LEVEL = True

        self.level = level

        BaseNominalTransformer.__init__(self, columns=columns, **kwargs)

    @block_from_json
    def to_json(self) -> dict[str, dict[str, Any]]:
        """dump transformer to json dict

        Returns
        -------
        dict[str, dict[str, Any]]:
            jsonified transformer. Nested dict containing levels for attributes
            set at init and fit.

        Examples
        --------
        ```pycon
        >>> import polars as pl

        >>> transformer = MeanResponseTransformer(columns=["a"])

        >>> test_df = pl.DataFrame({"a": ["x", "y"], "b": [0, 1]})

        >>> _ = transformer.fit(test_df[["a"]], test_df["b"])

        >>> transformer.to_json()
        {'tubular_version': ..., 'classname': 'MeanResponseTransformer', 'init': {'columns': ['a'], 'copy': False, 'verbose': False, 'return_native': True, 'weights_column': None, 'prior': 0, 'level': None, 'unseen_level_handling': None, 'return_type': 'Float32', 'drop_original': True}, 'fit': {'mappings': {'a': {'x': 0.0, 'y': 1.0}}, 'return_dtypes': {'a': 'Float32'}, 'column_to_encoded_columns': {'a': ['a']}, 'encoded_columns': ['a']}}

        ```
        """

        self.check_is_fitted(
            [
                "mappings",
                "return_dtypes",
                "column_to_encoded_columns",
                "encoded_columns",
            ],
        )

        json_dict = super().to_json()

        json_dict["init"].update(
            {
                "weights_column": self.weights_column,
                "prior": self.prior,
                "level": self.level,
                "unseen_level_handling": self.unseen_level_handling,
                "return_type": self.return_type,
                "drop_original": self.drop_original,
            },
        )

        # make sure mappings dict is sorted for consistent repr
        mappings = {
            key: {
                value: self.mappings[key][value] for value in sorted(self.mappings[key])
            }
            for key in sorted(self.mappings)
        }

        json_dict["fit"].update(
            {
                "mappings": mappings,
                "return_dtypes": self.return_dtypes,
                "column_to_encoded_columns": self.column_to_encoded_columns,
                "encoded_columns": self.encoded_columns,
            },
        )

        if self.unseen_level_handling:
            self.check_is_fitted(["unseen_levels_encoding_dict"])
            json_dict["fit"]["unseen_levels_encoding_dict"] = (
                self.unseen_levels_encoding_dict
            )

        return json_dict

    def get_feature_names_out(self) -> list[str]:
        """list features modified/created by the transformer

        Returns
        -------
        list[str]:
            list of features modified/created by the transformer

        Examples
        --------
        ```pycon
        >>> import polars as pl

        >>> transformer = MeanResponseTransformer(
        ...     columns="a",
        ...     prior=1,
        ...     unseen_level_handling="mean",
        ... )

        >>> transformer.get_feature_names_out()
        ['a']

        >>> transformer = MeanResponseTransformer(
        ...     columns="a",
        ...     prior=1,
        ...     level=["x", "y"],
        ...     unseen_level_handling="mean",
        ... )

        >>> transformer.get_feature_names_out()
        ['a_x', 'a_y']

        >>> transformer = MeanResponseTransformer(
        ...     columns="a",
        ...     prior=1,
        ...     level="all",
        ...     unseen_level_handling="mean",
        ... )

        >>> transformer.get_feature_names_out()
        Traceback (most recent call last):
        ...
        sklearn.exceptions.NotFittedError: ...

        >>> test_df = pl.DataFrame({"a": ["x", "y", "x"], "b": ["cat", "dog", "rat"]})

        >>> _ = transformer.fit(test_df, test_df["b"])

        >>> transformer.get_feature_names_out()
        ['a_cat', 'a_dog', 'a_rat']

        ```
        """

        # if level is specified as 'all', this function
        # depends on fit having been called
        if self.level == "all":
            self.check_is_fitted("encoded_columns")

            return self.encoded_columns

        return (
            self.columns
            if not self.MULTI_LEVEL
            else [
                column + "_" + str(level)
                for column in self.columns
                for level in self.level
            ]
        )

    @block_from_json
    @nw.narwhalify
    def _prior_regularisation(
        self,
        group_means_and_weights: FrameT,
        column: str,
        weights_column: str,
        response_column: str,
    ) -> dict[str | float, float]:
        """Regularise encoding values by pushing encodings of infrequent categories towards the global mean.  If prior is zero this will return target_means unaltered.

        Parameters
        ----------
        group_means_and_weights: FrameT
            dataframe containing info on group means and weights for a given column

        column: str
            column to regularise

        weights_column: str
            name of weights column

        response_column: str
            name of response column

        Returns
        -------
        regularised : nw.Series
            Series of regularised encoding values

        # TODO not adding doctests yet as this method will change in an upcoming PR
        """
        self.check_is_fitted(["global_mean"])

        prior_col = "prior_encodings"

        prior_df = group_means_and_weights.select(
            nw.col(column),
            (
                ((nw.col(response_column)) + self.global_mean * self.prior)
                / (nw.col(weights_column) + self.prior)
            ).alias(prior_col),
        )

        prior_encodings_dict = prior_df.to_dict(as_series=False)

        # return as dict
        return dict(
            zip(
                prior_encodings_dict[column],
                prior_encodings_dict[prior_col],
            ),
        )

    @block_from_json
    @nw.narwhalify
    def _fit_binary_response(
        self,
        X_y: FrameT,
        columns: list[str],
        weights_column: str,
        response_column: str,
    ) -> None:
        """Function to learn the MRE mappings for a given binary or continuous response.

        Parameters
        ----------
        X_y : pd/pl.DataFrame
            Data with catgeorical variable columns to transform, and target to encode against.

        columns : list(str)
            Post transform names of columns to be encoded. In the binary or continuous case
            this is just self.columns. In the multi-level case this should be of the form
            {column_in_original_data}_{response_level}, where response_level is the level
            being encoded against in this call of _fit_binary_response.

        weights_column: str
            name of weights column

        response_column: str
            name of response column

        # TODO not adding doctests yet as this method will change in an upcoming PR
        """
        # reuse mean imputer logic to calculate global mean
        mean_imputer = MeanImputer(
            columns=response_column,
            weights_column=weights_column,
        )
        mean_imputer.fit(X_y)
        self.global_mean = mean_imputer.impute_values_[response_column]

        X_y = X_y.with_columns(
            (nw.col(response_column) * nw.col(weights_column)).alias(response_column),
        )

        for c in columns:
            groupby_sum = X_y.group_by(c).agg(
                nw.col(response_column).sum(),
                nw.col(weights_column).sum(),
            )

            group_means_and_weights = groupby_sum.select(
                nw.col(response_column),
                nw.col(weights_column),
                nw.col(c),
            )

            self.mappings[c] = self._prior_regularisation(
                group_means_and_weights,
                column=c,
                weights_column=weights_column,
                response_column=response_column,
            )

    @block_from_json
    @nw.narwhalify
    def fit(self, X: FrameT, y: nw.Series) -> FrameT:
        """Identify mapping of categorical levels to mean response values.

        If the user specified the weights_column arg in when initialising the transformer
        the weighted mean response will be calculated using that column.

        In the multi-level case this method learns which response levels are present and
        are to be encoded against.

        Parameters
        ----------
        X : pd/pl.DataFrame
            Data to with catgeorical variable columns to transform and also containing response_column
            column.

        y : pd/pl.Series
            Response variable or target.

        Examples
        --------
        ```pycon
        >>> import polars as pl

        >>> transformer = MeanResponseTransformer(
        ...     columns="a",
        ...     prior=1,
        ...     unseen_level_handling="mean",
        ... )

        >>> test_df = pl.DataFrame({"a": ["x", "y"], "b": [1, 2], "target": [0, 1]})

        >>> transformer.fit(test_df, test_df["target"])
        MeanResponseTransformer(columns=['a'], prior=1, unseen_level_handling='mean')

        ```
        """
        BaseNominalTransformer.fit(self, X, y)

        self.mappings = {}
        self.unseen_levels_encoding_dict = {}

        native_backend = nw.get_native_namespace(X)

        weights_column = self.weights_column
        if self.weights_column is None:
            X, weights_column = WeightColumnMixin._create_unit_weights_column(
                X,
                backend=native_backend.__name__,
                return_native=False,
            )

        WeightColumnMixin.check_weights_column(self, X, weights_column)

        if (response_null_count := y.is_null().sum()) > 0:
            msg = f"{self.classname()}: y has {response_null_count} null values"
            raise ValueError(msg)

        X_y = nw.from_native(self._combine_X_y(X, y))
        response_column = "_temporary_response"

        self.response_levels = self.level

        if self.level == "all":
            self.response_levels = y.unique()

        elif self.level is not None and any(
            level not in list(y.unique()) for level in self.level
        ):
            msg = "Levels contains a level to encode against that is not present in the response."
            raise ValueError(msg)

        self.column_to_encoded_columns = {column: [] for column in self.columns}
        self.encoded_columns = []

        levels_to_iterate_through = (
            self.response_levels
            if self.response_levels is not None
            # if no levels, just create arbitrary len 1 iterable
            else ["NO_LEVELS"]
        )

        for level in levels_to_iterate_through:
            # if multi level, set up placeholder encoded columns
            # if not multi level, will just overwrite existing column
            mapping_columns_for_this_level = {
                column: column + "_" + str(level) if self.MULTI_LEVEL else column
                for column in self.columns
            }

            X_y = X_y.with_columns(
                nw.col(column).alias(mapping_columns_for_this_level[column])
                for column in mapping_columns_for_this_level
            )

            # create temporary single level response columns to individually encode
            # if nans are present then will error in previous handling, so can assume not here
            X_y = X_y.with_columns(
                (y == level if self.MULTI_LEVEL else y).alias(response_column),
            )

            self._fit_binary_response(
                X_y,
                list(mapping_columns_for_this_level.values()),
                weights_column=weights_column,
                response_column=response_column,
            )

            self.column_to_encoded_columns = {
                column: [
                    *self.column_to_encoded_columns[column],
                    mapping_columns_for_this_level[column],
                ]
                for column in self.columns
            }

        self.encoded_columns = [
            value
            for column in self.columns
            for value in self.column_to_encoded_columns[column]
        ]
        self.encoded_columns.sort()

        # set this attr up for BaseMappingTransformerMixin
        # this is used to cast the narwhals mapping df, so uses narwhals types
        self.return_dtypes = dict.fromkeys(self.encoded_columns, self.return_type)

        # use BaseMappingTransformer init to process args
        # extract null_mappings from mappings etc
        base_mapping_transformer = BaseMappingTransformer(
            mappings=self.mappings,
            return_dtypes=self.return_dtypes,
        )

        self.mappings = base_mapping_transformer.mappings
        self.mappings_from_null = base_mapping_transformer.mappings_from_null
        self.return_dtypes = base_mapping_transformer.return_dtypes

        self._fit_unseen_level_handling_dict(X_y, weights_column)

        return self

    @block_from_json
    @nw.narwhalify
    def _fit_unseen_level_handling_dict(
        self,
        X_y: FrameT,
        weights_column: str,
    ) -> None:
        """Learn values for unseen levels to be mapped to, potential cases depend on unseen_level_handling attr:
        - if int/float value has been provided, this will cast to the appropriate type
        and be directly used
        - if median/mean/min/max, the appropriate weighted statistic is calculated on the mapped data, and
        cast to the appropriate type

        Parameters
        ----------
        X_y : pd/pl.DataFrame
            Data to with categorical variable columns to transform and also containing response_column
            column.

        weights_column : str
            name of weights column

        # TODO not adding doctests yet as this method will change in an upcoming PR

        """

        if isinstance(self.unseen_level_handling, (int, float)):
            for c in self.encoded_columns:
                self.unseen_levels_encoding_dict[c] = self.unseen_level_handling

        elif isinstance(self.unseen_level_handling, str):
            X_temp = X_y.with_columns(
                nw.col(col)
                .replace_strict(
                    self.mappings[col],
                )
                .cast(getattr(nw, self.return_dtypes[col]))
                for col in self.encoded_columns
            )

            for c in self.encoded_columns:
                if self.unseen_level_handling in {"mean", "median"}:
                    group_weights = X_temp.group_by(c).agg(
                        nw.col(weights_column).sum(),
                    )

                    if self.unseen_level_handling == "mean":
                        # reuse MeanImputer logic to calculate means
                        mean_imputer = MeanImputer(
                            columns=c,
                            weights_column=weights_column,
                        )

                        mean_imputer.fit(group_weights)

                        self.unseen_levels_encoding_dict[c] = (
                            mean_imputer.impute_values_[c]
                        )

                    # else, median
                    else:
                        # reuse MedianImputer logic to calculate medians
                        median_imputer = MedianImputer(
                            columns=c,
                            weights_column=weights_column,
                        )

                        median_imputer.fit(group_weights)

                        self.unseen_levels_encoding_dict[c] = (
                            median_imputer.impute_values_[c]
                        )

                # else, min or max, which don't care about weights
                else:
                    self.unseen_levels_encoding_dict[c] = getattr(
                        X_temp[c],
                        self.unseen_level_handling,
                    )()

    @beartype
    def transform(self, X: DataFrame) -> DataFrame:
        """Transform method to apply mean response encoding stored in the mappings attribute to
        each column in the columns attribute.

        This method calls the check_mappable_rows method from BaseNominalTransformer to check that
        all rows can be mapped then transform from BaseMappingTransformMixin to apply the
        standard pd.Series.map method.

        N.B. In the multi-level case, this method briefly overwrites the self.columns attribute, but sets
        it back to the original value at the end.

        Parameters
        ----------
        X : pd/pl.DataFrame
            Data with nominal columns to transform.

        Returns
        -------
        X : pd/pl.DataFrame
            Transformed input X with levels mapped according to mappings dict.

        Examples
        --------
        ```pycon
        >>> import polars as pl
        >>> # example with no prior
        >>> transformer = MeanResponseTransformer(
        ...     columns="a",
        ...     prior=0,
        ...     unseen_level_handling="mean",
        ... )

        >>> test_df = pl.DataFrame({"a": ["x", "y"], "b": [1, 2], "target": [0, 1]})

        >>> _ = transformer.fit(test_df, test_df["target"])

        >>> transformer.transform(test_df)
        shape: (2, 3)
        ┌─────┬─────┬────────┐
        │ a   ┆ b   ┆ target │
        │ --- ┆ --- ┆ ---    │
        │ f32 ┆ i64 ┆ i64    │
        ╞═════╪═════╪════════╡
        │ 0.0 ┆ 1   ┆ 0      │
        │ 1.0 ┆ 2   ┆ 1      │
        └─────┴─────┴────────┘

        # example with prior
        >>> transformer = MeanResponseTransformer(
        ...     columns="a",
        ...     prior=1,
        ...     unseen_level_handling="mean",
        ... )

        >>> test_df = pl.DataFrame({"a": ["x", "y"], "b": [1, 2], "target": [0, 1]})

        >>> _ = transformer.fit(test_df, test_df["target"])

        >>> transformer.transform(test_df)
        shape: (2, 3)
        ┌──────┬─────┬────────┐
        │ a    ┆ b   ┆ target │
        │ ---  ┆ --- ┆ ---    │
        │ f32  ┆ i64 ┆ i64    │
        ╞══════╪═════╪════════╡
        │ 0.25 ┆ 1   ┆ 0      │
        │ 0.75 ┆ 2   ┆ 1      │
        └──────┴─────┴────────┘

        ```
        """

        self.check_is_fitted(
            [
                "mappings",
                "return_dtypes",
                "column_to_encoded_columns",
                "encoded_columns",
            ],
        )

        X = _convert_dataframe_to_narwhals(X)

        present_values = {col: set(X.get_column(col).unique()) for col in self.columns}

        # with columns created, can now run parent transforms
        if self.unseen_level_handling:
            # do not want to run check_mappable_rows in this case, as will not like unseen values
            self.check_is_fitted(["unseen_levels_encoding_dict"])

            # BaseTransformer.transform as we do not want to run check_mappable_rows in BaseNominalTransformer
            # (it causes complications with unseen levels and new cols, so run later)
            X = BaseTransformer.transform(self, X, return_native_override=False)

        else:
            # mappings might look like {'a_blue': {'a': 1, 'b': 2,...}}
            # what we want to check is whether the values of a are covered
            # by the mappings, so temp change the mappings dict to focus on
            # the original columns and set back to original value after
            original_mappings = self.mappings
            self.mappings = {
                col: self.mappings[self.column_to_encoded_columns[col][0]]
                for col in self.columns
            }
            X = super().transform(
                X,
                return_native_override=False,
                present_values=present_values,
            )
            self.mappings = original_mappings

        transform_expressions = {
            encoded_col: nw.col(col)
            .alias(encoded_col)
            .replace_strict(
                self.mappings[encoded_col],
                default=self.unseen_levels_encoding_dict[encoded_col]
                if self.unseen_level_handling
                else no_default,
            )
            .cast(getattr(nw, self.return_dtypes[encoded_col]))
            for col in self.columns
            for encoded_col in self.column_to_encoded_columns[col]
        }

        X = X.with_columns(
            **transform_expressions,
        )

        columns_to_drop = [
            col for col in self.columns if col not in self.encoded_columns
        ]

        X = DropOriginalMixin.drop_original_column(
            X,
            self.drop_original,
            columns_to_drop,
            return_native=False,
        )

        return _return_narwhals_or_native_dataframe(X, self.return_native)


@register
class OneHotEncodingTransformer(
    DropOriginalMixin,
    BaseTransformer,
):
    """Transformer to convert categorical variables into dummy columns.

    Parameters
    ----------
    columns : str or list of strings or None, default = None
        Names of columns to transform. If the default of None is supplied all object and category
        columns in X are used.

    wanted_values: dict[str, list[str] or None , default = None
        Optional parameter to select specific column levels to be transformed. If it is None, all levels in the categorical column will be encoded. It will take the format {col1: [level_1, level_2, ...]}.

    separator : str
        Used to create dummy column names, the name will take
        the format [categorical feature][separator][category level]

    drop_original : bool, default = False
        Should original columns be dropped after creating dummy fields?

    **kwargs
        Arbitrary keyword arguments passed onto sklearn OneHotEncoder.init method.

    Attributes
    ----------
    separator : str
        Separator used in naming for dummy columns.

    drop_original : bool
        Should original columns be dropped after creating dummy fields?

    built_from_json: bool
        indicates if transformer was reconstructed from json, which limits it's supported
        functionality to .transform

    polars_compatible : bool
        class attribute, indicates whether transformer has been converted to polars/pandas agnostic narwhals framework

    jsonable: bool
        class attribute, indicates if transformer supports to/from_json methods

    FITS: bool
        class attribute, indicates whether transform requires fit to be run first

    lazyframe_compatible: bool
        class attribute, indicates whether transformer works with lazyframes

    Examples
    --------
    ```pycon
    >>> import polars as pl

    >>> transformer = OneHotEncodingTransformer(
    ...     columns="a",
    ... )
    >>> transformer
    OneHotEncodingTransformer(columns=['a'])

    >>> test_df = pl.DataFrame({"a": ["x", "y"], "b": ["w", "z"]})

    >>> _ = transformer.fit(test_df)

    >>> # transformer can also be dumped to json and reinitialised
    >>> json_dump = transformer.to_json()
    >>> json_dump
    {'tubular_version': ..., 'classname': 'OneHotEncodingTransformer', 'init': {'columns': ['a'], 'copy': False, 'verbose': False, 'return_native': True, 'wanted_values': None, 'separator': '_', 'drop_original': False}, 'fit': {'categories_': {'a': ['x', 'y']}, 'new_feature_names_': {'a': ['a_x', 'a_y']}}}

    >>> OneHotEncodingTransformer.from_json(json_dump)
    OneHotEncodingTransformer(columns=['a'])

    ```
    """

    polars_compatible = True

    lazyframe_compatible = False

    jsonable = True

    FITS = True

    MAX_LEVELS = 100

    @beartype
    def __init__(
        self,
        columns: Optional[Union[str, ListOfStrs]] = None,
        wanted_values: Optional[dict[str, ListOfStrs]] = None,
        separator: str = "_",
        drop_original: bool = False,
        **kwargs: bool,
    ) -> None:
        BaseTransformer.__init__(
            self,
            columns=columns,
            **kwargs,
        )

        self.wanted_values = wanted_values
        self.drop_original = drop_original
        self.separator = separator

    @block_from_json
    def to_json(self) -> dict[str, dict[str, Any]]:
        """dump transformer to json dict

        Returns
        -------
        dict[str, dict[str, Any]]:
            jsonified transformer. Nested dict containing levels for attributes
            set at init and fit.

        Examples
        --------
        ```pycon
        >>> import polars as pl

        >>> transformer = OneHotEncodingTransformer(columns=["a"])

        >>> test_df = pl.DataFrame({"a": ["x", "y"], "b": ["w", "z"]})

        >>> _ = transformer.fit(test_df)

        >>> # version will vary for local vs CI, so use ... as generic match
        >>> transformer.to_json()
        {'tubular_version': ..., 'classname': 'OneHotEncodingTransformer', 'init': {'columns': ['a'], 'copy': False, 'verbose': False, 'return_native': True, 'wanted_values': None, 'separator': '_', 'drop_original': False}, 'fit': {'categories_': {'a': ['x', 'y']}, 'new_feature_names_': {'a': ['a_x', 'a_y']}}}

        ```
        """

        self.check_is_fitted(["categories_", "new_feature_names_"])

        json_dict = super().to_json()

        json_dict["init"].update(
            {
                "wanted_values": self.wanted_values,
                "separator": self.separator,
                "drop_original": self.drop_original,
            },
        )
        json_dict["fit"].update(
            {
                "categories_": self.categories_,
                "new_feature_names_": self.new_feature_names_,
            },
        )

        return json_dict

    def get_feature_names_out(self) -> list[str]:
        """list features modified/created by the transformer

        Returns
        -------
        list[str]:
            list of features modified/created by the transformer

        Examples
        --------
        ```pycon
        >>> import polars as pl

        >>> transformer = OneHotEncodingTransformer(
        ...     columns="a",
        ...     wanted_values={"a": ["cat", "dog"]},
        ... )

        >>> transformer.get_feature_names_out()
        ['a_cat', 'a_dog']

        >>> transformer = OneHotEncodingTransformer(
        ...     columns="a",
        ... )

        >>> transformer.get_feature_names_out()
        Traceback (most recent call last):
        ...
        sklearn.exceptions.NotFittedError: ...

        >>> test_df = pl.DataFrame({"a": ["cat", "dog", "rat"]})

        >>> _ = transformer.fit(test_df)

        >>> transformer.get_feature_names_out()
        ['a_cat', 'a_dog', 'a_rat']

        ```
        """

        # if wanted values is not provided, this function
        # depends on fit having been called
        if not self.wanted_values:
            self.check_is_fitted("categories_")

            return [
                output_column
                for column in self.columns
                for output_column in self._get_feature_names(column)
            ]

        return [
            column + self.separator + str(level)
            for column in self.columns
            for level in self.wanted_values[column]
        ]

    @beartype
    def _check_for_nulls(self, present_levels: dict[str, Any]) -> None:
        """check that transformer being called on only non-null columns.

        Note, found including nulls to be quite complicated due to:
        - categorical variables make use of NaN not None
        - pl/nw categorical variables do not allow categories to be edited,
        so adjusting requires converting to str as interim step
        - NaNs are converted to nan, introducing complications

        As this transformer is generally used post imputation, elected to remove null
        functionality.

        Parameters
        ----------
        present_levels: dict[str, Any]
            dict containing present levels per column

        Examples
        --------
        ```pycon
        >>> transformer = OneHotEncodingTransformer(
        ...     columns="a",
        ... )

        >>> # non erroring example
        >>> present_levels = {"a": ["a", "b"]}

        >>> transformer._check_for_nulls(present_levels)

        >>> # erroring example
        >>> present_levels = {"a": [None, "b"]}

        >>> transformer._check_for_nulls(present_levels)
        Traceback (most recent call last):
        ...
        ValueError: ...

        ```
        """
        columns_with_nulls = []

        for c, levels in present_levels.items():
            if any(pd.isna(val) for val in levels):
                columns_with_nulls.append(c)

            if columns_with_nulls:
                msg = f"{self.classname()}: transformer can only fit/apply on columns without nulls, columns {', '.join(columns_with_nulls)} need to be imputed first"
                raise ValueError(msg)

    @block_from_json
    @beartype
    def fit(
        self,
        X: DataFrame,
        y: Optional[Series] = None,
    ) -> OneHotEncodingTransformer:
        """Gets list of levels for each column to be transformed. This defines which dummy columns
        will be created in transform.

        Parameters
        ----------
        X : pd/pl.DataFrame
            Data to identify levels from.

        y : None
            Ignored. This parameter exists only for compatibility with sklearn.pipeline.Pipeline.

        Examples
        --------
        ```pycon
        >>> import polars as pl

        >>> transformer = OneHotEncodingTransformer(
        ...     columns="a",
        ... )

        >>> test_df = pl.DataFrame({"a": ["x", "y"], "b": [1, 2]})

        >>> transformer.fit(test_df)
        OneHotEncodingTransformer(columns=['a'])

        ```
        """
        X = _convert_dataframe_to_narwhals(X)
        y = _convert_series_to_narwhals(y)

        BaseTransformer.fit(self, X=X, y=y)

        # first handle checks
        present_levels = {}
        for c in self.columns:
            # print warning for unseen levels
            present_levels[c] = set(X.get_column(c).unique().to_list())

        self._check_for_nulls(present_levels)

        # sort once nulls excluded
        present_levels = {c: sorted(present_levels[c]) for c in present_levels}

        self.categories_ = {}
        self.new_feature_names_ = {}
        # Check each field has less than 100 categories/levels
        missing_levels = {}
        for c in self.columns:
            level_count = len(present_levels[c])

            if level_count > self.MAX_LEVELS:
                raise ValueError(
                    f"{self.classname()}: column %s has over {self.MAX_LEVELS} unique values - consider another type of encoding"
                    % c,
                )
            # categories if 'values' is provided
            final_categories = (
                present_levels[c]
                if self.wanted_values is None
                else self.wanted_values.get(c, None)
            )

            self.categories_[c] = final_categories
            self.new_feature_names_[c] = self._get_feature_names(column=c)

            missing_levels = self._warn_missing_levels(
                present_levels[c],
                c,
                missing_levels,
            )

        return self

    @beartype
    def _warn_missing_levels(
        self,
        present_levels: list[Any],
        c: str,
        missing_levels: dict[str, list[Any]],
    ) -> dict[str, list[Any]]:
        """Logs a warning for user-specified levels that are not found in the dataset and updates "missing_levels[c]" with those missing levels.

        Parameters
        ----------
        present_levels: list
            List of levels observed in the data.
        c: str
            The column name being checked for missing user-specified levels.
        missing_levels: dict[str, list[str]]
            Dictionary containing missing user-specified levels for each column.
        Returns
        -------
        missing_levels : dict[str, list[str]]
            Dictionary updated to reflect new missing levels for column c

        Examples
        --------
        ```pycon
        >>> import polars as pl

        >>> transformer = OneHotEncodingTransformer(
        ...     columns="a",
        ... )

        >>> test_df = pl.DataFrame({"a": ["x", "y"], "b": [1, 2]})

        >>> _ = transformer.fit(test_df)

        >>> transformer._warn_missing_levels(present_levels=["x", "y"], c="a", missing_levels={})
        {'a': []}

        ```
        """
        # print warning for missing levels
        missing_levels[c] = sorted(
            set(self.categories_[c]).difference(set(present_levels)),
        )
        if len(missing_levels[c]) > 0:
            warning_msg = f"{self.classname()}: column {c} includes user-specified values {missing_levels[c]} not found in the dataset"
            warnings.warn(warning_msg, UserWarning, stacklevel=2)

        return missing_levels

    @beartype
    def _get_feature_names(
        self,
        column: str,
    ) -> list[str]:
        """Function to get list of features that will be output by transformer

        Parameters
        ----------
        column: str
            column to get dummy feature names for

        Examples
        --------
        ```pycon
        >>> import polars as pl

        >>> transformer = OneHotEncodingTransformer(
        ...     columns="a",
        ... )

        >>> test_df = pl.DataFrame({"a": ["x", "y"], "b": [1, 2]})

        >>> _ = transformer.fit(test_df)

        >>> transformer._get_feature_names("a")
        ['a_x', 'a_y']

        ```
        """

        return [
            column + self.separator + str(level) for level in self.categories_[column]
        ]

    @beartype
    def transform(
        self,
        X: DataFrame,
        return_native_override: Optional[bool] = None,
    ) -> DataFrame:
        """Create new dummy columns from categorical fields.

        Parameters
        ----------
        X : pd/pl.DataFrame
            Data to apply one hot encoding to.

        return_native_override: Optional[bool]
        option to override return_native attr in transformer, useful when calling parent
        methods

        Returns
        -------
        X_transformed : pd/pl.DataFrame
            Transformed input X with dummy columns derived from categorical columns added. If drop_original
            = True then the original categorical columns that the dummies are created from will not be in
            the output X.

        Examples
        --------
        ```pycon
        >>> import polars as pl

        >>> transformer = OneHotEncodingTransformer(
        ...     columns="a",
        ... )

        >>> test_df = pl.DataFrame({"a": ["x", "y"], "b": [1, 2]})

        >>> _ = transformer.fit(test_df)

        >>> transformer.transform(test_df)
        shape: (2, 4)
        ┌─────┬─────┬───────┬───────┐
        │ a   ┆ b   ┆ a_x   ┆ a_y   │
        │ --- ┆ --- ┆ ---   ┆ ---   │
        │ str ┆ i64 ┆ bool  ┆ bool  │
        ╞═════╪═════╪═══════╪═══════╡
        │ x   ┆ 1   ┆ true  ┆ false │
        │ y   ┆ 2   ┆ false ┆ true  │
        └─────┴─────┴───────┴───────┘

        ```
        """
        return_native = self._process_return_native(return_native_override)

        # Check that transformer has been fit before calling transform
        self.check_is_fitted(["categories_", "new_feature_names_"])

        X = _convert_dataframe_to_narwhals(X)
        X = BaseTransformer.transform(self, X, return_native_override=False)

        # first handle checks
        present_levels = {}
        for c in self.columns:
            # print warning for unseen levels
            present_levels[c] = set(X.get_column(c).unique().to_list())
            unseen_levels = set(present_levels[c]).difference(set(self.categories_[c]))
            if len(unseen_levels) > 0:
                warning_msg = f"{self.classname()}: column {c} has unseen categories: {unseen_levels}"
                warnings.warn(warning_msg, UserWarning, stacklevel=2)

        self._check_for_nulls(present_levels)

        # sort once nulls excluded
        present_levels = {key: sorted(present_levels[key]) for key in present_levels}

        missing_levels = {}
        transform_expressions = {}
        for c in self.columns:
            # print warning for missing levels
            missing_levels = self._warn_missing_levels(
                present_levels[c],
                c,
                missing_levels,
            )

            wanted_dummies = self.new_feature_names_[c]

            for level in present_levels[c]:
                if c + self.separator + str(level) in wanted_dummies:
                    transform_expressions[c + self.separator + str(level)] = (
                        nw.col(c) == level
                    )

            for level in missing_levels[c]:
                transform_expressions[c + self.separator + str(level)] = nw.lit(
                    False,
                ).alias(c + self.separator + str(level))

        # make column order consistent
        sorted_keys = sorted(transform_expressions.keys())

        X = X.with_columns(**{key: transform_expressions[key] for key in sorted_keys})

        # Drop original columns if self.drop_original is True
        X = DropOriginalMixin.drop_original_column(
            X,
            self.drop_original,
            self.columns,
            return_native=False,
        )

        return _return_narwhals_or_native_dataframe(X, return_native)


# DEPRECATED TRANSFORMERS


@deprecated(
    """This transformer has not been selected for conversion to polars/narwhals,
    and so has been deprecated. If it is useful to you, please raise an issue
    for it to be modernised
    """,
)
class OrdinalEncoderTransformer(
    BaseNominalTransformer,
    BaseMappingTransformMixin,
    WeightColumnMixin,
):
    """Transformer to encode categorical variables into ascending rank-ordered integer values variables by mapping
    it's levels to the target-mean response for that level.
    Values will be sorted in ascending order only i.e. categorical level with lowest target mean response to
    be encoded as 1, the next highest value as 2 and so on.

    If a categorical variable contains null values these will not be transformed.

    Parameters
    ----------
    columns : None or str or list, default = None
        Columns to transform, if the default of None is supplied all object and category
        columns in X are used.

    weights_column : str or None
        Weights column to use when calculating the mean response.

    **kwargs
        Arbitrary keyword arguments passed onto BaseTransformer.init method.

    Attributes
    ----------
    weights_column : str or None
        Weights column to use when calculating the mean response.

    mappings : dict
        Created in fit. Dict of key (column names) value (mapping of categorical levels to numeric,
        ordinal encoded response values) pairs.

    built_from_json: bool
        indicates if transformer was reconstructed from json, which limits it's supported
        functionality to .transform

    polars_compatible : bool
        class attribute, indicates whether transformer has been converted to polars/pandas agnostic narwhals framework

    jsonable: bool
        class attribute, indicates if transformer supports to/from_json methods

    FITS: bool
        class attribute, indicates whether transform requires fit to be run first

    lazyframe_compatible: bool
        class attribute, indicates whether transformer works with lazyframes

    deprecated: bool
        indicates if class has been deprecated

    """

    polars_compatible = False

    lazyframe_compatible = False

    jsonable = False

    FITS = True

    deprecated = True

    @beartype
    def __init__(
        self,
        columns: Union[str, list[str]],
        weights_column: Optional[str] = None,
        **kwargs: bool,
    ) -> None:
        self.weights_column = weights_column

        BaseNominalTransformer.__init__(self, columns=columns, **kwargs)

        # this transformer shouldn't really be used with huge numbers of levels
        # so setup to use int8 type
        # if there are more levels than this, will get a type error
        self.return_dtypes = dict.fromkeys(self.columns, "Int8")

    def fit(self, X: pd.DataFrame, y: pd.Series) -> pd.DataFrame:
        """Identify mapping of categorical levels to rank-ordered integer values by target-mean in ascending order.

        If the user specified the weights_column arg in when initialising the transformer
        the weighted mean response will be calculated using that column.

        Parameters
        ----------
        X : pd.DataFrame
            Data to with catgeorical variable columns to transform and response_column column
            specified when object was initialised.

        y : pd.Series
            Response column or target.

        """
        BaseNominalTransformer.fit(self, X, y)

        self.mappings = {}

        if self.weights_column is not None:
            WeightColumnMixin.check_weights_column(self, X, self.weights_column)

        if (response_null_count := y.isna().sum()) > 0:
            msg = f"{self.classname()}: y has {response_null_count} null values"
            raise ValueError(msg)

        X_y = self._combine_X_y(X, y)
        response_column = "_temporary_response"

        for c in self.columns:
            if self.weights_column is None:
                # get the indexes of the sorted target mean-encoded dict
                idx_target_mean = list(
                    X_y.groupby([c])[response_column]
                    .mean()
                    .sort_values(ascending=True, kind="mergesort")
                    .index,
                )

                # create a dictionary whose keys are the levels of the categorical variable
                # sorted ascending by their target-mean value
                # and whose values are ascending ordinal integers
                ordinal_encoded_dict = {
                    k: idx_target_mean.index(k) + 1 for k in idx_target_mean
                }

                self.mappings[c] = ordinal_encoded_dict

            else:
                groupby_sum = X_y.groupby([c])[
                    [response_column, self.weights_column]
                ].sum()

                # get the indexes of the sorted target mean-encoded dict
                idx_target_mean = list(
                    (groupby_sum[response_column] / groupby_sum[self.weights_column])
                    .sort_values(ascending=True, kind="mergesort")
                    .index,
                )

                # create a dictionary whose keys are the levels of the categorical variable
                # sorted ascending by their target-mean value
                # and whose values are ascending ordinal integers
                ordinal_encoded_dict = {
                    k: idx_target_mean.index(k) + 1 for k in idx_target_mean
                }

                self.mappings[c] = ordinal_encoded_dict

        for col in self.columns:
            # if more levels than int8 type can handle, then error
            if len(self.mappings[col]) > np.iinfo(np.int8).max:
                msg = f"{self.classname()}: column {c} has too many levels to encode"
                raise ValueError(
                    msg,
                )

        # use BaseMappingTransformer init to process args
        # extract null_mappings from mappings etc
        base_mapping_transformer = BaseMappingTransformer(
            mappings=self.mappings,
            return_dtypes=self.return_dtypes,
        )

        self.mappings = base_mapping_transformer.mappings
        self.mappings_from_null = base_mapping_transformer.mappings_from_null
        self.return_dtypes = base_mapping_transformer.return_dtypes

        return self

    def transform(self, X: pd.DataFrame) -> pd.DataFrame:
        """Transform method to apply ordinal encoding stored in the mappings attribute to
        each column in the columns attribute. This maps categorical levels to rank-ordered integer values by target-mean in ascending order.

        This method calls the check_mappable_rows method from BaseNominalTransformer to check that
        all rows can be mapped then transform from BaseMappingTransformMixin to apply the
        standard pd.Series.map method.

        Parameters
        ----------
        X : pd.DataFrame
            Data to with catgeorical variable columns to transform.

        Returns
        -------
        X : pd.DataFrame
            Transformed data with levels mapped to ordinal encoded values for categorical variables.

        """
        X = super().transform(X)

        return BaseMappingTransformMixin.transform(self, X)


@deprecated(
    """This transformer has not been selected for conversion to polars/narwhals,
    and so has been deprecated. If it is useful to you, please raise an issue
    for it to be modernised
    """,
)
class NominalToIntegerTransformer(BaseNominalTransformer, BaseMappingTransformMixin):
    """Transformer to convert columns containing nominal values into integer values.

    The nominal levels that are mapped to integers are not ordered in any way.

    Parameters
    ----------
    columns : None or str or list, default = None
        Columns to transform, if the default of None is supplied all object and category
        columns in X are used.

    start_encoding : int, default = 0
        Value to start the encoding from e.g. if start_encoding = 0 then the encoding would be
        {'A': 0, 'B': 1, 'C': 3} etc.. or if start_encoding = 5 then the same encoding would be
        {'A': 5, 'B': 6, 'C': 7}. Can be positive or negative.

    **kwargs
        Arbitrary keyword arguments passed onto BaseTransformer.init method.

    Attributes
    ----------
    start_encoding : int
        Value to start the encoding / mapping of nominal to integer from.

    mappings : dict
        Created in fit. A dict of key (column names) value (mappings between levels and integers for given
        column) pairs.

    built_from_json: bool
        indicates if transformer was reconstructed from json, which limits it's supported
        functionality to .transform

    polars_compatible : bool
        class attribute, indicates whether transformer has been converted to polars/pandas agnostic narwhals framework

    jsonable: bool
        class attribute, indicates if transformer supports to/from_json methods

    FITS: bool
        class attribute, indicates whether transform requires fit to be run first

    lazyframe_compatible: bool
        class attribute, indicates whether transformer works with lazyframes

    deprecated: bool
        indicates if class has been deprecated

    """

    polars_compatible = False

    lazyframe_compatible = False

    jsonable = False

    FITS = True

    deprecated = True

    def __init__(
        self,
        columns: str | list[str] | None = None,
        start_encoding: int = 0,
        **kwargs: dict[str, bool],
    ) -> None:
        BaseNominalTransformer.__init__(self, columns=columns, **kwargs)

        # this transformer shouldn't really be used with huge numbers of levels
        # so setup to use int8 type
        # if there are more levels than this, will get a type error
        self.return_dtypes = dict.fromkeys(self.columns, "Int8")

        if not isinstance(start_encoding, int):
            msg = f"{self.classname()}: start_encoding should be an integer"
            raise ValueError(msg)

        self.start_encoding = start_encoding

    def fit(self, X: pd.DataFrame, y: pd.Series | None = None) -> pd.DataFrame:
        """Creates mapping between nominal levels and integer values for categorical variables.

        Parameters
        ----------
        X : pd.DataFrame
            Data to fit the transformer on, this sets the nominal levels that can be mapped.

        y : None or pd.DataFrame or pd.Series, default = None
            Optional argument only required for the transformer to work with sklearn pipelines.

        """
        BaseNominalTransformer.fit(self, X, y)

        self.mappings = {}

        for c in self.columns:
            col_values = X[c].unique()

            self.mappings[c] = {
                k: i for i, k in enumerate(col_values, self.start_encoding)
            }

            # if more levels than int8 type can handle, then error
            if len(self.mappings[c]) > np.iinfo(np.int8).max:
                msg = f"{self.classname()}: column {c} has too many levels to encode"
                raise ValueError(
                    msg,
                )

        # use BaseMappingTransformer init to process args
        # extract null_mappings from mappings etc
        base_mapping_transformer = BaseMappingTransformer(
            mappings=self.mappings,
            return_dtypes=self.return_dtypes,
        )

        self.mappings = base_mapping_transformer.mappings
        self.mappings_from_null = base_mapping_transformer.mappings_from_null
        self.return_dtypes = base_mapping_transformer.return_dtypes

        return self

    def transform(self, X: pd.DataFrame) -> pd.DataFrame:
        """Transform method to apply integer encoding stored in the mappings attribute to
        each column in the columns attribute.

        This method calls the check_mappable_rows method from BaseNominalTransformer to check that
        all rows can be mapped then transform from BaseMappingTransformMixin to apply the
        standard pd.Series.map method.

        Parameters
        ----------
        X : pd.DataFrame
            Data with nominal columns to transform.

        Returns
        -------
        X : pd.DataFrame
            Transformed input X with levels mapped according to mappings dict.

        """

        X = super().transform(X)

        return BaseMappingTransformMixin.transform(self, X)<|MERGE_RESOLUTION|>--- conflicted
+++ resolved
@@ -369,13 +369,9 @@
                                    unseen_levels_to_rare=False)
 
         >>> x.to_json()
-<<<<<<< HEAD
         {'tubular_version': ..., 'classname': 'GroupRareLevelsTransformer', 'init': {'columns': ['b', 'c'], 'copy': False, 'verbose': False, 'return_native': True, 'cut_off_percent': 0.4, 'weights_column': None, 'rare_level_name': 'rare', 'record_rare_levels': True, 'unseen_levels_to_rare': False}, 'fit': {'non_rare_levels': {'b': ['w'], 'c': ['a']}, 'training_data_levels': {'b': ['w', 'x', 'y', 'z'], 'c': ['a', 'b', 'c']}, 'rare_levels_record_': {'b': ['x', 'y', 'z'], 'c': ['b', 'c']}}}
-=======
-        {'tubular_version': ..., 'classname': 'GroupRareLevelsTransformer', 'init': {'columns': ['b', 'c'], 'copy': False, 'verbose': False, 'return_native': True, 'cut_off_percent': 0.4, 'weights_column': None, 'rare_level_name': 'rare', 'record_rare_levels': True, 'unseen_levels_to_rare': False}, 'fit': {'non_rare_levels': {'b': ['w'], 'c': ['a']}, 'training_data_levels': {'b': ['w', 'x', 'y', 'z'], 'c': ['a', 'b', 'c']}}}
-
+     
         ```
->>>>>>> 744b3de4
         """
         self.check_is_fitted(["non_rare_levels"])
         json_dict = super().to_json()
