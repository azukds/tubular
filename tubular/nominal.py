--- conflicted
+++ resolved
@@ -13,13 +13,17 @@
 from narwhals.dtypes import DType  # noqa: F401
 from typing_extensions import deprecated
 
+from tubular._stats import (
+    _get_mean_calculation_expressions,
+    _get_median_calculation_expression,
+)
 from tubular._utils import (
     _convert_dataframe_to_narwhals,
     _convert_series_to_narwhals,
     _return_narwhals_or_native_dataframe,
 )
 from tubular.base import BaseTransformer
-from tubular.imputers import MeanImputer, MedianImputer
+from tubular.imputers import MeanImputer
 from tubular.mapping import BaseMappingTransformer, BaseMappingTransformMixin
 from tubular.mixins import DropOriginalMixin, SeparatorColumnMixin, WeightColumnMixin
 from tubular.types import (
@@ -807,9 +811,6 @@
 
         BaseNominalTransformer.__init__(self, columns=columns, **kwargs)
 
-<<<<<<< HEAD
-    @beartype
-=======
     def get_feature_names_out(self) -> list[str]:
         """list features modified/created by the transformer
 
@@ -879,8 +880,6 @@
             ]
         )
 
-    @nw.narwhalify
->>>>>>> 3e603353
     def _prior_regularisation(
         self,
         weighted_response_sum_over_groups_exprs: dict[str, nw.Expr],
@@ -895,16 +894,9 @@
 
         Returns
         -------
-<<<<<<< HEAD
         prior_exprs: dict[str, nw.Expr]
             dictionary of format col:prior expression for col
 
-=======
-        regularised : nw.Series
-            Series of regularised encoding values
-
-        # TODO not adding doctests yet as this method will change in an upcoming PR
->>>>>>> 3e603353
         """
 
         self.global_mean = {}
@@ -915,7 +907,7 @@
             weights_column=weights_column,
         )
 
-        global_mean_exprs = global_mean_imputer._get_mean_calculation_expressions(
+        global_mean_exprs = _get_mean_calculation_expressions(
             global_mean_imputer.columns,
             weights_column,
         )
@@ -959,10 +951,7 @@
         response_column: str
             name of response column
 
-<<<<<<< HEAD
-=======
         # TODO not adding doctests yet as this method will change in an upcoming PR
->>>>>>> 3e603353
         """
 
         self.response_levels = self.level
@@ -1004,9 +993,10 @@
 
         self.column_to_encoded_columns = {c: [c] for c in self.columns}
 
-        self.encoded_columns_to_response_columns = {
-            c: response_column for c in self.columns
-        }
+        self.encoded_columns_to_response_columns = dict.fromkeys(
+            self.columns,
+            response_column,
+        )
 
         self.response_columns = [
             response_column,
@@ -1095,6 +1085,7 @@
             for c in self.columns
             for encoded_column in self.column_to_encoded_columns[c]
         ]
+        self.encoded_columns.sort()
 
         encoded_column_exprs = {
             encoded_column: nw.col(
@@ -1125,7 +1116,6 @@
         # need to materialise these here in order to use .over with pandas
         X_y = X_y.with_columns(**all_response_exprs)
 
-<<<<<<< HEAD
         weighted_response_sum_over_groups_exprs = {
             f"{c}_{response_column}": nw.col("weighted_" + response_column)
             .sum()
@@ -1161,14 +1151,6 @@
                 for encoded_column in self.encoded_columns
             },
         )
-=======
-        self.encoded_columns = [
-            value
-            for column in self.columns
-            for value in self.column_to_encoded_columns[column]
-        ]
-        self.encoded_columns.sort()
->>>>>>> 3e603353
 
         # set this attr up for BaseMappingTransformerMixin
         # this is used to cast the narwhals mapping df, so uses narwhals types
@@ -1242,22 +1224,16 @@
                 schema=schema,
             )
 
-<<<<<<< HEAD
             if self.unseen_level_handling in ["mean", "median"]:
                 if self.unseen_level_handling == "mean":
                     # have to call this many times as  weights column varies with c
                     unseen_level_exprs.update(
-                        MeanImputer._get_mean_calculation_expressions(
+                        _get_mean_calculation_expressions(
                             self.encoded_columns,
                             weights_column,
                             initial_columns_exprs=mapping_expressions,
                         ),
                     )
-=======
-                        self.unseen_levels_encoding_dict[c] = (
-                            mean_imputer.impute_values_[c]
-                        )
->>>>>>> 3e603353
 
                 # else, median
                 else:
@@ -1267,7 +1243,7 @@
 
                         unseen_level_exprs.update(
                             {
-                                c: MedianImputer._get_median_calculation_expression(
+                                c: _get_median_calculation_expression(
                                     c,
                                     weights_column,
                                     initial_column_expr=mapping_expressions[c],
@@ -1284,15 +1260,9 @@
                     },
                 )
 
-<<<<<<< HEAD
             unseen_level_results = X_y.select(**unseen_level_exprs).to_dict(
                 as_series=True,
             )
-=======
-                        self.unseen_levels_encoding_dict[c] = (
-                            median_imputer.impute_values_[c]
-                        )
->>>>>>> 3e603353
 
             self.unseen_levels_encoding_dict = {
                 c: unseen_level_results[c].item(0) for c in self.encoded_columns
