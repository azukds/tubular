--- conflicted
+++ resolved
@@ -10,11 +10,7 @@
 import numpy as np
 from beartype import beartype
 
-<<<<<<< HEAD
-from tubular._types import ListOfStrings, PositiveInt
-=======
 from tubular._types import ListOfStrs, PositiveInt  # noqa: TCH001
->>>>>>> 9690999f
 from tubular.base import BaseTransformer
 from tubular.imputers import MeanImputer, MedianImputer
 from tubular.mapping import BaseMappingTransformer, BaseMappingTransformMixin
@@ -1338,11 +1334,7 @@
         wanted_values: Optional[
             dict[
                 str,
-<<<<<<< HEAD
-                ListOfStrings,
-=======
                 ListOfStrs,
->>>>>>> 9690999f
             ]
         ] = None,
         separator: str = "_",
