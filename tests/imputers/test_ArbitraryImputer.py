--- conflicted
+++ resolved
@@ -60,14 +60,11 @@
     def setup_class(cls):
         cls.transformer_name = "ArbitraryImputer"
 
-<<<<<<< HEAD
-    @pytest.mark.parametrize(
-        "lazy",
-        [True, False],
-    )
-=======
-    @pytest.mark.parametrize("from_json", [True, False])
->>>>>>> d03f14c1
+    @pytest.mark.parametrize(
+        "lazy",
+        [True, False],
+    )
+    @pytest.mark.parametrize("from_json", [True, False])
     @pytest.mark.parametrize("library", ["pandas", "polars"])
     @pytest.mark.parametrize(
         ("column", "col_type", "impute_value"),
@@ -84,11 +81,8 @@
         col_type,
         impute_value,
         library,
-<<<<<<< HEAD
-        lazy,
-=======
-        from_json,
->>>>>>> d03f14c1
+        lazy,
+        from_json,
     ):
         """Test that dtypes are preserved after imputation."""
 
@@ -104,12 +98,9 @@
 
         transformer = ArbitraryImputer(impute_value=impute_value, columns=[column])
 
-<<<<<<< HEAD
         if u._check_if_skip_test(transformer, df, lazy):
             return
-=======
-        transformer = _handle_from_json(transformer, from_json)
->>>>>>> d03f14c1
+        transformer = _handle_from_json(transformer, from_json)
 
         if col_type in ["Categorical", "String"]:
             msg_required_impute_value_type = "str"
@@ -136,14 +127,11 @@
         ):
             transformer.transform(u._convert_to_lazy(df, lazy))
 
-<<<<<<< HEAD
-    @pytest.mark.parametrize(
-        "lazy",
-        [True, False],
-    )
-=======
-    @pytest.mark.parametrize("from_json", [True, False])
->>>>>>> d03f14c1
+    @pytest.mark.parametrize(
+        "lazy",
+        [True, False],
+    )
+    @pytest.mark.parametrize("from_json", [True, False])
     @pytest.mark.parametrize("library", ["pandas", "polars"])
     @pytest.mark.parametrize(
         ("column", "col_type", "impute_value", "expected_values"),
@@ -160,11 +148,8 @@
         impute_value,
         expected_values,
         library,
-<<<<<<< HEAD
-        lazy,
-=======
-        from_json,
->>>>>>> d03f14c1
+        lazy,
+        from_json,
     ):
         """Test that dtypes are preserved after imputation."""
 
@@ -179,13 +164,8 @@
             )
 
         transformer = ArbitraryImputer(impute_value=impute_value, columns=[column])
-<<<<<<< HEAD
-=======
-
-        transformer = _handle_from_json(transformer, from_json)
-
-        df_transformed_native = transformer.transform(df_nw.to_native())
->>>>>>> d03f14c1
+
+        transformer = _handle_from_json(transformer, from_json)
 
         polars = isinstance(df, pl.DataFrame)
 
@@ -232,14 +212,11 @@
             check_categorical=False,
         )
 
-<<<<<<< HEAD
-    @pytest.mark.parametrize(
-        "lazy",
-        [True, False],
-    )
-=======
-    @pytest.mark.parametrize("from_json", [True, False])
->>>>>>> d03f14c1
+    @pytest.mark.parametrize(
+        "lazy",
+        [True, False],
+    )
+    @pytest.mark.parametrize("from_json", [True, False])
     @pytest.mark.parametrize("library", ["pandas", "polars"])
     @pytest.mark.parametrize(
         ("input_col", "expected_dtype", "impute_value", "expected_values"),
@@ -255,11 +232,8 @@
         impute_value,
         expected_values,
         library,
-<<<<<<< HEAD
-        lazy,
-=======
-        from_json,
->>>>>>> d03f14c1
+        lazy,
+        from_json,
     ):
         """Test handling for some edge cases:
         - pandas object type
@@ -275,14 +249,11 @@
 
         transformer = ArbitraryImputer(impute_value=impute_value, columns=[column])
 
-<<<<<<< HEAD
         polars = isinstance(df, pl.DataFrame)
 
         if u._check_if_skip_test(transformer, df, lazy):
             return
-=======
-        transformer = _handle_from_json(transformer, from_json)
->>>>>>> d03f14c1
+        transformer = _handle_from_json(transformer, from_json)
 
         # for pandas, the all null column is inferred as string type
         # for polars, it is Unknown type, which triggers a warning
@@ -336,11 +307,13 @@
             (True, "Boolean"),
         ],
     )
-<<<<<<< HEAD
-    def test_polars_unknown_type_output(self, impute_value, impute_val_type, lazy):
-=======
-    def test_polars_unknown_type_output(self, impute_value, impute_val_type, from_json):
->>>>>>> d03f14c1
+    def test_polars_unknown_type_output(
+        self,
+        impute_value,
+        impute_val_type,
+        lazy,
+        from_json,
+    ):
         """Test handling of polars Unknown type column (output type should be inferred from impute_value)"""
 
         column = "a"
@@ -353,13 +326,8 @@
 
         transformer = ArbitraryImputer(impute_value=impute_value, columns=[column])
 
-<<<<<<< HEAD
         polars = isinstance(df, pl.DataFrame)
-=======
-        transformer = _handle_from_json(transformer, from_json)
-
-        df_transformed_native = transformer.transform(df_nw.to_native())
->>>>>>> d03f14c1
+        transformer = _handle_from_json(transformer, from_json)
 
         if u._check_if_skip_test(transformer, df, lazy):
             return
@@ -413,11 +381,8 @@
         expected_df_3,
         initialized_transformers,
         impute_values_dict,
-<<<<<<< HEAD
-        lazy,
-=======
-        from_json,
->>>>>>> d03f14c1
+        lazy,
+        from_json,
     ):
         """Test that transform is giving the expected output when applied to object and categorical columns."""
         # Create the DataFrame using the library parameter
@@ -489,11 +454,8 @@
         expected_df_4,
         initialized_transformers,
         impute_values_dict,
-<<<<<<< HEAD
-        lazy,
-=======
-        from_json,
->>>>>>> d03f14c1
+        lazy,
+        from_json,
     ):
         """Test that transform is giving the expected output when applied to object and categorical columns
         (when we're imputing with a new categorical level, which is only possible for arbitrary imputer).
@@ -545,14 +507,11 @@
                 check_categorical=False,
             )
 
-<<<<<<< HEAD
-    @pytest.mark.parametrize(
-        "lazy",
-        [True, False],
-    )
-=======
-    @pytest.mark.parametrize("from_json", [True, False])
->>>>>>> d03f14c1
+    @pytest.mark.parametrize(
+        "lazy",
+        [True, False],
+    )
+    @pytest.mark.parametrize("from_json", [True, False])
     @pytest.mark.parametrize("library", ["pandas", "polars"])
     @pytest.mark.parametrize(
         "input_values",
@@ -565,11 +524,8 @@
         self,
         input_values,
         library,
-<<<<<<< HEAD
-        lazy,
-=======
-        from_json,
->>>>>>> d03f14c1
+        lazy,
+        from_json,
     ):
         """Test that unexpected dtypes will hit error"""
 
@@ -581,12 +537,9 @@
 
         transformer = ArbitraryImputer(impute_value=1, columns=[column])
 
-<<<<<<< HEAD
         if u._check_if_skip_test(transformer, df, lazy):
             return
-=======
-        transformer = _handle_from_json(transformer, from_json)
->>>>>>> d03f14c1
+        transformer = _handle_from_json(transformer, from_json)
 
         bad_types = dict(nw.from_native(df).select(nw.col(column)).schema.items())
 
