import re

import narwhals as nw
import pandas as pd
import polars as pl
import pytest

import tests.test_data as d
import tests.utils as u
from tests.base_tests import (
    ColumnStrListInitTests,
    GenericFitTests,
    GenericTransformTests,
    OtherBaseBehaviourTests,
    ReturnNativeTests,
)
from tests.imputers.test_BaseImputer import GenericImputerTransformTests
from tests.utils import _handle_from_json
from tubular.imputers import ArbitraryImputer


def impute_df_with_several_types(library="pandas"):
    """
    Fixture that returns a DataFrame with columns suitable for downcasting
    for both pandas and polars.
    """
    data = {
        "a": ["a", "b", "c", "d", None],
        "b": [1.0, 2.0, 3.0, 4.0, None],
        "c": [True, False, False, None, True],
    }

    return u.dataframe_init_dispatch(data, library)


class TestInit(ColumnStrListInitTests):
    """Generic tests for transformer.init()."""

    @classmethod
    def setup_class(cls):
        cls.transformer_name = "ArbitraryImputer"


class TestFit(GenericFitTests):
    """Generic tests for transformer.fit()"""

    @classmethod
    def setup_class(cls):
        cls.transformer_name = "ArbitraryImputer"


class TestTransform(
    GenericImputerTransformTests,
    GenericTransformTests,
    ReturnNativeTests,
):
    """Tests for transformer.transform."""

    @classmethod
    def setup_class(cls):
        cls.transformer_name = "ArbitraryImputer"

    @pytest.mark.parametrize("from_json", [True, False])
    @pytest.mark.parametrize("library", ["pandas", "polars"])
    @pytest.mark.parametrize(
        ("column", "col_type", "impute_value"),
        [
            ("a", "String", 1),
            ("a", "Categorical", True),
            ("b", "Float32", "bla"),
            ("c", "Boolean", 500),
        ],
    )
    def test_type_mismatch_errors(
        self,
        column,
        col_type,
        impute_value,
        library,
        from_json,
    ):
        """Test that dtypes are preserved after imputation."""

        df = impute_df_with_several_types(library=library)

        df = nw.from_native(df)

        df = df.with_columns(
            nw.col(column).cast(getattr(nw, col_type)),
        )

        df = nw.to_native(df)

        transformer = ArbitraryImputer(impute_value=impute_value, columns=[column])

<<<<<<< HEAD
        if col_type in {"Categorical", "String"}:
=======
        transformer = _handle_from_json(transformer, from_json)

        if col_type in ["Categorical", "String"]:
>>>>>>> d03f14c1
            msg_required_impute_value_type = "str"
            msg_col_type = "Categorical or String"

        elif col_type == "Boolean":
            msg_required_impute_value_type = "bool"
            msg_col_type = "Boolean"

        else:
            msg_required_impute_value_type = "numeric"
            msg_col_type = "Numeric"

        msg = rf"""
                {self.transformer_name}: Attempting to impute non-{msg_required_impute_value_type} value {transformer.impute_value} into
                {msg_col_type} type columns, this is not type safe,
                please use {msg_required_impute_value_type} impute_value for these columns
                \(this may require separate ArbitraryImputer instances for different column types\)
                """

        with pytest.raises(
            TypeError,
            match=msg,
        ):
            transformer.transform(df)

    @pytest.mark.parametrize("from_json", [True, False])
    @pytest.mark.parametrize("library", ["pandas", "polars"])
    @pytest.mark.parametrize(
        ("column", "col_type", "impute_value", "expected_values"),
        [
            ("a", "String", "z", ["a", "b", "c", "d", "z"]),
            ("a", "Categorical", "z", ["a", "b", "c", "d", "z"]),
            ("b", "Float32", 1, [1.0, 2.0, 3.0, 4.0, 1.0]),
        ],
    )
    def test_impute_value_preserve_dtype(
        self,
        column,
        col_type,
        impute_value,
        expected_values,
        library,
        from_json,
    ):
        """Test that dtypes are preserved after imputation."""

        df = impute_df_with_several_types(library=library)

        df_nw = nw.from_native(df)

        # or just downcast easier types (String comes in correct type so leave)
        if col_type in {"Float32", "Categorical"}:
            df_nw = df_nw.with_columns(
                nw.col(column).cast(getattr(nw, col_type)),
            )

        transformer = ArbitraryImputer(impute_value=impute_value, columns=[column])

        transformer = _handle_from_json(transformer, from_json)

        df_transformed_native = transformer.transform(df_nw.to_native())

        df_transformed_nw = nw.from_native(df_transformed_native)

        expected_dtype = df_nw[column].dtype

        native_namespace = nw.get_native_namespace(df_nw).__name__

        # for pandas categorical are converted to enum
        if col_type == "Categorical" and native_namespace == "pandas":
            expected_dtype = nw.Enum

        actual_dtype = df_transformed_nw[column].dtype

        assert actual_dtype == expected_dtype, (
            f"{self.transformer_name}: dtype changed unexpectedly in transform, expected {expected_dtype} but got {actual_dtype}"
        )

        # also check full df against expectation
        expected = df_nw.clone()

        expected = expected.with_columns(
            nw.new_series(name=column, values=expected_values, backend=library).cast(
                getattr(nw, col_type),
            ),
        )

        u.assert_frame_equal_dispatch(
            expected.to_native(),
            df_transformed_native,
            # this turns off checks for category metadata like ordering
            # this transformer will convert an unordered pd categorical to ordered
            # so this is needed
            check_categorical=False,
        )

    @pytest.mark.parametrize("from_json", [True, False])
    @pytest.mark.parametrize("library", ["pandas", "polars"])
    @pytest.mark.parametrize(
        ("input_col", "expected_dtype", "impute_value", "expected_values"),
        [
            ([None, None], "String", "a", ["a", "a"]),
            ([True, False, None], "Boolean", True, [True, False, True]),
        ],
    )
    def test_edge_cases(
        self,
        input_col,
        expected_dtype,
        impute_value,
        expected_values,
        library,
        from_json,
    ):
        """Test handling for some edge cases:
        - pandas object type
        - all null column
        """

        column = "a"
        df_dict = {"a": input_col}

        df = u.dataframe_init_dispatch(dataframe_dict=df_dict, library=library)

        df_nw = nw.from_native(df)

        transformer = ArbitraryImputer(impute_value=impute_value, columns=[column])

        transformer = _handle_from_json(transformer, from_json)

        # for pandas, the all null column is inferred as string type
        # for polars, it is Unknown type, which triggers a warning
        if library == "polars" and input_col == [None, None]:
            with pytest.warns(
                UserWarning,
                match=f"{self.transformer_name}: X contains all null columns { {column}!s}, types for these columns will be inferred as {type(transformer.impute_value)}",
            ):
                df_transformed_native = transformer.transform(df_nw.to_native())

        else:
            df_transformed_native = transformer.transform(df_nw.to_native())

        df_transformed_nw = nw.from_native(df_transformed_native)

        actual_dtype = str(df_transformed_nw[column].dtype)

        assert actual_dtype == expected_dtype, (
            f"{self.transformer_name}: dtype changed unexpectedly in transform, expected {expected_dtype} but got {actual_dtype}"
        )

        # also check full df against expectation
        expected = df_nw.clone()
        expected = expected.with_columns(
            nw.new_series(name=column, values=expected_values, backend=library).cast(
                getattr(nw, expected_dtype),
            ),
        )

        u.assert_frame_equal_dispatch(expected.to_native(), df_transformed_native)

    @pytest.mark.parametrize("from_json", [True, False])
    @pytest.mark.parametrize(
        ("impute_value", "impute_val_type"),
        [
            (1, "Int32"),
            ("a", "String"),
            (True, "Boolean"),
        ],
    )
    def test_polars_unknown_type_output(self, impute_value, impute_val_type, from_json):
        """Test handling of polars Unknown type column (output type should be inferred from impute_value)"""

        column = "a"
        values = [None, None]
        df_dict = {"a": values}

        df = pl.DataFrame(df_dict)

        df_nw = nw.from_native(df)

        transformer = ArbitraryImputer(impute_value=impute_value, columns=[column])

        transformer = _handle_from_json(transformer, from_json)

        df_transformed_native = transformer.transform(df_nw.to_native())

        df_transformed_nw = nw.from_native(df_transformed_native)

        actual_dtype = str(df_transformed_nw[column].dtype)

        assert actual_dtype == impute_val_type, (
            f"{self.transformer_name}: dtype changed unexpectedly in transform, expected {impute_val_type} but got {actual_dtype}"
        )

        # also check full df against expectation
        expected = df_nw.clone()
        expected = expected.with_columns(
            nw.new_series(
                name=column,
                values=[impute_value, impute_value],
                backend="polars",
            ).cast(getattr(nw, impute_val_type)),
        )

        u.assert_frame_equal_dispatch(expected.to_native(), df_transformed_native)

    # have to overload this one, as has slightly different categorical type handling
    @pytest.mark.parametrize("from_json", [True, False])
    @pytest.mark.parametrize(
        ("library", "expected_df_3", "impute_values_dict"),
        [
            ("pandas", "pandas", {"b": "g", "c": "f"}),
            ("polars", "polars", {"b": "g", "c": "f"}),
        ],
        indirect=["expected_df_3"],
    )
    def test_expected_output_with_object_and_categorical_columns(
        self,
        library,
        expected_df_3,
        initialized_transformers,
        impute_values_dict,
        from_json,
    ):
        """Test that transform is giving the expected output when applied to object and categorical columns."""
        # Create the DataFrame using the library parameter
        df2 = d.create_df_2(library=library)

        # Initialize the transformer
        transformer = initialized_transformers[self.transformer_name]

        transformer.impute_values_ = impute_values_dict

        if self.transformer_name == "ArbitraryImputer":
            transformer.impute_value = "f"

        transformer.columns = ["b", "c"]

        transformer = _handle_from_json(transformer, from_json)

        # Transform the DataFrame
        df_transformed = transformer.transform(df2)

        # Check whole dataframes
        u.assert_frame_equal_dispatch(
            df_transformed,
            expected_df_3,
            # this turns off checks for category metadata like ordering
            # this transformer will convert an unordered pd categorical to ordered
            # so this is needed
            check_categorical=False,
        )
        df2 = nw.from_native(df2)
        expected_df_3 = nw.from_native(expected_df_3)

        for i in range(len(df2)):
            df_transformed_row = transformer.transform(df2[[i]].to_native())
            df_expected_row = expected_df_3[[i]].to_native()

            u.assert_frame_equal_dispatch(
                df_transformed_row,
                df_expected_row,
                # this turns off checks for category metadata like ordering
                # this transformer will convert an unordered pd categorical to ordered
                # so this is needed
                check_categorical=False,
            )

    @pytest.mark.parametrize("from_json", [True, False])
    @pytest.mark.parametrize(
        ("library", "expected_df_4", "impute_values_dict"),
        [
            ("pandas", "pandas", {"b": "z", "c": "z"}),
            ("polars", "polars", {"b": "z", "c": "z"}),
        ],
        indirect=["expected_df_4"],
    )
    def test_expected_output_when_adding_new_categorical_level(
        self,
        library,
        expected_df_4,
        initialized_transformers,
        impute_values_dict,
        from_json,
    ):
        """Test that transform is giving the expected output when applied to object and categorical columns
        (when we're imputing with a new categorical level, which is only possible for arbitrary imputer).
        """
        # Create the DataFrame using the library parameter
        df2 = d.create_df_2(library=library)

        # Initialize the transformer
        transformer = initialized_transformers[self.transformer_name]

        transformer.impute_values_ = impute_values_dict
        transformer.impute_value = "z"
        transformer.columns = ["b", "c"]

        transformer = _handle_from_json(transformer, from_json)

        # Transform the DataFrame
        df_transformed = transformer.transform(df2)

        # Check whole dataframes
        u.assert_frame_equal_dispatch(
            df_transformed,
            expected_df_4,
            # this turns off checks for category metadata like ordering
            # this transformer will convert an unordered pd categorical to ordered
            # so this is needed
            check_categorical=False,
        )
        df2 = nw.from_native(df2)
        expected_df_4 = nw.from_native(expected_df_4)

        for i in range(len(df2)):
            df_transformed_row = transformer.transform(df2[[i]].to_native())
            df_expected_row = expected_df_4[[i]].to_native()

            u.assert_frame_equal_dispatch(
                df_transformed_row,
                df_expected_row,
                # this turns off checks for category metadata like ordering
                # this transformer will convert an unordered pd categorical to ordered
                # so this is needed
                check_categorical=False,
            )

    @pytest.mark.parametrize("from_json", [True, False])
    @pytest.mark.parametrize("library", ["pandas", "polars"])
    @pytest.mark.parametrize(
        "input_values",
        [
            [["a", "b"], ["c", "d"]],
            [{"a": 1}, {"b": 4}],
        ],
    )
    def test_weird_dtype_errors(
        self,
        input_values,
        library,
        from_json,
    ):
        """Test that unexpected dtypes will hit error"""

        column = "a"
        df_dict = {column: input_values}

        # because of weird types, initialise manually
        df = pd.DataFrame(df_dict) if library == "pandas" else pl.DataFrame(df_dict)

        transformer = ArbitraryImputer(impute_value=1, columns=[column])

        transformer = _handle_from_json(transformer, from_json)

        bad_types = dict(nw.from_native(df).select(nw.col(column)).schema.items())

        msg = re.escape(
            f"""
                {self.transformer_name}: transformer can only handle Float/Int/Boolean/String/Categorical/Unknown type columns
                but got columns with types {bad_types}
                """,
        )

        with pytest.raises(
            TypeError,
            match=msg,
        ):
            transformer.transform(df)


class TestOtherBaseBehaviour(OtherBaseBehaviourTests):
    """
    Class to run tests for BaseTransformerBehaviour outside the three standard methods.

    May need to overwrite specific tests in this class if the tested transformer modifies this behaviour.
    """

    @classmethod
    def setup_class(cls):
        cls.transformer_name = "ArbitraryImputer"<|MERGE_RESOLUTION|>--- conflicted
+++ resolved
@@ -93,13 +93,9 @@
 
         transformer = ArbitraryImputer(impute_value=impute_value, columns=[column])
 
-<<<<<<< HEAD
+        transformer = _handle_from_json(transformer, from_json)
+
         if col_type in {"Categorical", "String"}:
-=======
-        transformer = _handle_from_json(transformer, from_json)
-
-        if col_type in ["Categorical", "String"]:
->>>>>>> d03f14c1
             msg_required_impute_value_type = "str"
             msg_col_type = "Categorical or String"
 
@@ -134,7 +130,7 @@
             ("b", "Float32", 1, [1.0, 2.0, 3.0, 4.0, 1.0]),
         ],
     )
-    def test_impute_value_preserve_dtype(
+    def test_impute_value_preserve_dtype(  # noqa: PLR0917, PLR0913
         self,
         column,
         col_type,
@@ -204,7 +200,7 @@
             ([True, False, None], "Boolean", True, [True, False, True]),
         ],
     )
-    def test_edge_cases(
+    def test_edge_cases(  # noqa: PLR0917, PLR0913
         self,
         input_col,
         expected_dtype,
