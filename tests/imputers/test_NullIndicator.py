import narwhals as nw
import pytest

import tests.test_data as d
from tests.base_tests import (
    ColumnStrListInitTests,
    GenericTransformTests,
    OtherBaseBehaviourTests,
    ReturnNativeTests,
)
from tests.utils import (
    _check_if_skip_test,
    _collect_frame,
    _convert_to_lazy,
    _handle_from_json,
    assert_frame_equal_dispatch,
    dataframe_init_dispatch,
)
from tubular.imputers import NullIndicator


class TestInit(ColumnStrListInitTests):
    """Tests for NullIndicator.init()."""

    @classmethod
    def setup_class(cls):
        cls.transformer_name = "NullIndicator"


class TestTransform(GenericTransformTests, ReturnNativeTests):
    """Tests for NullIndicator.transform()."""

    @classmethod
    def setup_class(cls):
        cls.transformer_name = "NullIndicator"

    @pytest.fixture()
    def expected_df_1(self, request):
        """Expected output for test_null_indicator_columns_correct."""
        library = request.param

        df_dict1 = {
            "a": [1, 2, None, 4, None, 6],
            "b": [None, 5, 4, 3, 2, 1],
            "c": [3, 2, 1, 4, 5, 6],
            "b_nulls": [1, 0, 0, 0, 0, 0],
            "c_nulls": [0, 0, 0, 0, 0, 0],
        }

        df1 = dataframe_init_dispatch(dataframe_dict=df_dict1, library=library)

        narwhals_df = nw.from_native(df1)

        # Convert adjusted expected columns to Boolean
        for col in ["b_nulls", "c_nulls"]:
            narwhals_df = narwhals_df.with_columns(
                narwhals_df[col].cast(nw.Boolean),
            )

        return narwhals_df.to_native()

    @pytest.mark.parametrize("from_json", [True, False])
    @pytest.mark.parametrize(
        "lazy",
        [True, False],
    )
    @pytest.mark.parametrize(
        ("library", "expected_df_1"),
        [("pandas", "pandas"), ("polars", "polars")],
        indirect=["expected_df_1"],
    )
    def test_null_indicator_columns_correct(
        self, expected_df_1, library, from_json, lazy
    ):
        """Test that the created indicator column is correct - and unrelated columns are unchanged."""
        df = d.create_df_9(library=library)

        columns = ["b", "c"]
        transformer = NullIndicator(columns=columns)

<<<<<<< HEAD
        transformer = _handle_from_json(transformer, from_json=from_json)
=======
        if _check_if_skip_test(transformer, df, lazy, from_json):
            return

        transformer = _handle_from_json(transformer, from_json)
>>>>>>> 56404a28

        df_transformed = transformer.transform(df)

        df_transformed = transformer.transform(_convert_to_lazy(df, lazy))

        # Check whole dataframes
        assert_frame_equal_dispatch(
            _collect_frame(df_transformed, lazy),
            expected_df_1,
        )

        # Check outcomes for single rows
        df = nw.from_native(df)
        expected_df_1 = nw.from_native(expected_df_1)
        for i in range(len(df)):
            df_transformed_row = transformer.transform(
                _convert_to_lazy(df[[i]].to_native(), lazy),
            )
            df_expected_row = expected_df_1[[i]].to_native()

            assert_frame_equal_dispatch(
                _collect_frame(df_transformed_row, lazy),
                df_expected_row,
            )


class TestOtherBaseBehaviour(OtherBaseBehaviourTests):
    """
    Class to run tests for BaseTransformerBehaviour outside the three standard methods.

    May need to overwrite specific tests in this class if the tested transformer modifies this behaviour.
    """

    @classmethod
    def setup_class(cls):
        cls.transformer_name = "NullIndicator"<|MERGE_RESOLUTION|>--- conflicted
+++ resolved
@@ -78,22 +78,18 @@
         columns = ["b", "c"]
         transformer = NullIndicator(columns=columns)
 
-<<<<<<< HEAD
-        transformer = _handle_from_json(transformer, from_json=from_json)
-=======
-        if _check_if_skip_test(transformer, df, lazy, from_json):
+        if _check_if_skip_test(transformer, df, lazy=lazy, from_json=from_json):
             return
 
-        transformer = _handle_from_json(transformer, from_json)
->>>>>>> 56404a28
+        transformer = _handle_from_json(transformer, from_json=from_json)
 
         df_transformed = transformer.transform(df)
 
-        df_transformed = transformer.transform(_convert_to_lazy(df, lazy))
+        df_transformed = transformer.transform(_convert_to_lazy(df, lazy=lazy))
 
         # Check whole dataframes
         assert_frame_equal_dispatch(
-            _collect_frame(df_transformed, lazy),
+            _collect_frame(df_transformed, lazy=lazy),
             expected_df_1,
         )
 
@@ -102,12 +98,12 @@
         expected_df_1 = nw.from_native(expected_df_1)
         for i in range(len(df)):
             df_transformed_row = transformer.transform(
-                _convert_to_lazy(df[[i]].to_native(), lazy),
+                _convert_to_lazy(df[[i]].to_native(), lazy=lazy),
             )
             df_expected_row = expected_df_1[[i]].to_native()
 
             assert_frame_equal_dispatch(
-                _collect_frame(df_transformed_row, lazy),
+                _collect_frame(df_transformed_row, lazy=lazy),
                 df_expected_row,
             )
 
