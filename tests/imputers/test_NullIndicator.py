import narwhals as nw
import pytest

import tests.test_data as d
from tests.base_tests import (
    ColumnStrListInitTests,
    GenericTransformTests,
    OtherBaseBehaviourTests,
    ReturnNativeTests,
)
from tests.utils import (
    _check_if_skip_test,
    _collect_frame,
    _convert_to_lazy,
    _handle_from_json,
    assert_frame_equal_dispatch,
    dataframe_init_dispatch,
)
from tubular.imputers import NullIndicator


class TestInit(ColumnStrListInitTests):
    """Tests for NullIndicator.init()."""

    @classmethod
    def setup_class(cls):
        cls.transformer_name = "NullIndicator"


class TestTransform(GenericTransformTests, ReturnNativeTests):
    """Tests for NullIndicator.transform()."""

    @classmethod
    def setup_class(cls):
        cls.transformer_name = "NullIndicator"

    @staticmethod
    @pytest.fixture()
    def expected_df_1(request):
        """Expected output for test_null_indicator_columns_correct."""
        library = request.param

        df_dict1 = {
            "a": [1, 2, None, 4, None, 6],
            "b": [None, 5, 4, 3, 2, 1],
            "c": [3, 2, 1, 4, 5, 6],
            "b_nulls": [1, 0, 0, 0, 0, 0],
            "c_nulls": [0, 0, 0, 0, 0, 0],
        }

        df1 = dataframe_init_dispatch(dataframe_dict=df_dict1, library=library)

        narwhals_df = nw.from_native(df1)

        # Convert adjusted expected columns to Boolean
        for col in ["b_nulls", "c_nulls"]:
            narwhals_df = narwhals_df.with_columns(
                narwhals_df[col].cast(nw.Boolean),
            )

        return narwhals_df.to_native()

    @pytest.mark.parametrize("from_json", [True, False])
    @pytest.mark.parametrize(
        "lazy",
        [True, False],
    )
    @pytest.mark.parametrize(
        ("library", "expected_df_1"),
        [("pandas", "pandas"), ("polars", "polars")],
        indirect=["expected_df_1"],
    )
<<<<<<< HEAD
    def test_null_indicator_columns_correct(
        self,
        expected_df_1,
        library,
        lazy,
        from_json,
    ):
=======
    @staticmethod
    def test_null_indicator_columns_correct(expected_df_1, library, from_json):
>>>>>>> 72d75a6b
        """Test that the created indicator column is correct - and unrelated columns are unchanged."""
        df = d.create_df_9(library=library)

        columns = ["b", "c"]
        transformer = NullIndicator(columns=columns)

        if _check_if_skip_test(transformer, df, lazy, from_json):
            return

        transformer = _handle_from_json(transformer, from_json)

        df_transformed = transformer.transform(df)

        df_transformed = transformer.transform(_convert_to_lazy(df, lazy))

        # Check whole dataframes
        assert_frame_equal_dispatch(
            _collect_frame(df_transformed, lazy),
            expected_df_1,
        )

        # Check outcomes for single rows
        df = nw.from_native(df)
        expected_df_1 = nw.from_native(expected_df_1)
        for i in range(len(df)):
            df_transformed_row = transformer.transform(
                _convert_to_lazy(df[[i]].to_native(), lazy),
            )
            df_expected_row = expected_df_1[[i]].to_native()

            assert_frame_equal_dispatch(
                _collect_frame(df_transformed_row, lazy),
                df_expected_row,
            )


class TestOtherBaseBehaviour(OtherBaseBehaviourTests):
    """
    Class to run tests for BaseTransformerBehaviour outside the three standard methods.

    May need to overwrite specific tests in this class if the tested transformer modifies this behaviour.
    """

    @classmethod
    def setup_class(cls):
        cls.transformer_name = "NullIndicator"<|MERGE_RESOLUTION|>--- conflicted
+++ resolved
@@ -70,18 +70,8 @@
         [("pandas", "pandas"), ("polars", "polars")],
         indirect=["expected_df_1"],
     )
-<<<<<<< HEAD
-    def test_null_indicator_columns_correct(
-        self,
-        expected_df_1,
-        library,
-        lazy,
-        from_json,
-    ):
-=======
     @staticmethod
-    def test_null_indicator_columns_correct(expected_df_1, library, from_json):
->>>>>>> 72d75a6b
+    def test_null_indicator_columns_correct(expected_df_1, library, from_json, lazy):
         """Test that the created indicator column is correct - and unrelated columns are unchanged."""
         df = d.create_df_9(library=library)
 
