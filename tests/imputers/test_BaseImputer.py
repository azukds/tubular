--- conflicted
+++ resolved
@@ -12,6 +12,9 @@
     OtherBaseBehaviourTests,
 )
 from tests.utils import (
+    _check_if_skip_test,
+    _collect_frame,
+    _convert_to_lazy,
     _handle_from_json,
     assert_frame_equal_dispatch,
     dataframe_init_dispatch,
@@ -101,34 +104,44 @@
         "lazy",
         [True, False],
     )
+    @pytest.mark.parametrize("from_json", [True, False])
     @pytest.mark.parametrize("test_fit_df", ["pandas", "polars"], indirect=True)
-    def test_not_fitted_error_raised(self, test_fit_df, initialized_transformers, lazy):
+    def test_not_fitted_error_raised(
+        self,
+        test_fit_df,
+        initialized_transformers,
+        lazy,
+        from_json,
+    ):
         transformer = initialized_transformers[self.transformer_name]
 
-        if u._check_if_skip_test(transformer, test_fit_df, lazy):
+        if _check_if_skip_test(transformer, test_fit_df, lazy):
             return
+
+        transformer = _handle_from_json(transformer, from_json)
 
         if initialized_transformers[self.transformer_name].FITS:
             with pytest.raises(NotFittedError):
-                transformer.transform(u._convert_to_lazy(test_fit_df, lazy))
-
-<<<<<<< HEAD
+                transformer.transform(_convert_to_lazy(test_fit_df, lazy))
+
     @pytest.mark.parametrize(
         "lazy",
         [True, False],
     )
+    @pytest.mark.parametrize("from_json", [True, False])
     @pytest.mark.parametrize("library", ["pandas", "polars"])
-    def test_impute_value_unchanged(self, library, initialized_transformers, lazy):
-=======
-    @pytest.mark.parametrize("from_json", [True, False])
-    @pytest.mark.parametrize("library", ["pandas", "polars"])
-    def test_impute_value_unchanged(self, library, initialized_transformers, from_json):
->>>>>>> d03f14c1
+    def test_impute_value_unchanged(
+        self,
+        library,
+        initialized_transformers,
+        lazy,
+        from_json,
+    ):
         """Test that self.impute_value is unchanged after transform."""
         df1 = d.create_df_1(library=library)
         transformer = initialized_transformers[self.transformer_name]
 
-        if u._check_if_skip_test(transformer, df1, lazy):
+        if _check_if_skip_test(transformer, df1, lazy):
             return
 
         impute_value = "g"
@@ -139,13 +152,9 @@
 
         impute_values = deepcopy(transformer.impute_values_)
 
-<<<<<<< HEAD
-        transformer.transform(u._convert_to_lazy(df1, lazy))
-=======
-        transformer = _handle_from_json(transformer, from_json)
-
-        transformer.transform(df1)
->>>>>>> d03f14c1
+        transformer = _handle_from_json(transformer, from_json)
+
+        transformer.transform(_convert_to_lazy(df1, lazy))
 
         assert transformer.impute_values_ == impute_values, (
             "impute_values_ changed in transform"
@@ -166,11 +175,8 @@
         library,
         expected_df_1,
         initialized_transformers,
-<<<<<<< HEAD
         lazy,
-=======
-        from_json,
->>>>>>> d03f14c1
+        from_json,
     ):
         """Test that transform is giving the expected output when applied to float column."""
         # Create the DataFrame using the library parameter
@@ -181,7 +187,7 @@
 
         polars = isinstance(df2, pl.DataFrame)
 
-        if u._check_if_skip_test(transformer, df2, lazy):
+        if _check_if_skip_test(transformer, df2, lazy):
             return
 
         transformer.impute_values_ = {"a": 7}
@@ -194,16 +200,11 @@
         transformer = _handle_from_json(transformer, from_json)
 
         # Transform the DataFrame
-        df_transformed = transformer.transform(u._convert_to_lazy(df2, lazy))
+        df_transformed = transformer.transform(_convert_to_lazy(df2, lazy))
 
         # Check whole dataframes
-<<<<<<< HEAD
-        u.assert_frame_equal_dispatch(
-            u._collect_frame(df_transformed, polars, lazy),
-=======
         assert_frame_equal_dispatch(
-            df_transformed,
->>>>>>> d03f14c1
+            _collect_frame(df_transformed, polars, lazy),
             expected_df_1,
         )
         df2 = nw.from_native(df2)
@@ -211,17 +212,12 @@
 
         for i in range(len(df2)):
             df_transformed_row = transformer.transform(
-                u._convert_to_lazy(df2[[i]].to_native(), lazy),
+                _convert_to_lazy(df2[[i]].to_native(), lazy),
             )
             df_expected_row = expected_df_1[[i]].to_native()
 
-<<<<<<< HEAD
-            u.assert_frame_equal_dispatch(
-                u._collect_frame(df_transformed_row, polars, lazy),
-=======
             assert_frame_equal_dispatch(
-                df_transformed_row,
->>>>>>> d03f14c1
+                _collect_frame(df_transformed_row, polars, lazy),
                 df_expected_row,
             )
 
@@ -240,11 +236,8 @@
         library,
         expected_df_2,
         initialized_transformers,
-<<<<<<< HEAD
         lazy,
-=======
-        from_json,
->>>>>>> d03f14c1
+        from_json,
     ):
         """Test that transform is giving the expected output when applied to object column."""
         # Create the DataFrame using the library parameter
@@ -255,7 +248,7 @@
 
         polars = isinstance(df2, pl.DataFrame)
 
-        if u._check_if_skip_test(transformer, df2, lazy):
+        if _check_if_skip_test(transformer, df2, lazy):
             return
 
         impute_value = "g"
@@ -269,16 +262,11 @@
         transformer = _handle_from_json(transformer, from_json)
 
         # Transform the DataFrame
-        df_transformed = transformer.transform(u._convert_to_lazy(df2, lazy))
+        df_transformed = transformer.transform(_convert_to_lazy(df2, lazy))
 
         # Check whole dataframes
-<<<<<<< HEAD
-        u.assert_frame_equal_dispatch(
-            u._collect_frame(df_transformed, polars, lazy),
-=======
         assert_frame_equal_dispatch(
-            df_transformed,
->>>>>>> d03f14c1
+            _collect_frame(df_transformed, polars, lazy),
             expected_df_2,
         )
         df2 = nw.from_native(df2)
@@ -286,17 +274,12 @@
 
         for i in range(len(df2)):
             df_transformed_row = transformer.transform(
-                u._convert_to_lazy(df2[[i]].to_native(), lazy),
+                _convert_to_lazy(df2[[i]].to_native(), lazy),
             )
             df_expected_row = expected_df_2[[i]].to_native()
 
-<<<<<<< HEAD
-            u.assert_frame_equal_dispatch(
-                u._collect_frame(df_transformed_row, polars, lazy),
-=======
             assert_frame_equal_dispatch(
-                df_transformed_row,
->>>>>>> d03f14c1
+                _collect_frame(df_transformed_row, polars, lazy),
                 df_expected_row,
             )
 
@@ -319,11 +302,8 @@
         expected_df_3,
         initialized_transformers,
         impute_values_dict,
-<<<<<<< HEAD
         lazy,
-=======
-        from_json,
->>>>>>> d03f14c1
+        from_json,
     ):
         """Test that transform is giving the expected output when applied to object and categorical columns."""
         # Create the DataFrame using the library parameter
@@ -334,7 +314,7 @@
 
         polars = isinstance(df2, pl.DataFrame)
 
-        if u._check_if_skip_test(transformer, df2, lazy):
+        if _check_if_skip_test(transformer, df2, lazy):
             return
 
         transformer.impute_values_ = impute_values_dict
@@ -347,16 +327,11 @@
         transformer = _handle_from_json(transformer, from_json)
 
         # Transform the DataFrame
-        df_transformed = transformer.transform(u._convert_to_lazy(df2, lazy))
+        df_transformed = transformer.transform(_convert_to_lazy(df2, lazy))
 
         # Check whole dataframes
-<<<<<<< HEAD
-        u.assert_frame_equal_dispatch(
-            u._collect_frame(df_transformed, polars, lazy),
-=======
         assert_frame_equal_dispatch(
-            df_transformed,
->>>>>>> d03f14c1
+            _collect_frame(df_transformed, polars, lazy),
             expected_df_3,
         )
         df2 = nw.from_native(df2)
@@ -364,17 +339,12 @@
 
         for i in range(len(df2)):
             df_transformed_row = transformer.transform(
-                u._convert_to_lazy(df2[[i]].to_native(), lazy),
+                _convert_to_lazy(df2[[i]].to_native(), lazy),
             )
             df_expected_row = expected_df_3[[i]].to_native()
 
-<<<<<<< HEAD
-            u.assert_frame_equal_dispatch(
-                u._collect_frame(df_transformed_row, polars, lazy),
-=======
             assert_frame_equal_dispatch(
-                df_transformed_row,
->>>>>>> d03f14c1
+                _collect_frame(df_transformed_row, polars, lazy),
                 df_expected_row,
             )
 
@@ -401,11 +371,8 @@
         column,
         impute_value,
         expected,
-<<<<<<< HEAD
         lazy,
-=======
-        from_json,
->>>>>>> d03f14c1
+        from_json,
     ):
         """Test that transform is giving the expected output when imputation value is falsey."""
         # Create the DataFrame using the library parameter
@@ -427,7 +394,7 @@
 
         polars = isinstance(df, pl.DataFrame)
 
-        if u._check_if_skip_test(transformer, df, lazy):
+        if _check_if_skip_test(transformer, df, lazy):
             return
 
         if self.transformer_name == "ArbitraryImputer":
@@ -455,15 +422,10 @@
         transformer = _handle_from_json(transformer, from_json)
 
         # Transform the DataFrame
-        df_transformed = transformer.transform(u._convert_to_lazy(df, lazy))
-
-<<<<<<< HEAD
-        u.assert_frame_equal_dispatch(
-            u._collect_frame(df_transformed, polars, lazy)[[column]],
-=======
+        df_transformed = transformer.transform(_convert_to_lazy(df, lazy))
+
         assert_frame_equal_dispatch(
-            df_transformed[[column]],
->>>>>>> d03f14c1
+            _collect_frame(df_transformed, polars, lazy)[[column]],
             expected_df.to_native()[[column]],
         )
 
@@ -517,7 +479,7 @@
 
         df_transformed = transformer.transform(df)
 
-        u.assert_frame_equal_dispatch(
+        assert_frame_equal_dispatch(
             df_transformed,
             expected_df_weights,
         )
@@ -534,16 +496,7 @@
                 df_expected_row,
             )
 
-<<<<<<< HEAD
-=======
-        # Check whole dataframes
-        assert_frame_equal_dispatch(
-            df_transformed_common.to_native(),
-            expected_df_weights_common.to_native(),
-        )
-
-    @pytest.mark.parametrize("from_json", [True, False])
->>>>>>> d03f14c1
+    @pytest.mark.parametrize("from_json", [True, False])
     @pytest.mark.parametrize("library", ["pandas", "polars"])
     def test_learnt_values_not_modified_weights(
         self,
