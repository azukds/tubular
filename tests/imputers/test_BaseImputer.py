--- conflicted
+++ resolved
@@ -13,11 +13,8 @@
 )
 from tests.utils import (
     _check_if_skip_test,
-<<<<<<< HEAD
     _collect_frame,
     _convert_to_lazy,
-=======
->>>>>>> ac3f71ed
     _handle_from_json,
     assert_frame_equal_dispatch,
     dataframe_init_dispatch,
@@ -140,7 +137,7 @@
         df1 = d.create_df_1(library=library)
         transformer = initialized_transformers[self.transformer_name]
 
-        if _check_if_skip_test(transformer, df1, lazy):
+        if _check_if_skip_test(transformer, df1, lazy, from_json):
             return
 
         impute_value = "g"
@@ -150,9 +147,6 @@
             transformer.impute_value = impute_value
 
         impute_values = deepcopy(transformer.impute_values_)
-
-        if _check_if_skip_test(transformer, df1, lazy=False, from_json=from_json):
-            return
 
         transformer = _handle_from_json(transformer, from_json)
 
@@ -187,9 +181,7 @@
         # Initialize the transformer
         transformer = initialized_transformers[self.transformer_name]
 
-        polars = isinstance(df2, pl.DataFrame)
-
-        if _check_if_skip_test(transformer, df2, lazy):
+        if _check_if_skip_test(transformer, df2, lazy, from_json):
             return
 
         transformer.impute_values_ = {"a": 7}
@@ -199,9 +191,6 @@
 
         transformer.columns = ["a"]
 
-        if _check_if_skip_test(transformer, df2, lazy=False, from_json=from_json):
-            return
-
         transformer = _handle_from_json(transformer, from_json)
 
         # Transform the DataFrame
@@ -209,7 +198,7 @@
 
         # Check whole dataframes
         assert_frame_equal_dispatch(
-            _collect_frame(df_transformed, polars, lazy),
+            _collect_frame(df_transformed, lazy),
             expected_df_1,
         )
         df2 = nw.from_native(df2)
@@ -222,7 +211,7 @@
             df_expected_row = expected_df_1[[i]].to_native()
 
             assert_frame_equal_dispatch(
-                _collect_frame(df_transformed_row, polars, lazy),
+                _collect_frame(df_transformed_row, lazy),
                 df_expected_row,
             )
 
@@ -251,9 +240,7 @@
         # Initialize the transformer
         transformer = initialized_transformers[self.transformer_name]
 
-        polars = isinstance(df2, pl.DataFrame)
-
-        if _check_if_skip_test(transformer, df2, lazy):
+        if _check_if_skip_test(transformer, df2, lazy, from_json):
             return
 
         impute_value = "g"
@@ -264,9 +251,6 @@
 
         transformer.columns = ["b"]
 
-        if _check_if_skip_test(transformer, df2, lazy=False, from_json=from_json):
-            return
-
         transformer = _handle_from_json(transformer, from_json)
 
         # Transform the DataFrame
@@ -274,7 +258,7 @@
 
         # Check whole dataframes
         assert_frame_equal_dispatch(
-            _collect_frame(df_transformed, polars, lazy),
+            _collect_frame(df_transformed, lazy),
             expected_df_2,
         )
         df2 = nw.from_native(df2)
@@ -287,7 +271,7 @@
             df_expected_row = expected_df_2[[i]].to_native()
 
             assert_frame_equal_dispatch(
-                _collect_frame(df_transformed_row, polars, lazy),
+                _collect_frame(df_transformed_row, lazy),
                 df_expected_row,
             )
 
@@ -320,9 +304,7 @@
         # Initialize the transformer
         transformer = initialized_transformers[self.transformer_name]
 
-        polars = isinstance(df2, pl.DataFrame)
-
-        if _check_if_skip_test(transformer, df2, lazy):
+        if _check_if_skip_test(transformer, df2, lazy, from_json):
             return
 
         transformer.impute_values_ = impute_values_dict
@@ -332,9 +314,6 @@
 
         transformer.columns = ["b", "c"]
 
-        if _check_if_skip_test(transformer, df2, lazy=False, from_json=from_json):
-            return
-
         transformer = _handle_from_json(transformer, from_json)
 
         # Transform the DataFrame
@@ -342,7 +321,7 @@
 
         # Check whole dataframes
         assert_frame_equal_dispatch(
-            _collect_frame(df_transformed, polars, lazy),
+            _collect_frame(df_transformed, lazy),
             expected_df_3,
         )
         df2 = nw.from_native(df2)
@@ -355,7 +334,7 @@
             df_expected_row = expected_df_3[[i]].to_native()
 
             assert_frame_equal_dispatch(
-                _collect_frame(df_transformed_row, polars, lazy),
+                _collect_frame(df_transformed_row, lazy),
                 df_expected_row,
             )
 
@@ -403,9 +382,7 @@
         # Initialize the transformer
         transformer = initialized_transformers[self.transformer_name]
 
-        polars = isinstance(df, pl.DataFrame)
-
-        if _check_if_skip_test(transformer, df, lazy):
+        if _check_if_skip_test(transformer, df, lazy=lazy, from_json=from_json):
             return
 
         if self.transformer_name == "ArbitraryImputer":
@@ -414,9 +391,6 @@
         transformer.columns = [column]
 
         transformer.impute_values_ = dict.fromkeys(transformer.columns, impute_value)
-
-        if _check_if_skip_test(transformer, df, lazy=False, from_json=from_json):
-            return
 
         transformer = _handle_from_json(transformer, from_json)
 
@@ -439,7 +413,7 @@
         df_transformed = transformer.transform(_convert_to_lazy(df, lazy))
 
         assert_frame_equal_dispatch(
-            _collect_frame(df_transformed, polars, lazy)[[column]],
+            _collect_frame(df_transformed, lazy)[[column]],
             expected_df.to_native()[[column]],
         )
 
