# tests to apply to all columns str or list transformers
import re

import numpy as np
import pandas as pd
import pytest
import sklearn.base as b
import test_aide as ta

import tests.test_data as d


class GenericInitTests:
    """
    Generic tests for transformer.init(). This test class does not contain tests for the behaviours
    associated with the "columns" argument because the structure of this argument varies between
    transformers. In this file are other test classes that inherit from this one which are specific
    to the different "columns" argument structures. Please choose the appropriate one of them to inherit
    when writing tests unless the transformer is a special case and needs unique tests written for
    "columns", in which case inherit this class.

    Note this class name deliberately avoids starting with "Tests" so that the tests are not run on import.
    """

    def test_print(self, initialized_transformers):
        """Test that transformer can be printed.
        If an error is raised in this test it will not prevent the transformer from working correctly,
        but will stop other unit tests passing.
        """

        print(initialized_transformers[self.transformer_name])

    def test_clone(self, initialized_transformers):
        """Test that transformer can be used in sklearn.base.clone function."""

        b.clone(initialized_transformers[self.transformer_name])

    @pytest.mark.parametrize("non_bool", [1, "True", {"a": 1}, [1, 2], None])
    def test_verbose_non_bool_error(
        self,
        non_bool,
        minimal_attribute_dict,
        uninitialized_transformers,
    ):
        """Test an error is raised if verbose is not specified as a bool."""

        with pytest.raises(
            TypeError,
            match=f"{self.transformer_name}: verbose must be a bool",
        ):
            uninitialized_transformers[self.transformer_name](
                verbose=non_bool,
                **minimal_attribute_dict[self.transformer_name],
            )


class ColumnStrListInitTests(GenericInitTests):
    """
    Tests for BaseTransformer.init() behaviour specific to when a transformer takes columns as string or list.
    Note this deliberately avoids starting with "Tests" so that the tests are not run on import.
    """

    def test_columns_empty_list_error(
        self,
        minimal_attribute_dict,
        uninitialized_transformers,
    ):
        """Test an error is raised if columns is specified as an empty list."""

        args = minimal_attribute_dict[self.transformer_name].copy()
        args["columns"] = []

        with pytest.raises(ValueError):
            uninitialized_transformers[self.transformer_name](**args)

    @pytest.mark.parametrize(
        "non_string",
        [1, True, {"a": 1}, [1, 2], None, np.inf, np.nan],
    )
    def test_columns_list_element_error(
        self,
        non_string,
        minimal_attribute_dict,
        uninitialized_transformers,
    ):
        """Test an error is raised if columns list contains non-string elements."""

        args = minimal_attribute_dict[self.transformer_name].copy()
        args["columns"] = [non_string, non_string]

        with pytest.raises(
            TypeError,
            match=re.escape(
                f"{self.transformer_name}: each element of columns should be a single (string) column name",
            ),
        ):
            uninitialized_transformers[self.transformer_name](**args)

    @pytest.mark.parametrize(
        "non_string_or_list",
        [1, True, {"a": 1}, None, np.inf, np.nan],
    )
    def test_columns_non_string_or_list_error(
        self,
        non_string_or_list,
        minimal_attribute_dict,
        uninitialized_transformers,
    ):
        """Test an error is raised if columns is not passed as a string or list."""

        args = minimal_attribute_dict[self.transformer_name].copy()
        args["columns"] = non_string_or_list

        with pytest.raises(
            TypeError,
            match=re.escape(
                f"{self.transformer_name}: columns must be a string or list with the columns to be pre-processed (if specified)",
            ),
        ):
            uninitialized_transformers[self.transformer_name](**args)


<<<<<<< HEAD
class WeightColumnInitTests(GenericInitTests):
    """
    Tests for BaseTransformer.init() behaviour specific to when a transformer takes accepts a weight column.
    Note this deliberately avoids starting with "Tests" so that the tests are not run on import.
    """

    @pytest.mark.parametrize("weights_column", (0, ["a"], {"a": 10}))
    def test_weight_arg_errors(
        self,
        uninitialized_transformers,
        minimal_attribute_dict,
        weights_column,
    ):
        """Test that appropriate errors are throw for bad weight arg."""
        args = minimal_attribute_dict[self.transformer_name].copy()
        args["weights_column"] = weights_column

        with pytest.raises(
            TypeError,
            match="weights_column should be str or None",
=======
class TwoColumnListInitTests(ColumnStrListInitTests):
    """
    Tests for BaseTransformer.init() behaviour specific to when a transformer takes two columns as a list.
    Note this deliberately avoids starting with "Tests" so that the tests are not run on import.
    """

    @pytest.mark.parametrize("non_list", ["a", "b", "c"])
    def test_columns_non_list_error(
        self,
        non_list,
        minimal_attribute_dict,
        uninitialized_transformers,
    ):
        """Test an error is raised if columns is not passed as a string not a list."""

        args = minimal_attribute_dict[self.transformer_name].copy()
        args["columns"] = non_list

        with pytest.raises(
            TypeError,
            match=re.escape(
                f"{self.transformer_name}: columns should be list",
            ),
        ):
            uninitialized_transformers[self.transformer_name](**args)

    @pytest.mark.parametrize("list_length", [["a", "a", "a"], ["a"]])
    def test_list_length_error(
        self,
        list_length,
        minimal_attribute_dict,
        uninitialized_transformers,
    ):
        """Test an error is raised if list of any length other than 2 is passed"""

        args = minimal_attribute_dict[self.transformer_name].copy()
        args["columns"] = list_length

        with pytest.raises(
            ValueError,
            match=re.escape(
                f"{self.transformer_name}: This transformer works with two columns only",
            ),
        ):
            uninitialized_transformers[self.transformer_name](**args)

    @pytest.mark.parametrize(
        "new_column_type",
        [1, True, {"a": 1}, [1, 2], None, np.inf, np.nan],
    )
    def test_new_column_name_type_error(
        self,
        new_column_type,
        minimal_attribute_dict,
        uninitialized_transformers,
    ):
        """Test an error is raised if any type other than str passed to new_column_name"""

        args = minimal_attribute_dict[self.transformer_name].copy()
        args["new_col_name"] = new_column_type

        with pytest.raises(
            TypeError,
            match=re.escape(
                f"{self.transformer_name}: new_col_name should be str",
            ),
>>>>>>> 52862750
        ):
            uninitialized_transformers[self.transformer_name](**args)


class GenericFitTests:
    """
    Generic tests for transformer.fit().
    Note this deliberately avoids starting with "Tests" so that the tests are not run on import.
    """

    def test_fit_returns_self(
        self,
        initialized_transformers,
    ):
        """Test fit returns self?."""

        df = d.create_numeric_df_1()

        x = initialized_transformers[self.transformer_name]

        x_fitted = x.fit(df, df["c"])

        assert (
            x_fitted is x
        ), f"Returned value from {self.transformer_name}.fit not as expected."

    def test_fit_not_changing_data(
        self,
        initialized_transformers,
    ):
        """Test fit does not change X."""

        df = d.create_df_2()

        x = initialized_transformers[self.transformer_name]

        x.fit(df)

        ta.equality.assert_equal_dispatch(
            expected=d.create_df_2(),
            actual=df,
            msg="Check X not changing during fit",
        )

    @pytest.mark.parametrize("non_df", [1, True, "a", [1, 2], {"a": 1}, None])
    def test_X_non_df_error(
        self,
        initialized_transformers,
        non_df,
    ):
        """Test an error is raised if X is not passed as a pd.DataFrame."""

        df = d.create_numeric_df_1()

        x = initialized_transformers[self.transformer_name]

        with pytest.raises(
            TypeError,
            match=f"{self.transformer_name}: X should be a pd.DataFrame",
        ):
            x.fit(non_df, df["a"])

    @pytest.mark.parametrize("non_series", [1, True, "a", [1, 2], {"a": 1}])
    def test_non_pd_type_error(
        self,
        non_series,
        initialized_transformers,
    ):
        """Test an error is raised if y is not passed as a pd.Series."""

        df = d.create_numeric_df_1()

        x = initialized_transformers[self.transformer_name]

        with pytest.raises(
            TypeError,
            match=f"{self.transformer_name}: unexpected type for y, should be a pd.Series",
        ):
            x.fit(X=df, y=non_series)

    def test_X_no_rows_error(
        self,
        initialized_transformers,
    ):
        """Test an error is raised if X has no rows."""

        x = initialized_transformers[self.transformer_name]

        df = pd.DataFrame(columns=["a", "b", "c"])

        with pytest.raises(
            ValueError,
            match=re.escape(f"{self.transformer_name}: X has no rows; (0, 3)"),
        ):
            x.fit(df, df["a"])

    def test_Y_no_rows_error(
        self,
        initialized_transformers,
    ):
        """Test an error is raised if Y has no rows."""

        x = initialized_transformers[self.transformer_name]

        df = pd.DataFrame({"a": 1, "b": "wow", "c": np.nan}, index=[0])

        with pytest.raises(
            ValueError,
            match=re.escape(f"{self.transformer_name}: y is empty; (0,)"),
        ):
            x.fit(X=df, y=pd.Series(name="d", dtype=object))

    def test_unexpected_kwarg_error(
        self,
        minimal_attribute_dict,
        uninitialized_transformers,
    ):
        with pytest.raises(
            TypeError,
            match=re.escape(
                "__init__() got an unexpected keyword argument 'unexpected_kwarg'",
            ),
        ):
            uninitialized_transformers[self.transformer_name](
                unexpected_kwarg="spanish inquisition",
                **minimal_attribute_dict[self.transformer_name],
            )


class WeightColumnFitTests(GenericFitTests):
    def test_fit_returns_self_weighted(
        self,
        minimal_attribute_dict,
        uninitialized_transformers,
    ):
        """Test fit returns self?."""
        df = d.create_df_9()
        args = minimal_attribute_dict[self.transformer_name].copy()
        args["weights_column"] = "c"

        transformer = uninitialized_transformers[self.transformer_name](**args)

        x_fitted = transformer.fit(df)

        assert (
            x_fitted is transformer
        ), f"Returned value from {self.transformer_name}.fit not as expected."

    def test_fit_not_changing_data_weighted(
        self,
        minimal_attribute_dict,
        uninitialized_transformers,
    ):
        """Test fit does not change X - when weights are used."""
        df = d.create_df_9()

        args = minimal_attribute_dict[self.transformer_name].copy()
        args["weights_column"] = "c"

        transformer = uninitialized_transformers[self.transformer_name](**args)

        transformer.fit(df)
        ta.equality.assert_equal_dispatch(
            expected=d.create_df_9(),
            actual=df,
            msg=f"X changed during fit for {self.transformer_name}",
        )

    @pytest.mark.parametrize(
        "bad_weight_value, expected_message",
        [
            (np.nan, "weight column must be non-null"),
            (np.inf, "weight column must not contain infinite values."),
            (-np.inf, "weight column must be positive"),
            (-1, "weight column must be positive"),
        ],
    )
    def test_bad_values_in_weights_error(
        self,
        bad_weight_value,
        expected_message,
        minimal_attribute_dict,
        uninitialized_transformers,
    ):
        """Test that an exception is raised if there are negative/nan/inf values in sample_weight."""

        args = minimal_attribute_dict[self.transformer_name].copy()
        args["weights_column"] = "w"

        transformer = uninitialized_transformers[self.transformer_name](**args)

        df = pd.DataFrame(
            {
                "a": [1, 2, 3],
                "w": [1, 1, bad_weight_value],
            },
        )

        with pytest.raises(ValueError, match=expected_message):
            transformer.fit(df)

    def get_df_error_combos():
        return [
            (
                pd.DataFrame({"a": [1, 2], "b": [3, 4]}),
                r"weight col \(c\) is not present in columns of data",
                "c",
            ),
            (
                pd.DataFrame({"a": [1, 2], "b": ["a", "b"]}),
                r"weight column must be numeric.",
                "b",
            ),
            (
                pd.DataFrame({"a": [1, 2], "b": [-1, 0]}),
                r"weight column must be positive",
                "b",
            ),
            (
                pd.DataFrame({"a": [1, 2], "b": [np.nan, 0]}),
                r"weight column must be non-null",
                "b",
            ),
        ]

    @pytest.mark.parametrize("df, error, col", get_df_error_combos())
    def test_weight_not_in_X_error(self, df, error, col, uninitialized_transformers):
        """Test an error is raised if weight is not in X."""

        with pytest.raises(
            ValueError,
            match=error,
        ):
            # using check_weights_column method to test correct error is raised for transformers that use weights

            uninitialized_transformers[self.transformer_name].check_weights_column(
                df,
                col,
            )


class GenericTransformTests:
    """
    Generic tests for transformer.transform().
    Note this deliberately avoids starting with "Tests" so that the tests are not run on import.
    """

    @pytest.mark.parametrize("non_df", [1, True, "a", [1, 2], {"a": 1}, None])
    def test_non_pd_type_error(
        self,
        non_df,
        initialized_transformers,
    ):
        """Test that an error is raised in transform is X is not a pd.DataFrame."""

        df = d.create_df_10()

        x = initialized_transformers[self.transformer_name]

        x_fitted = x.fit(df, df["c"])

        with pytest.raises(
            TypeError,
            match=f"{self.transformer_name}: X should be a pd.DataFrame",
        ):
            x_fitted.transform(X=non_df)

    def test_no_rows_error(self, initialized_transformers):
        """Test an error is raised if X has no rows."""
        df = d.create_df_10()

        x = initialized_transformers[self.transformer_name]

        x = x.fit(df, df["c"])

        df = pd.DataFrame(columns=["a", "b", "c"])

        with pytest.raises(
            ValueError,
            match=re.escape(f"{self.transformer_name}: X has no rows; (0, 3)"),
        ):
            x.transform(df)

    def test_original_df_not_updated(self, initialized_transformers):
        """Test that the original dataframe is not transformed when transform method used."""

        df = d.create_df_3()

        x = initialized_transformers[self.transformer_name]

        x = x.fit(df, df["c"])

        _ = x.transform(df)

        pd.testing.assert_frame_equal(df, d.create_df_3())


class ColumnsCheckTests:
    """
    Tests for columns_check method.
    Note this deliberately avoids starting with "Tests" so that the tests are not run on import.
    """

    def test_non_pd_df_error(
        self,
        initialized_transformers,
    ):
        """Test an error is raised if X is not passed as a pd.DataFrame."""

        x = initialized_transformers[self.transformer_name]

        with pytest.raises(
            TypeError,
            match=f"{self.transformer_name}: X should be a pd.DataFrame",
        ):
            x.columns_check(X=[1, 2, 3, 4, 5, 6])

    @pytest.mark.parametrize("non_list", [1, True, {"a": 1}, None, "True"])
    def test_columns_not_list_error(
        self,
        non_list,
        initialized_transformers,
    ):
        """Test an error is raised if self.columns is not a list."""
        df = d.create_df_1()

        x = initialized_transformers[self.transformer_name]

        x.columns = non_list

        with pytest.raises(
            TypeError,
            match=f"{self.transformer_name}: self.columns should be a list",
        ):
            x.columns_check(X=df)

    def test_columns_not_in_X_error(
        self,
        initialized_transformers,
    ):
        """Test an error is raised if self.columns contains a value not in X."""
        df = d.create_df_1()

        x = initialized_transformers[self.transformer_name]

        x.columns = ["a", "z"]

        with pytest.raises(ValueError):
            x.columns_check(X=df)


class CombineXYTests:
    """
    Tests for the BaseTransformer._combine_X_y method.
    Note this deliberately avoids starting with "Tests" so that the tests are not run on import.
    """

    @pytest.mark.parametrize("non_df", [1, True, "a", [1, 2], {"a": 1}, None])
    def test_X_not_DataFrame_error(
        self,
        non_df,
        initialized_transformers,
    ):
        """Test an exception is raised if X is not a pd.DataFrame."""

        x = initialized_transformers[self.transformer_name]

        with pytest.raises(
            TypeError,
            match=f"{self.transformer_name}: X should be a pd.DataFrame",
        ):
            x._combine_X_y(X=non_df, y=pd.Series([1, 2]))

    @pytest.mark.parametrize("non_series", [1, True, "a", [1, 2], {"a": 1}])
    def test_y_not_Series_error(
        self,
        non_series,
        initialized_transformers,
    ):
        """Test an exception is raised if y is not a pd.Series."""

        x = initialized_transformers[self.transformer_name]

        with pytest.raises(
            TypeError,
            match=f"{self.transformer_name}: y should be a pd.Series",
        ):
            x._combine_X_y(X=pd.DataFrame({"a": [1, 2]}), y=non_series)

    def test_X_and_y_different_number_of_rows_error(
        self,
        initialized_transformers,
    ):
        """Test an exception is raised if X and y have different numbers of rows."""

        x = initialized_transformers[self.transformer_name]

        with pytest.raises(
            ValueError,
            match=re.escape(
                f"{self.transformer_name}: X and y have different numbers of rows (2 vs 1)",
            ),
        ):
            x._combine_X_y(X=pd.DataFrame({"a": [1, 2]}), y=pd.Series([2]))

    def test_X_and_y_different_indexes_warning(
        self,
        initialized_transformers,
    ):
        """Test a warning is raised if X and y have different indexes, but the output is still X and y."""

        x = initialized_transformers[self.transformer_name]

        with pytest.warns(
            UserWarning,
            match=f"{self.transformer_name}: X and y do not have equal indexes",
        ):
            x._combine_X_y(
                X=pd.DataFrame({"a": [1, 2]}, index=[1, 2]),
                y=pd.Series([2, 4]),
            )

    def test_output_same_indexes(
        self,
        initialized_transformers,
    ):
        """Test output is correct if X and y have the same index."""
        x = initialized_transformers[self.transformer_name]

        result = x._combine_X_y(
            X=pd.DataFrame({"a": [1, 2]}, index=[1, 2]),
            y=pd.Series([2, 4], index=[1, 2]),
        )

        expected_output = pd.DataFrame(
            {"a": [1, 2], "_temporary_response": [2, 4]},
            index=[1, 2],
        )

        pd.testing.assert_frame_equal(result, expected_output)


class OtherBaseBehaviourTests(
    ColumnsCheckTests,
    CombineXYTests,
):
    """
    Class to collect and hold tests for BaseTransformerBehaviour outside the three standard methods.
    Note this deliberately avoids starting with "Tests" so that the tests are not run on import.
    """<|MERGE_RESOLUTION|>--- conflicted
+++ resolved
@@ -120,7 +120,7 @@
             uninitialized_transformers[self.transformer_name](**args)
 
 
-<<<<<<< HEAD
+
 class WeightColumnInitTests(GenericInitTests):
     """
     Tests for BaseTransformer.init() behaviour specific to when a transformer takes accepts a weight column.
@@ -141,7 +141,7 @@
         with pytest.raises(
             TypeError,
             match="weights_column should be str or None",
-=======
+
 class TwoColumnListInitTests(ColumnStrListInitTests):
     """
     Tests for BaseTransformer.init() behaviour specific to when a transformer takes two columns as a list.
@@ -208,7 +208,7 @@
             match=re.escape(
                 f"{self.transformer_name}: new_col_name should be str",
             ),
->>>>>>> 52862750
+
         ):
             uninitialized_transformers[self.transformer_name](**args)
 
