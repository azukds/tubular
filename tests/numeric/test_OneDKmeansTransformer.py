import pytest
from beartype.roar import BeartypeCallHintParamViolation

import tests.test_data as d
import tests.utils as u
from tests.base_tests import DropOriginalInitMixinTests, DropOriginalTransformMixinTests
from tests.numeric.test_BaseNumericTransformer import (
    BaseNumericTransformerFitTests,
    BaseNumericTransformerInitTests,
    BaseNumericTransformerTransformTests,
)
from tubular.numeric import OneDKmeansTransformer


class TestInit(
    BaseNumericTransformerInitTests,
    DropOriginalInitMixinTests,
):
    """Tests for OneDKmeansTransformer.init()"""

    @classmethod
    def setup_class(cls):
        cls.transformer_name = "OneDKmeansTransformer"

    def test_clone(self):
        pass

    @staticmethod
    def test_acolumns_type_error_if_not_str_or_len1_list():
        """Test that an exception is raised if kmeans_kwargs is not a dict."""
        with pytest.raises(
            BeartypeCallHintParamViolation,
        ):
            OneDKmeansTransformer(columns=["b", "c"], new_column_name="a")


class TestFit(BaseNumericTransformerFitTests):
    """Tests for OneDKmeansTransformer.fit()"""

    @classmethod
    def setup_class(cls):
        cls.transformer_name = "OneDKmeansTransformer"

    # This is dealt by @deartype
    def test_unexpected_kwarg_error(self):
        pass

    @pytest.mark.parametrize("library", ["pandas", "polars"])
    @pytest.mark.parametrize(
        ("df_generator"),
        [
            (d.create_df_9),  # int with None
            (d.create_bool_and_float_df),  # float with np.nan
            (d.create_df_with_none_and_nan_cols),  # all np.nan
        ],
    )
    @staticmethod
    def test_x_nans_value_type_error(
        library,
        df_generator,
    ):
        """Test that an exception is raised if X contains Nan or None."""
        with pytest.raises(
            ValueError,
            match=r"OneDKmeansTransformer: X should not contain missing values.",
        ):
            df = df_generator(library=library)
            OneDKmeansTransformer(
                new_column_name="b",
                columns="a",
            ).fit(X=df)


# Create test data
def create_numeric_df_1(library="pandas"):
    """Example with numeric dataframe."""

    df_dict = {
        "a": [4, 5, 4, 5, 2, 1, 3, 2, 1, 5],
        "b": [43, 77, 61, 29, 84, 29, 24, 40, 84, 96],
    }

    return u.dataframe_init_dispatch(df_dict, library)


def expected_numeric_df_1(library="pandas"):
    """Example with numeric dataframe."""

    df_dict = {
        "a": [4, 5, 4, 5, 2, 1, 3, 2, 1, 5],
        "b": [43, 77, 61, 29, 84, 29, 24, 40, 84, 96],
        "new": [0, 1, 0, 0, 1, 0, 0, 0, 1, 1],
    }

    return u.dataframe_init_dispatch(df_dict, library)


def expected_numeric_df_1_drop(library="pandas"):
    """Example with numeric dataframe."""

    df_dict = {
        "a": [4, 5, 4, 5, 2, 1, 3, 2, 1, 5],
        "new": [0, 1, 0, 0, 1, 0, 0, 0, 1, 1],
    }

    return u.dataframe_init_dispatch(df_dict, library)


def create_numeric_df_2(library="pandas"):
    """Example with numeric dataframe."""

    df_dict = {
        "a": [4, 5, 4, 5, 2, 1, 3, 2, 1, 5, 10, 12, 4, 16, 17],
        "b": [43, -77, -61, 29, 84, 29, -24, 40, 84, -96, 10, -4, 15, -12, 15],
        "c": [
            "a",
            "b",
            "a",
            "b",
            "a",
            "b",
            "b",
            "a",
            "c",
            "b",
            "a",
            "c",
            "a",
            "c",
            "a",
        ],
    }

    return u.dataframe_init_dispatch(df_dict, library)


def expected_numeric_df_2(library="pandas"):
    """Example with numeric dataframe."""

    df_dict = {
        "a": [4, 5, 4, 5, 2, 1, 3, 2, 1, 5, 10, 12, 4, 16, 17],
        "b": [43, -77, -61, 29, 84, 29, -24, 40, 84, -96, 10, -4, 15, -12, 15],
        "c": [
            "a",
            "b",
            "a",
            "b",
            "a",
            "b",
            "b",
            "a",
            "c",
            "b",
            "a",
            "c",
            "a",
            "c",
            "a",
        ],
        "new": [3, 0, 0, 3, 4, 3, 1, 3, 4, 0, 2, 1, 2, 1, 2],
    }

    return u.dataframe_init_dispatch(df_dict, library)


def expected_numeric_df_2_drop(library="pandas"):
    """Example with numeric dataframe."""

    df_dict = {
        "a": [4, 5, 4, 5, 2, 1, 3, 2, 1, 5, 10, 12, 4, 16, 17],
        "c": [
            "a",
            "b",
            "a",
            "b",
            "a",
            "b",
            "b",
            "a",
            "c",
            "b",
            "a",
            "c",
            "a",
            "c",
            "a",
        ],
        "new": [3, 0, 0, 3, 4, 3, 1, 3, 4, 0, 2, 1, 2, 1, 2],
    }

    return u.dataframe_init_dispatch(df_dict, library)


class TestTransform(
    BaseNumericTransformerTransformTests,
    DropOriginalTransformMixinTests,
):
    """Tests for OneDKmeansTransformer.transform()"""

    @classmethod
    def setup_class(cls):
        cls.transformer_name = "OneDKmeansTransformer"

    @pytest.mark.parametrize("from_json", [True, False])
    @pytest.mark.parametrize(
        ("df", "expected"),
        [
            (
                create_numeric_df_1(library="pandas"),
                expected_numeric_df_1(library="pandas"),
            ),
            (
                create_numeric_df_1(library="polars"),
                expected_numeric_df_1(library="polars"),
            ),
        ],
    )
<<<<<<< HEAD
    def test_expected_output_without_drop(self, df, expected, from_json):
=======
    @staticmethod
    def test_expected_output_without_drop(df, expected):
>>>>>>> cb237d59
        """Test that the output is expected from transform, when there are no negative numbers and dont drop original"""
        x = OneDKmeansTransformer(
            columns="b",
            n_clusters=2,
            new_column_name="new",
            drop_original=False,
            kmeans_kwargs={"random_state": 42},
        ).fit(df)

        x = u._handle_from_json(x, from_json)

        df_transformed = x.transform(df)

        u.assert_frame_equal_dispatch(expected, df_transformed)

    @pytest.mark.parametrize("from_json", [True, False])
    @pytest.mark.parametrize(
        ("df", "expected"),
        [
            (
                create_numeric_df_1(library="pandas"),
                expected_numeric_df_1_drop(library="pandas"),
            ),
            (
                create_numeric_df_1(library="polars"),
                expected_numeric_df_1_drop(library="polars"),
            ),
        ],
    )
<<<<<<< HEAD
    def test_expected_output_with_drop(self, df, expected, from_json):
=======
    @staticmethod
    def test_expected_output_with_drop(df, expected):
>>>>>>> cb237d59
        """Test that the output is expected from transform, when there are no negative numbers and drop original"""
        x = OneDKmeansTransformer(
            columns="b",
            n_clusters=2,
            new_column_name="new",
            drop_original=True,
            kmeans_kwargs={"random_state": 42},
        ).fit(df)

        x = u._handle_from_json(x, from_json)
        df_transformed = x.transform(df)

        u.assert_frame_equal_dispatch(expected, df_transformed)

    @pytest.mark.parametrize("from_json", [True, False])
    @pytest.mark.parametrize(
        ("df", "expected"),
        [
            (
                create_numeric_df_2(library="pandas"),
                expected_numeric_df_2(library="pandas"),
            ),
            (
                create_numeric_df_2(library="polars"),
                expected_numeric_df_2(library="polars"),
            ),
        ],
    )
<<<<<<< HEAD
    def test_expected_output_without_drop_negatives(self, df, expected, from_json):
=======
    @staticmethod
    def test_expected_output_without_drop_negatives(df, expected):
>>>>>>> cb237d59
        """Test that the output is expected from transform, when there are negative numbers and dont drop original"""
        x = OneDKmeansTransformer(
            columns="b",
            n_clusters=5,
            new_column_name="new",
            drop_original=False,
            kmeans_kwargs={"random_state": 42},
        ).fit(df)
        x = u._handle_from_json(x, from_json)
        df_transformed = x.transform(df)

        u.assert_frame_equal_dispatch(expected, df_transformed)

    @pytest.mark.parametrize("from_json", [True, False])
    @pytest.mark.parametrize(
        ("df", "expected"),
        [
            (
                create_numeric_df_2(library="pandas"),
                expected_numeric_df_2_drop(library="pandas"),
            ),
            (
                create_numeric_df_2(library="polars"),
                expected_numeric_df_2_drop(library="polars"),
            ),
        ],
    )
<<<<<<< HEAD
    def test_expected_output_with_drop_negatives(self, df, expected, from_json):
=======
    @staticmethod
    def test_expected_output_with_drop_negatives(df, expected):
>>>>>>> cb237d59
        """Test that the output is expected from transform, when there are negative numbers and drop original"""
        x = OneDKmeansTransformer(
            columns="b",
            n_clusters=5,
            new_column_name="new",
            drop_original=True,
            kmeans_kwargs={"random_state": 42},
        ).fit(df)

        x = u._handle_from_json(x, from_json)
        df_transformed = x.transform(df)

        u.assert_frame_equal_dispatch(expected, df_transformed)<|MERGE_RESOLUTION|>--- conflicted
+++ resolved
@@ -215,12 +215,8 @@
             ),
         ],
     )
-<<<<<<< HEAD
-    def test_expected_output_without_drop(self, df, expected, from_json):
-=======
-    @staticmethod
-    def test_expected_output_without_drop(df, expected):
->>>>>>> cb237d59
+    @staticmethod
+    def test_expected_output_without_drop(df, expected, from_json):
         """Test that the output is expected from transform, when there are no negative numbers and dont drop original"""
         x = OneDKmeansTransformer(
             columns="b",
@@ -250,12 +246,8 @@
             ),
         ],
     )
-<<<<<<< HEAD
-    def test_expected_output_with_drop(self, df, expected, from_json):
-=======
-    @staticmethod
-    def test_expected_output_with_drop(df, expected):
->>>>>>> cb237d59
+    @staticmethod
+    def test_expected_output_with_drop(df, expected, from_json):
         """Test that the output is expected from transform, when there are no negative numbers and drop original"""
         x = OneDKmeansTransformer(
             columns="b",
@@ -284,12 +276,8 @@
             ),
         ],
     )
-<<<<<<< HEAD
-    def test_expected_output_without_drop_negatives(self, df, expected, from_json):
-=======
-    @staticmethod
-    def test_expected_output_without_drop_negatives(df, expected):
->>>>>>> cb237d59
+    @staticmethod
+    def test_expected_output_without_drop_negatives(df, expected, from_json):
         """Test that the output is expected from transform, when there are negative numbers and dont drop original"""
         x = OneDKmeansTransformer(
             columns="b",
@@ -317,12 +305,8 @@
             ),
         ],
     )
-<<<<<<< HEAD
-    def test_expected_output_with_drop_negatives(self, df, expected, from_json):
-=======
-    @staticmethod
-    def test_expected_output_with_drop_negatives(df, expected):
->>>>>>> cb237d59
+    @staticmethod
+    def test_expected_output_with_drop_negatives(df, expected, from_json):
         """Test that the output is expected from transform, when there are negative numbers and drop original"""
         x = OneDKmeansTransformer(
             columns="b",
