import copy

import narwhals as nw
import pytest
from beartype.roar import BeartypeCallHintParamViolation

from tests import utils as u
from tests.numeric.test_BaseNumericTransformer import (
    BaseNumericTransformerInitTests,
    BaseNumericTransformerTransformTests,
)


def create_difference_test_df(library="pandas"):
    """Create a test dataframe for DifferenceTransformer tests."""
    df_dict = {
        "a": [100, 200, 300],
        "b": [80, 150, 200],
    }
    return u.dataframe_init_dispatch(df_dict, library)


class TestDifferenceTransformerInit(BaseNumericTransformerInitTests):
    """Tests for init method in DifferenceTransformer."""

    @classmethod
    def setup_class(cls):
        cls.transformer_name = "DifferenceTransformer"

    @pytest.mark.parametrize("columns", (["a"], ["a", "b", "c"], None, "a"))
    def test_errors_if_not_two_columns(
        self,
        columns,
        minimal_attribute_dict,
        uninitialized_transformers,
    ):
        args = minimal_attribute_dict[self.transformer_name].copy()
        args["columns"] = columns
        with pytest.raises(
            BeartypeCallHintParamViolation,
        ):
            uninitialized_transformers[self.transformer_name](**args)


class TestDifferenceTransformerTransform(BaseNumericTransformerTransformTests):
    """Tests for transform method in DifferenceTransformer."""

    @classmethod
    def setup_class(cls):
        cls.transformer_name = "DifferenceTransformer"

    @pytest.mark.parametrize("lazy", [True, False])
    @pytest.mark.parametrize("library", ["pandas", "polars"])
    @pytest.mark.parametrize("from_json", [True, False])
    def test_transform_basic_case_outputs(
        self,
        library,
        minimal_attribute_dict,
        uninitialized_transformers,
        from_json,
        lazy,
    ):
        """Test transform method performs subtraction correctly."""
        args = copy.deepcopy(minimal_attribute_dict[self.transformer_name])
        args["columns"] = ["a", "b"]

        df = create_difference_test_df(library=library)

        transformer = uninitialized_transformers[self.transformer_name](**args)
<<<<<<< HEAD
        transformer = u._handle_from_json(transformer, from_json=from_json)
        transformed_df = transformer.transform(df)
=======

        if u._check_if_skip_test(transformer, df, lazy, from_json):
            return

        transformer = u._handle_from_json(transformer, from_json)
        transformed_df = transformer.transform(u._convert_to_lazy(df, lazy))
>>>>>>> 56404a28

        # Expected output for basic subtraction
        expected_data = {
            "a": [100, 200, 300],
            "b": [80, 150, 200],
            "a_minus_b": [20, 50, 100],
        }
        expected_df = u.dataframe_init_dispatch(expected_data, library)

        u.assert_frame_equal_dispatch(
            u._collect_frame(transformed_df, lazy),
            expected_df,
        )

    @pytest.mark.parametrize("lazy", [True, False])
    @pytest.mark.parametrize("library", ["pandas", "polars"])
    @pytest.mark.parametrize("from_json", [True, False])
    @pytest.mark.parametrize(
        "a_values, b_values, expected_value",
        [
            ([100], [80], 20),
            ([0], [80], [-80]),
            ([100], [0], [100]),
            ([None], [10], [None]),
            ([10], [None], [None]),
        ],
    )
    def test_single_row(
        self,
        library,
        minimal_attribute_dict,
        uninitialized_transformers,
        from_json,
        a_values,
        b_values,
        expected_value,
        lazy,
    ):
        """Test transform method with a single-row DataFrame."""
        args = copy.deepcopy(minimal_attribute_dict[self.transformer_name])
        args["columns"] = ["a", "b"]

        single_row_df_dict = {
            "a": a_values,
            "b": b_values,
        }

        single_row_df = u.dataframe_init_dispatch(single_row_df_dict, library)

        single_row_df = (
            nw.from_native(single_row_df)
            .with_columns(
                nw.col("a").cast(nw.Float64),
                nw.col("b").cast(nw.Float64),
            )
            .to_native()
        )

        transformer = uninitialized_transformers[self.transformer_name](**args)
<<<<<<< HEAD
        transformer = u._handle_from_json(transformer, from_json=from_json)
        transformed_df = transformer.transform(single_row_df)
=======

        if u._check_if_skip_test(transformer, single_row_df, lazy, from_json):
            return

        transformer = u._handle_from_json(transformer, from_json)
        transformed_df = transformer.transform(u._convert_to_lazy(single_row_df, lazy))
>>>>>>> 56404a28

        # Expected output for a single-row DataFrame
        expected_data = {
            "a": a_values,
            "b": b_values,
            "a_minus_b": expected_value,
        }
        expected_df = u.dataframe_init_dispatch(expected_data, library)
        expected_df = (
            nw.from_native(expected_df)
            .with_columns(
                nw.col("a").cast(nw.Float64),
                nw.col("b").cast(nw.Float64),
                nw.col("a_minus_b").cast(nw.Float64),
            )
            .to_native()
        )

        u.assert_frame_equal_dispatch(
            u._collect_frame(transformed_df, lazy),
            expected_df,
        )

    @pytest.mark.parametrize("lazy", [True, False])
    @pytest.mark.parametrize("library", ["pandas", "polars"])
    @pytest.mark.parametrize("from_json", [True, False])
    def test_with_nulls(
        self,
        library,
        minimal_attribute_dict,
        uninitialized_transformers,
        from_json,
        lazy,
    ):
        """Test transform method with null values in the DataFrame."""
        args = copy.deepcopy(minimal_attribute_dict[self.transformer_name])
        args["columns"] = ["a", "b"]

        # Create a DataFrame with null values
        df_with_nulls_dict = {
            "a": [100, None, 300],
            "b": [80, 150, None],
        }
        df_with_nulls = u.dataframe_init_dispatch(df_with_nulls_dict, library)

        transformer = uninitialized_transformers[self.transformer_name](**args)
<<<<<<< HEAD
        transformer = u._handle_from_json(transformer, from_json=from_json)
        transformed_df = transformer.transform(df_with_nulls)
=======

        if u._check_if_skip_test(transformer, df_with_nulls, lazy, from_json):
            return

        transformer = u._handle_from_json(transformer, from_json)
        transformed_df = transformer.transform(u._convert_to_lazy(df_with_nulls, lazy))
>>>>>>> 56404a28

        # Expected output for a DataFrame with null values
        expected_data = {
            "a": [100, None, 300],
            "b": [80, 150, None],
            "a_minus_b": [20, None, None],
        }
        expected_df = u.dataframe_init_dispatch(expected_data, library)

        u.assert_frame_equal_dispatch(
            u._collect_frame(transformed_df, lazy),
            expected_df,
        )<|MERGE_RESOLUTION|>--- conflicted
+++ resolved
@@ -67,17 +67,12 @@
         df = create_difference_test_df(library=library)
 
         transformer = uninitialized_transformers[self.transformer_name](**args)
-<<<<<<< HEAD
+
+        if u._check_if_skip_test(transformer, df, lazy=lazy, from_json=from_json):
+            return
+
         transformer = u._handle_from_json(transformer, from_json=from_json)
-        transformed_df = transformer.transform(df)
-=======
-
-        if u._check_if_skip_test(transformer, df, lazy, from_json):
-            return
-
-        transformer = u._handle_from_json(transformer, from_json)
-        transformed_df = transformer.transform(u._convert_to_lazy(df, lazy))
->>>>>>> 56404a28
+        transformed_df = transformer.transform(u._convert_to_lazy(df, lazy=lazy))
 
         # Expected output for basic subtraction
         expected_data = {
@@ -88,7 +83,7 @@
         expected_df = u.dataframe_init_dispatch(expected_data, library)
 
         u.assert_frame_equal_dispatch(
-            u._collect_frame(transformed_df, lazy),
+            u._collect_frame(transformed_df, lazy=lazy),
             expected_df,
         )
 
@@ -137,17 +132,16 @@
         )
 
         transformer = uninitialized_transformers[self.transformer_name](**args)
-<<<<<<< HEAD
+
+        if u._check_if_skip_test(
+            transformer, single_row_df, lazy=lazy, from_json=from_json
+        ):
+            return
+
         transformer = u._handle_from_json(transformer, from_json=from_json)
-        transformed_df = transformer.transform(single_row_df)
-=======
-
-        if u._check_if_skip_test(transformer, single_row_df, lazy, from_json):
-            return
-
-        transformer = u._handle_from_json(transformer, from_json)
-        transformed_df = transformer.transform(u._convert_to_lazy(single_row_df, lazy))
->>>>>>> 56404a28
+        transformed_df = transformer.transform(
+            u._convert_to_lazy(single_row_df, lazy=lazy)
+        )
 
         # Expected output for a single-row DataFrame
         expected_data = {
@@ -167,7 +161,7 @@
         )
 
         u.assert_frame_equal_dispatch(
-            u._collect_frame(transformed_df, lazy),
+            u._collect_frame(transformed_df, lazy=lazy),
             expected_df,
         )
 
@@ -194,17 +188,16 @@
         df_with_nulls = u.dataframe_init_dispatch(df_with_nulls_dict, library)
 
         transformer = uninitialized_transformers[self.transformer_name](**args)
-<<<<<<< HEAD
+
+        if u._check_if_skip_test(
+            transformer, df_with_nulls, lazy=lazy, from_json=from_json
+        ):
+            return
+
         transformer = u._handle_from_json(transformer, from_json=from_json)
-        transformed_df = transformer.transform(df_with_nulls)
-=======
-
-        if u._check_if_skip_test(transformer, df_with_nulls, lazy, from_json):
-            return
-
-        transformer = u._handle_from_json(transformer, from_json)
-        transformed_df = transformer.transform(u._convert_to_lazy(df_with_nulls, lazy))
->>>>>>> 56404a28
+        transformed_df = transformer.transform(
+            u._convert_to_lazy(df_with_nulls, lazy=lazy)
+        )
 
         # Expected output for a DataFrame with null values
         expected_data = {
@@ -215,6 +208,6 @@
         expected_df = u.dataframe_init_dispatch(expected_data, library)
 
         u.assert_frame_equal_dispatch(
-            u._collect_frame(transformed_df, lazy),
+            u._collect_frame(transformed_df, lazy=lazy),
             expected_df,
         )