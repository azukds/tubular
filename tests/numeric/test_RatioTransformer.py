import copy

import narwhals as nw
import pytest
from beartype.roar import BeartypeCallHintParamViolation

from tests import utils as u
from tests.numeric.test_BaseNumericTransformer import (
    BaseNumericTransformerInitTests,
    BaseNumericTransformerTransformTests,
)


def create_ratio_test_df(library="pandas"):
    """Create a test dataframe for RatioTransformer tests."""
    df_dict = {
        "a": [100, 200, 300, 400],
        "b": [80, 150, 200, 0],
    }
    return u.dataframe_init_dispatch(df_dict, library)


class TestRatioTransformerInit(BaseNumericTransformerInitTests):
    """Tests for init method in RatioTransformer."""

    @classmethod
    def setup_class(cls):
        cls.transformer_name = "RatioTransformer"

    @pytest.mark.parametrize("columns", (["a"], ["a", "b", "c"], None, "a"))
    def test_errors_if_not_two_columns(
        self,
        columns,
        minimal_attribute_dict,
        uninitialized_transformers,
    ):
        args = minimal_attribute_dict[self.transformer_name].copy()
        args["columns"] = columns
        with pytest.raises(
            BeartypeCallHintParamViolation,
        ):
            uninitialized_transformers[self.transformer_name](**args)

    @pytest.mark.parametrize("return_dtype", ["InvalidType", None])
    def test_return_dtype_arg_errors(
        self,
        return_dtype,
        minimal_attribute_dict,
        uninitialized_transformers,
    ):
        args = minimal_attribute_dict[self.transformer_name].copy()
        args["return_dtype"] = return_dtype
        with pytest.raises(BeartypeCallHintParamViolation):
            uninitialized_transformers[self.transformer_name](**args)


class TestRatioTransformerTransform(BaseNumericTransformerTransformTests):
    """Tests for transform method in RatioTransformer."""

    @classmethod
    def setup_class(cls):
        cls.transformer_name = "RatioTransformer"

    @pytest.mark.parametrize("lazy", [True, False])
    @pytest.mark.parametrize("library", ["pandas", "polars"])
    @pytest.mark.parametrize("return_dtype", ["Float32", "Float64"])
    @pytest.mark.parametrize("from_json", [True, False])
    def test_transform_basic_case_outputs(
        self,
        library,
        return_dtype,
        minimal_attribute_dict,
        uninitialized_transformers,
        from_json,
        lazy,
    ):
        """Test transform method performs division correctly."""
        args = copy.deepcopy(minimal_attribute_dict[self.transformer_name])
        args["columns"] = ["a", "b"]
        args["return_dtype"] = return_dtype

        df = create_ratio_test_df(library=library)

        transformer = uninitialized_transformers[self.transformer_name](**args)
<<<<<<< HEAD
        transformer = u._handle_from_json(transformer, from_json=from_json)
        transformed_df = transformer.transform(df)
=======

        if u._check_if_skip_test(transformer, df, lazy, from_json):
            return

        transformer = u._handle_from_json(transformer, from_json)

        transformed_df = transformer.transform(u._convert_to_lazy(df, lazy))
>>>>>>> 56404a28

        # Expected output for basic division
        expected_data = {
            "a": [100, 200, 300, 400],
            "b": [80, 150, 200, 0],
            "a_divided_by_b": [1.25, 1.333333, 1.5, None],
        }
        expected_df = u.dataframe_init_dispatch(expected_data, library)

        # Use Narwhals for casting and column selection
        expected_df = nw.from_native(expected_df)
        transformed_df = nw.from_native(transformed_df)
        expected_df = expected_df.with_columns(
            nw.col("a_divided_by_b").cast(getattr(nw, return_dtype)),
        )
        transformed_df = transformed_df.select(expected_df.columns)
        expected_df = expected_df.to_native()
        transformed_df = transformed_df.to_native()

        u.assert_frame_equal_dispatch(
            u._collect_frame(transformed_df, lazy),
            expected_df,
        )

    @pytest.mark.parametrize("lazy", [True, False])
    @pytest.mark.parametrize("library", ["pandas", "polars"])
    @pytest.mark.parametrize("return_dtype", ["Float32", "Float64"])
    @pytest.mark.parametrize("from_json", [True, False])
    @pytest.mark.parametrize(
        "a_values, b_values, expected_division",
        [
            ([100], [80], [1.25]),
            ([0], [80], [0]),
            ([100], [0], [None]),
            ([None], [10], [None]),
            ([10], [None], [None]),
        ],
    )
    def test_single_row(
        self,
        library,
        return_dtype,
        minimal_attribute_dict,
        uninitialized_transformers,
        from_json,
        a_values,
        b_values,
        expected_division,
        lazy,
    ):
        """Test transform method with a single-row DataFrame."""
        args = copy.deepcopy(minimal_attribute_dict[self.transformer_name])
        args["columns"] = ["a", "b"]
        args["return_dtype"] = return_dtype

        single_row_df_dict = {
            "a": a_values,
            "b": b_values,
        }

        single_row_df = u.dataframe_init_dispatch(single_row_df_dict, library)

        single_row_df = (
            nw.from_native(single_row_df)
            .with_columns(
                nw.col("a").cast(nw.Float64),
                nw.col("b").cast(nw.Float64),
            )
            .to_native()
        )

        transformer = uninitialized_transformers[self.transformer_name](**args)
<<<<<<< HEAD
        transformer = u._handle_from_json(transformer, from_json=from_json)
        transformed_df = transformer.transform(single_row_df)
=======

        if u._check_if_skip_test(transformer, single_row_df, lazy, from_json):
            return

        transformer = u._handle_from_json(transformer, from_json)

        transformed_df = transformer.transform(u._convert_to_lazy(single_row_df, lazy))
>>>>>>> 56404a28

        # Expected output for a single-row DataFrame
        expected_data = {
            "a": a_values,
            "b": b_values,
            "a_divided_by_b": expected_division,
        }
        expected_df = u.dataframe_init_dispatch(expected_data, library)

        expected_df = (
            nw.from_native(expected_df)
            .with_columns(
                nw.col("a").cast(nw.Float64),
                nw.col("b").cast(nw.Float64),
                nw.col("a_divided_by_b").cast(getattr(nw, return_dtype)),
            )
            .to_native()
        )

        # Use Narwhals for casting and column selection
        expected_df = nw.from_native(expected_df)
        transformed_df = nw.from_native(transformed_df)
        expected_df = expected_df.with_columns(
            nw.col("a_divided_by_b").cast(getattr(nw, return_dtype)),
        )
        transformed_df = transformed_df.select(expected_df.columns)
        expected_df = expected_df.to_native()
        transformed_df = transformed_df.to_native()

        u.assert_frame_equal_dispatch(
            u._collect_frame(transformed_df, lazy),
            expected_df,
        )

    @pytest.mark.parametrize("lazy", [True, False])
    @pytest.mark.parametrize("library", ["pandas", "polars"])
    @pytest.mark.parametrize("return_dtype", ["Float32", "Float64"])
    @pytest.mark.parametrize("from_json", [True, False])
    def test_with_nulls(
        self,
        library,
        return_dtype,
        minimal_attribute_dict,
        uninitialized_transformers,
        from_json,
        lazy,
    ):
        """Test transform method with null values in the DataFrame."""
        args = copy.deepcopy(minimal_attribute_dict[self.transformer_name])
        args["columns"] = ["a", "b"]
        args["return_dtype"] = return_dtype

        # Create a DataFrame with null values
        df_with_nulls_dict = {
            "a": [100, None, 300],
            "b": [80, 150, None],
        }
        df_with_nulls = u.dataframe_init_dispatch(df_with_nulls_dict, library)

        transformer = uninitialized_transformers[self.transformer_name](**args)
<<<<<<< HEAD
        transformer = u._handle_from_json(transformer, from_json=from_json)
        transformed_df = transformer.transform(df_with_nulls)
=======

        if u._check_if_skip_test(transformer, df_with_nulls, lazy, from_json):
            return

        transformer = u._handle_from_json(transformer, from_json)
        transformed_df = transformer.transform(u._convert_to_lazy(df_with_nulls, lazy))
>>>>>>> 56404a28

        # Expected output for a DataFrame with null values
        expected_data = {
            "a": [100, None, 300],
            "b": [80, 150, None],
            "a_divided_by_b": [1.25, None, None],
        }
        expected_df = u.dataframe_init_dispatch(expected_data, library)

        # Use Narwhals for casting and column selection
        expected_df = nw.from_native(expected_df)
        transformed_df = nw.from_native(transformed_df)
        expected_df = expected_df.with_columns(
            nw.col("a_divided_by_b").cast(getattr(nw, return_dtype)),
        )
        transformed_df = transformed_df.select(expected_df.columns)
        expected_df = expected_df.to_native()
        transformed_df = transformed_df.to_native()

        u.assert_frame_equal_dispatch(
            u._collect_frame(transformed_df, lazy),
            expected_df,
        )<|MERGE_RESOLUTION|>--- conflicted
+++ resolved
@@ -82,18 +82,13 @@
         df = create_ratio_test_df(library=library)
 
         transformer = uninitialized_transformers[self.transformer_name](**args)
-<<<<<<< HEAD
+
+        if u._check_if_skip_test(transformer, df, lazy=lazy, from_json=from_json):
+            return
+
         transformer = u._handle_from_json(transformer, from_json=from_json)
-        transformed_df = transformer.transform(df)
-=======
-
-        if u._check_if_skip_test(transformer, df, lazy, from_json):
-            return
-
-        transformer = u._handle_from_json(transformer, from_json)
-
-        transformed_df = transformer.transform(u._convert_to_lazy(df, lazy))
->>>>>>> 56404a28
+
+        transformed_df = transformer.transform(u._convert_to_lazy(df, lazy=lazy))
 
         # Expected output for basic division
         expected_data = {
@@ -114,7 +109,7 @@
         transformed_df = transformed_df.to_native()
 
         u.assert_frame_equal_dispatch(
-            u._collect_frame(transformed_df, lazy),
+            u._collect_frame(transformed_df, lazy=lazy),
             expected_df,
         )
 
@@ -166,18 +161,17 @@
         )
 
         transformer = uninitialized_transformers[self.transformer_name](**args)
-<<<<<<< HEAD
+
+        if u._check_if_skip_test(
+            transformer, single_row_df, lazy=lazy, from_json=from_json
+        ):
+            return
+
         transformer = u._handle_from_json(transformer, from_json=from_json)
-        transformed_df = transformer.transform(single_row_df)
-=======
-
-        if u._check_if_skip_test(transformer, single_row_df, lazy, from_json):
-            return
-
-        transformer = u._handle_from_json(transformer, from_json)
-
-        transformed_df = transformer.transform(u._convert_to_lazy(single_row_df, lazy))
->>>>>>> 56404a28
+
+        transformed_df = transformer.transform(
+            u._convert_to_lazy(single_row_df, lazy=lazy)
+        )
 
         # Expected output for a single-row DataFrame
         expected_data = {
@@ -208,7 +202,7 @@
         transformed_df = transformed_df.to_native()
 
         u.assert_frame_equal_dispatch(
-            u._collect_frame(transformed_df, lazy),
+            u._collect_frame(transformed_df, lazy=lazy),
             expected_df,
         )
 
@@ -238,17 +232,16 @@
         df_with_nulls = u.dataframe_init_dispatch(df_with_nulls_dict, library)
 
         transformer = uninitialized_transformers[self.transformer_name](**args)
-<<<<<<< HEAD
+
+        if u._check_if_skip_test(
+            transformer, df_with_nulls, lazy=lazy, from_json=from_json
+        ):
+            return
+
         transformer = u._handle_from_json(transformer, from_json=from_json)
-        transformed_df = transformer.transform(df_with_nulls)
-=======
-
-        if u._check_if_skip_test(transformer, df_with_nulls, lazy, from_json):
-            return
-
-        transformer = u._handle_from_json(transformer, from_json)
-        transformed_df = transformer.transform(u._convert_to_lazy(df_with_nulls, lazy))
->>>>>>> 56404a28
+        transformed_df = transformer.transform(
+            u._convert_to_lazy(df_with_nulls, lazy=lazy)
+        )
 
         # Expected output for a DataFrame with null values
         expected_data = {
@@ -269,6 +262,6 @@
         transformed_df = transformed_df.to_native()
 
         u.assert_frame_equal_dispatch(
-            u._collect_frame(transformed_df, lazy),
+            u._collect_frame(transformed_df, lazy=lazy),
             expected_df,
         )