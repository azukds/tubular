from copy import deepcopy

import narwhals as nw
import numpy as np
import pytest

from tests.test_data import create_df_2
from tests.utils import assert_frame_equal_dispatch, dataframe_init_dispatch
from tubular.mixins import WeightColumnMixin


class TestCreateUnitWeightsColumn:
    @pytest.mark.parametrize("library", ["pandas", "polars"])
    @staticmethod
    def test_new_column_output(
        library,
    ):
        """Test unit weights column created as expected"""

        obj = WeightColumnMixin()

        df_dict = {
            "a": [1, 2, 3, 4],
        }

        df = dataframe_init_dispatch(dataframe_dict=df_dict, library=library)

        expected_dict = deepcopy(df_dict)

        expected_new_col = "unit_weights_column"

        expected_dict[expected_new_col] = [1, 1, 1, 1]

        expected = dataframe_init_dispatch(
            dataframe_dict=expected_dict,
            library=library,
        )

        output, unit_weights_column = obj._create_unit_weights_column(
            df,
            backend=library,
        )

        assert_frame_equal_dispatch(expected, output)

        assert unit_weights_column == "unit_weights_column"

    @pytest.mark.parametrize("library", ["pandas", "polars"])
    @staticmethod
    def test_existing_column_used_if_possible(
        library,
    ):
        """Test existing unit weights column used if possible"""

        obj = WeightColumnMixin()

        df_dict = {
            "a": [1, 2, 3, 4],
        }

        good_weight_vals = [1, 1, 1, 1]

        df_dict["unit_weights_column"] = good_weight_vals

        df = dataframe_init_dispatch(dataframe_dict=df_dict, library=library)

        expected_dict = deepcopy(df_dict)

        expected = dataframe_init_dispatch(
            dataframe_dict=expected_dict,
            library=library,
        )

        output, unit_weights_column = obj._create_unit_weights_column(
            df,
            backend=library,
        )

        assert_frame_equal_dispatch(expected, output)

        assert unit_weights_column == "unit_weights_column"

    @pytest.mark.parametrize("library", ["pandas", "polars"])
    @staticmethod
    def test_errors_if_bad_column_exists(
        library,
    ):
        """Test that error is raised if unit_weights_column exists but is not all 1"""

        obj = WeightColumnMixin()

        df_dict = {
            "a": [1, 2, 3, 4],
        }

        df_dict["unit_weights_column"] = [1, 2, 1, 1]

        df = dataframe_init_dispatch(dataframe_dict=df_dict, library=library)

        msg = "Attempting to insert column of unit weights named 'unit_weights_column', but an existing column shares this name and is not all 1, please rename existing column"
        with pytest.raises(
            RuntimeError,
            match=msg,
        ):
            obj._create_unit_weights_column(df, backend=library)


<<<<<<< HEAD
class TestCheckAndSetWeight:
    @pytest.mark.parametrize("weights_column", (0, ["a"], {"a": 10}))
    @staticmethod
    def test_weight_arg_errors(
        weights_column,
    ):
        """Test that appropriate errors are throw for bad weight arg."""

        obj = WeightColumnMixin()

        with pytest.raises(
            TypeError,
            match="weights_column should be str or None",
        ):
            obj.check_and_set_weight(weights_column)


=======
>>>>>>> 02db38e0
class TestCheckWeightsColumn:
    @pytest.mark.parametrize(
        "library",
        [
            "pandas",
            "polars",
        ],
    )
    @pytest.mark.parametrize(
        "bad_weight_value, expected_message",
        [
            (None, "weight column must be non-null"),
            (np.inf, "weight column must not contain infinite values."),
            (-np.inf, "weight column must be positive"),
            (-1, "weight column must be positive"),
        ],
    )
    @staticmethod
    def test_bad_values_in_weights_error(
        bad_weight_value,
        expected_message,
        library,
    ):
        """Test that an exception is raised if there are negative/nan/inf values in sample_weight."""

        df = create_df_2(library=library)

        obj = WeightColumnMixin()

        df = nw.from_native(df)
        native_backend = nw.get_native_namespace(df)

        weight_column = "weight_column"

        df = df.with_columns(
            nw.new_series(
                weight_column,
                [*[bad_weight_value], *np.arange(2, len(df) + 1)],
                backend=native_backend,
            ),
        )

        df = nw.to_native(df)

        with pytest.raises(ValueError, match=expected_message):
            obj.check_weights_column(df, weight_column)

    @pytest.mark.parametrize(
        "library",
        ["pandas", "polars"],
    )
    @staticmethod
    def test_weight_col_non_numeric(
        library,
    ):
        """Test an error is raised if weight is not numeric."""

        obj = WeightColumnMixin()

        df = create_df_2(library=library)
        df = nw.from_native(df)

        weight_column = "weight_column"
        error = r"weight column must be numeric."
        df = df.with_columns(nw.lit("a").alias(weight_column))
        df = nw.to_native(df)

        with pytest.raises(
            ValueError,
            match=error,
        ):
            # using check_weights_column method to test correct error is raised for transformers that use weights

            obj.check_weights_column(df, weight_column)

    @pytest.mark.parametrize(
        "library",
        ["pandas", "polars"],
    )
    @staticmethod
    def test_weight_not_in_X_error(
        library,
    ):
        """Test an error is raised if weight is not in X"""

        obj = WeightColumnMixin()

        df = create_df_2(library=library)

        weight_column = "weight_column"
        error = rf"weight col \({weight_column}\) is not present in columns of data"

        with pytest.raises(
            ValueError,
            match=error,
        ):
            # using check_weights_column method to test correct error is raised for transformers that use weights

            obj.check_weights_column(df, weight_column)

    @pytest.mark.parametrize(
        "library",
        ["pandas", "polars"],
    )
    @staticmethod
    def test_zero_total_weight_error(
        library,
    ):
        """Test that an exception is raised if the total sample weights are 0."""

        obj = WeightColumnMixin()

        weight_column = "weight_column"

        df = create_df_2(library=library)

        df = nw.from_native(df)
        df = df.with_columns(nw.lit(0).alias(weight_column))
        df = nw.to_native(df)

        with pytest.raises(
            ValueError,
            match="total sample weights are not greater than 0",
        ):
            obj.check_weights_column(df, weight_column)<|MERGE_RESOLUTION|>--- conflicted
+++ resolved
@@ -105,26 +105,6 @@
             obj._create_unit_weights_column(df, backend=library)
 
 
-<<<<<<< HEAD
-class TestCheckAndSetWeight:
-    @pytest.mark.parametrize("weights_column", (0, ["a"], {"a": 10}))
-    @staticmethod
-    def test_weight_arg_errors(
-        weights_column,
-    ):
-        """Test that appropriate errors are throw for bad weight arg."""
-
-        obj = WeightColumnMixin()
-
-        with pytest.raises(
-            TypeError,
-            match="weights_column should be str or None",
-        ):
-            obj.check_and_set_weight(weights_column)
-
-
-=======
->>>>>>> 02db38e0
 class TestCheckWeightsColumn:
     @pytest.mark.parametrize(
         "library",
