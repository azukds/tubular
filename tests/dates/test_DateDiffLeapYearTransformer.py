import datetime

import narwhals as nw
import numpy as np
import pandas as pd
import polars as pl
import pytest
from beartype.roar import BeartypeCallHintParamViolation

import tests.test_data as d
from tests.base_tests import (
    DropOriginalInitMixinTests,
    DropOriginalTransformMixinTests,
    GenericTransformTests,
    NewColumnNameInitMixintests,
    OtherBaseBehaviourTests,
    TwoColumnListInitTests,
)
from tests.dates.test_BaseGenericDateTransformer import (
    GenericDatesMixinTransformTests,
)
from tests.utils import assert_frame_equal_dispatch, dataframe_init_dispatch
from tubular.dates import DateDiffLeapYearTransformer


class TestInit(
    NewColumnNameInitMixintests,
    DropOriginalInitMixinTests,
    TwoColumnListInitTests,
):
    """Tests for DateDiffLeapYearTransformer.init()."""

    @classmethod
    def setup_class(cls):
        cls.transformer_name = "DateDiffLeapYearTransformer"

<<<<<<< HEAD
    @staticmethod
    def test_missing_replacement_type_error():
=======
    # overload until we beartype the new_column_name mixin
    @pytest.mark.parametrize(
        "new_column_type",
        [1, True, {"a": 1}, [1, 2], np.inf, np.nan],
    )
    def test_new_column_name_type_error(
        self,
        new_column_type,
        minimal_attribute_dict,
        uninitialized_transformers,
    ):
        """Test an error is raised if any type other than str passed to new_column_name"""

        args = minimal_attribute_dict[self.transformer_name].copy()
        args["new_column_name"] = new_column_type

        with pytest.raises(
            BeartypeCallHintParamViolation,
        ):
            uninitialized_transformers[self.transformer_name](**args)

    def test_missing_replacement_type_error(self):
>>>>>>> d03f14c1
        """Test that an exception is raised if missing_replacement is not the correct type."""
        with pytest.raises(
            TypeError,
            match="DateDiffLeapYearTransformer: if not None, missing_replacement should be an int, float or string",
        ):
            DateDiffLeapYearTransformer(
                columns=["dummy_1", "dummy_2"],
                new_column_name="dummy_3",
                drop_original=False,
                missing_replacement=[1, 2, 3],
            )


def expected_df_1(library="pandas"):
    """Expected output for test_expected_output_drop_original_true."""

    df_dict = {
        "c": [
            26,
            19,
            0,
            0,
            0,
            -2,
            -3,
            30,
        ],
    }

    if library == "pandas":
        return pd.DataFrame(df_dict, dtype="int64[pyarrow]")

    return dataframe_init_dispatch(dataframe_dict=df_dict, library=library)


def expected_df_2(library="pandas"):
    """Expected output for test_expected_output_drop_original_false."""

    df_dict = {
        "a": [
            datetime.date(1993, 9, 27),  # day/month greater than
            datetime.date(2000, 3, 19),  # day/month less than
            datetime.date(2018, 11, 10),  # same day
            datetime.date(2018, 10, 10),  # same year day/month greater than
            datetime.date(2018, 10, 10),  # same year day/month less than
            datetime.date(2018, 10, 10),  # negative day/month less than
            datetime.date(2018, 12, 10),  # negative day/month greater than
            datetime.date(
                1985,
                7,
                23,
            ),  # large gap, this is incorrect with timedelta64 solutions
        ],
        "b": [
            datetime.date(2020, 5, 1),
            datetime.date(2019, 12, 25),
            datetime.date(2018, 11, 10),
            datetime.date(2018, 11, 10),
            datetime.date(2018, 9, 10),
            datetime.date(2015, 11, 10),
            datetime.date(2015, 11, 10),
            datetime.date(2015, 7, 23),
        ],
        "c": [
            26,
            19,
            0,
            0,
            0,
            -2,
            -3,
            30,
        ],
    }

    df = dataframe_init_dispatch(dataframe_dict=df_dict, library=library)

    # ensure types line up with test data
    df = nw.from_native(df)
    for col in [col for col in df.columns if col != "c"]:
        df = df.with_columns(
            nw.col(col).cast(nw.Date),
        )

    if library == "pandas":
        df = nw.to_native(df)
        df["c"] = df["c"].astype("int64[pyarrow]")
        return df

    return nw.to_native(df)


# add the expected to fix float to int with results
def expected_date_diff_df_2(library="pandas"):
    """Expected output for test_expected_output_nans_in_data."""

    df_dict = {
        "c": [
            pd.NA if library == "pandas" else None,
            19,
            0,
            0,
            0,
            -2,
            -3,
            30,
        ],
    }

    if library == "pandas":
        return pd.DataFrame(df_dict, dtype="int64[pyarrow]")

    return pl.DataFrame(df_dict)


# add the expected to fix float to int with results
def expected_date_diff_df_3(library="pandas"):
    """Expected output for test_expected_output_nans_in_data with missing replace with 0."""

    df_dict = {
        "c": [
            0,
            19,
            0,
            0,
            0,
            -2,
            -3,
            30,
        ],
    }

    if library == "pandas":
        return pd.DataFrame(df_dict, dtype="int64[pyarrow]")

    return pl.DataFrame(df_dict)


class TestTransform(
    DropOriginalTransformMixinTests,
    GenericTransformTests,
    GenericDatesMixinTransformTests,
):
    """Tests for DateDiffLeapYearTransformer.transform()."""

    @classmethod
    def setup_class(cls):
        cls.transformer_name = "DateDiffLeapYearTransformer"

    @pytest.mark.parametrize(
        ("df", "expected"),
        [
            (d.create_date_test_df(library="pandas"), expected_df_1(library="pandas")),
            (d.create_date_test_df(library="polars"), expected_df_1(library="polars")),
        ],
    )
    @staticmethod
    def test_expected_output_drop_original_true(df, expected):
        """Test that the output is expected from transform, when drop_original is True.

        This tests positive year gaps, negative year gaps, and missing values.

        """
        x = DateDiffLeapYearTransformer(
            columns=["a", "b"],
            new_column_name="c",
            drop_original=True,
        )

        df_transformed = x.transform(df)

        assert_frame_equal_dispatch(df_transformed, expected)

    @pytest.mark.parametrize(
        ("df", "expected"),
        [
            (d.create_date_test_df(library="pandas"), expected_df_2(library="pandas")),
            (d.create_date_test_df(library="polars"), expected_df_2(library="polars")),
        ],
    )
    @staticmethod
    def test_expected_output_drop_original_false(df, expected):
        """Test that the output is expected from transform, when drop_original is False.

        This tests positive year gaps , negative year gaps, and missing values.

        """
        x = DateDiffLeapYearTransformer(
            columns=["a", "b"],
            new_column_name="c",
            drop_original=False,
        )

        df_transformed = x.transform(df)

        assert_frame_equal_dispatch(df_transformed, expected)

    @pytest.mark.parametrize("library", ["pandas", "polars"])
    @pytest.mark.parametrize(
        ("columns"),
        [
            ["date_col_1", "date_col_2"],
            ["datetime_col_1", "datetime_col_2"],
        ],
    )
    @staticmethod
    def test_expected_output_nans_in_data(columns, library):
        "Test that transform works for different date datatype combinations with nans in data"
        x = DateDiffLeapYearTransformer(
            columns=columns,
            new_column_name="c",
            drop_original=True,
        )

        expected = expected_date_diff_df_2(library=library)

        df = d.create_date_diff_different_dtypes_and_nans(library=library)

        df_transformed = x.transform(df[columns])

        assert_frame_equal_dispatch(df_transformed, expected)

    @pytest.mark.parametrize("library", ["pandas", "polars"])
    @staticmethod
    def test_expected_output_nans_in_data_with_replace(library):
        "Test that transform works for different date datatype combinations with nans in data and replace nans"
        x = DateDiffLeapYearTransformer(
            columns=["date_col_1", "date_col_2"],
            new_column_name="c",
            drop_original=True,
            missing_replacement=0,
        )

        expected = expected_date_diff_df_3(library=library)

        df = d.create_date_diff_different_dtypes_and_nans(library=library)

        df_transformed = x.transform(df[["date_col_1", "date_col_2"]])

        assert_frame_equal_dispatch(df_transformed, expected)


class TestOtherBaseBehaviour(OtherBaseBehaviourTests):
    """
    Class to run tests for BaseTransformerBehaviour outside the three standard methods.

    May need to overwite specific tests in this class if the tested transformer modifies this behaviour.
    """

    @classmethod
    def setup_class(cls):
        cls.transformer_name = "DateDiffLeapYearTransformer"<|MERGE_RESOLUTION|>--- conflicted
+++ resolved
@@ -34,10 +34,6 @@
     def setup_class(cls):
         cls.transformer_name = "DateDiffLeapYearTransformer"
 
-<<<<<<< HEAD
-    @staticmethod
-    def test_missing_replacement_type_error():
-=======
     # overload until we beartype the new_column_name mixin
     @pytest.mark.parametrize(
         "new_column_type",
@@ -59,8 +55,8 @@
         ):
             uninitialized_transformers[self.transformer_name](**args)
 
-    def test_missing_replacement_type_error(self):
->>>>>>> d03f14c1
+    @staticmethod
+    def test_missing_replacement_type_error():
         """Test that an exception is raised if missing_replacement is not the correct type."""
         with pytest.raises(
             TypeError,
