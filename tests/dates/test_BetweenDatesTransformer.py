--- conflicted
+++ resolved
@@ -189,13 +189,9 @@
             ),
         ],
     )
-<<<<<<< HEAD
-    @staticmethod
-    def test_output(df, expected):
-=======
-    @pytest.mark.parametrize("from_json", [True, False])
-    def test_output(self, df, expected, from_json):
->>>>>>> 19c6b3eb
+    @staticmethod
+    @pytest.mark.parametrize("from_json", [True, False])
+    def test_output(df, expected, from_json):
         """Test the output of transform is as expected."""
         x = BetweenDatesTransformer(
             columns=["a", "b", "c"],
@@ -223,13 +219,9 @@
             ),
         ],
     )
-<<<<<<< HEAD
-    @staticmethod
-    def test_output_both_exclusive(df, expected):
-=======
-    @pytest.mark.parametrize("from_json", [True, False])
-    def test_output_both_exclusive(self, df, expected, from_json):
->>>>>>> 19c6b3eb
+    @staticmethod
+    @pytest.mark.parametrize("from_json", [True, False])
+    def test_output_both_exclusive(df, expected, from_json):
         """Test the output of transform is as expected if both limits are exclusive."""
         x = BetweenDatesTransformer(
             columns=["a", "b", "c"],
@@ -257,13 +249,9 @@
             ),
         ],
     )
-<<<<<<< HEAD
-    @staticmethod
-    def test_output_lower_exclusive(df, expected):
-=======
-    @pytest.mark.parametrize("from_json", [True, False])
-    def test_output_lower_exclusive(self, df, expected, from_json):
->>>>>>> 19c6b3eb
+    @staticmethod
+    @pytest.mark.parametrize("from_json", [True, False])
+    def test_output_lower_exclusive(df, expected, from_json):
         """Test the output of transform is as expected if the lower limits are exclusive only."""
         x = BetweenDatesTransformer(
             columns=["a", "b", "c"],
@@ -291,13 +279,9 @@
             ),
         ],
     )
-<<<<<<< HEAD
-    @staticmethod
-    def test_output_upper_exclusive(df, expected):
-=======
-    @pytest.mark.parametrize("from_json", [True, False])
-    def test_output_upper_exclusive(self, df, expected, from_json):
->>>>>>> 19c6b3eb
+    @staticmethod
+    @pytest.mark.parametrize("from_json", [True, False])
+    def test_output_upper_exclusive(df, expected, from_json):
         """Test the output of transform is as expected if the upper limits are exclusive only."""
         x = BetweenDatesTransformer(
             columns=["a", "b", "c"],
@@ -325,13 +309,9 @@
             ),
         ],
     )
-<<<<<<< HEAD
-    @staticmethod
-    def test_output_both_inclusive(df, expected):
-=======
-    @pytest.mark.parametrize("from_json", [True, False])
-    def test_output_both_inclusive(self, df, expected, from_json):
->>>>>>> 19c6b3eb
+    @staticmethod
+    @pytest.mark.parametrize("from_json", [True, False])
+    def test_output_both_inclusive(df, expected, from_json):
         """Test the output of transform is as expected if the both limits are inclusive."""
         x = BetweenDatesTransformer(
             columns=["a", "b", "c"],
@@ -346,13 +326,9 @@
 
         assert_frame_equal_dispatch(expected, df_transformed)
 
-<<<<<<< HEAD
-    @staticmethod
-    def test_warning_message():
-=======
-    @pytest.mark.parametrize("from_json", [True, False])
-    def test_warning_message(self, from_json):
->>>>>>> 19c6b3eb
+    @staticmethod
+    @pytest.mark.parametrize("from_json", [True, False])
+    def test_warning_message(from_json):
         """Test a warning is generated if not all the values in column_upper are greater than or equal to column_lower."""
         x = BetweenDatesTransformer(
             columns=["a", "b", "c"],
@@ -394,13 +370,9 @@
         ("library"),
         ["pandas", "polars"],
     )
-<<<<<<< HEAD
-    @staticmethod
-    def test_output_different_date_dtypes(columns, library):
-=======
-    @pytest.mark.parametrize("from_json", [True, False])
-    def test_output_different_date_dtypes(self, columns, library, from_json):
->>>>>>> 19c6b3eb
+    @staticmethod
+    @pytest.mark.parametrize("from_json", [True, False])
+    def test_output_different_date_dtypes(columns, library, from_json):
         """Test the output of transform is as expected if both limits are exclusive."""
         x = BetweenDatesTransformer(
             columns=columns,
