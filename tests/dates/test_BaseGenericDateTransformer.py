import copy
import datetime

import narwhals as nw
import numpy as np
import pytest
from beartype.roar import BeartypeCallHintParamViolation
from dateutil.tz import gettz

from tests.base_tests import (
    ColumnStrListInitTests,
    DropOriginalInitMixinTests,
    GenericFitTests,
    GenericTransformTests,
    NewColumnNameInitMixintests,
    OtherBaseBehaviourTests,
    ReturnNativeTests,
)
from tests.test_data import create_date_diff_different_dtypes, create_date_test_df
<<<<<<< HEAD
from tests.utils import _check_if_skip_test, _convert_to_lazy, dataframe_init_dispatch
=======
from tests.utils import _handle_from_json, dataframe_init_dispatch
>>>>>>> d03f14c1
from tubular.dates import TIME_UNITS


class GenericDatesMixinTransformTests:
    """Generic tests for Dates Transformers"""

    @pytest.mark.parametrize("from_json", [True, False])
    @pytest.mark.parametrize(
        "lazy",
        [True, False],
    )
    @pytest.mark.parametrize(
        "minimal_dataframe_lookup",
        ["pandas", "polars"],
        indirect=["minimal_dataframe_lookup"],
    )
    @pytest.mark.parametrize(
        ("bad_value", "bad_type"),
        [
            (1, nw.Int64()),
            ("a", nw.String()),
            (np.nan, nw.Float64()),
        ],
    )
    def test_non_datetypes_error(
        self,
        uninitialized_transformers,
        minimal_attribute_dict,
        minimal_dataframe_lookup,
        bad_value,
        bad_type,
<<<<<<< HEAD
        lazy,
=======
        from_json,
>>>>>>> d03f14c1
    ):
        "Test that transform raises an error if columns contains non date types"

        args = minimal_attribute_dict[self.transformer_name].copy()
        columns = args["columns"]

        transformer = uninitialized_transformers[self.transformer_name](
            **args,
        )

        transformer = _handle_from_json(transformer, from_json)

        df = copy.deepcopy(minimal_dataframe_lookup[self.transformer_name])

        if _check_if_skip_test(transformer, df, lazy):
            return

        for i in range(len(columns)):
            col = columns[i]
            bad_df = nw.from_native(df).clone()
            bad_df = bad_df.with_columns(
                nw.lit(bad_value).cast(bad_type).alias(col),
            )

            msg = rf"{col} type should be in ['Datetime', 'Date'] but got {bad_type}. Note, Datetime columns should have time_unit in {TIME_UNITS} and time_zones from zoneinfo.available_timezones()"

            with pytest.raises(
                TypeError,
            ) as exc_info:
                transformer.transform(nw.to_native(_convert_to_lazy(bad_df, lazy)))

            assert msg in str(exc_info.value)

<<<<<<< HEAD
    @pytest.mark.parametrize(
        "lazy",
        [True, False],
    )
=======
    @pytest.mark.parametrize("from_json", [True, False])
>>>>>>> d03f14c1
    @pytest.mark.parametrize("library", ["pandas", "polars"])
    @pytest.mark.parametrize(
        ("columns, datetime_col"),
        [
            (["date_col_1", "datetime_col_2"], 1),
            (["datetime_col_1", "date_col_2"], 0),
        ],
    )
    def test_mismatched_datetypes_error(
        self,
        columns,
        datetime_col,
        uninitialized_transformers,
        minimal_attribute_dict,
        library,
<<<<<<< HEAD
        lazy,
=======
        from_json,
>>>>>>> d03f14c1
    ):
        "Test that transform raises an error if one column is a date and one is datetime"
        args = minimal_attribute_dict[self.transformer_name].copy()
        args["columns"] = columns

        transformer = uninitialized_transformers[self.transformer_name](
            **args,
        )

        transformer = _handle_from_json(transformer, from_json)

        df = create_date_diff_different_dtypes(library=library)

        if _check_if_skip_test(transformer, df, lazy):
            return

        df = (
            nw.from_native(df)
            .with_columns(
                nw.col(col).cast(nw.Datetime(time_unit="ns", time_zone="UTC"))
                for col in ["datetime_col_1", "datetime_col_2"]
            )
            .to_native()
        )

        present_types = (
            {nw.Datetime, nw.Date()} if datetime_col == 0 else {nw.Date(), nw.Datetime}
        )
        # convert to list and sort to ensure reproducible order
        present_types = {str(value) for value in present_types}
        present_types = list(present_types)
        present_types.sort()
        msg = f"Columns fed to datetime transformers should be ['Datetime', 'Date'] and have consistent types, but found {present_types}. Note, Datetime columns should have time_unit in {TIME_UNITS} and time_zones from zoneinfo.available_timezones(). Please use ToDatetimeTransformer to standardise."

        with pytest.raises(
            TypeError,
        ) as exc_info:
            transformer.transform(_convert_to_lazy(df, lazy))

        assert msg in str(exc_info.value)

<<<<<<< HEAD
    @pytest.mark.parametrize(
        "lazy",
        [True, False],
    )
=======
    @pytest.mark.parametrize("from_json", [True, False])
>>>>>>> d03f14c1
    @pytest.mark.parametrize("library", ["pandas"])
    @pytest.mark.parametrize(
        "bad_timezone",
        [
            "Factory",
            "localtime",
        ],
    )
    def test_bad_timezones_error(
        self,
        bad_timezone,
        uninitialized_transformers,
        minimal_attribute_dict,
        library,
<<<<<<< HEAD
        lazy,
=======
        from_json,
>>>>>>> d03f14c1
    ):
        """Test that transform raises an error if
        datetime columns have non-accepted timezones

        Note:
        - polars outright rejects these at df init, so nothing to test
        - pandas accepts these, but narwhals processes into Unknown type,
        so this still goes through our usual bad dtype error handling
        """
        args = minimal_attribute_dict[self.transformer_name].copy()
        args["columns"] = ["a", "b"]

        transformer = uninitialized_transformers[self.transformer_name](
            **args,
        )

        transformer = _handle_from_json(transformer, from_json)

        df_dict = {
            "a": [
                datetime.datetime(1993, 9, 27, tzinfo=gettz(bad_timezone)),
                datetime.datetime(2000, 3, 19, tzinfo=gettz(bad_timezone)),
            ],
            "b": [
                datetime.datetime(1993, 9, 27, tzinfo=gettz("UTC")),
                datetime.datetime(2000, 3, 19, tzinfo=gettz("UTC")),
            ],
        }

        df = dataframe_init_dispatch(dataframe_dict=df_dict, library=library)

        if _check_if_skip_test(transformer, df, lazy):
            return

        msg = "a type should be in ['Datetime', 'Date'] but got Unknown. Note, Datetime columns should have time_unit in ['us', 'ns', 'ms'] and time_zones from zoneinfo.available_timezones()"

        with pytest.raises(
            TypeError,
        ) as exc_info:
            transformer.transform(_convert_to_lazy(df, lazy))

        assert msg in str(exc_info.value)

<<<<<<< HEAD
    @pytest.mark.parametrize(
        "lazy",
        [True, False],
    )
=======
    @pytest.mark.parametrize("from_json", [True, False])
>>>>>>> d03f14c1
    @pytest.mark.parametrize("library", ["pandas", "polars"])
    def test_only_typechecks_self_columns(
        self,
        uninitialized_transformers,
        minimal_attribute_dict,
        library,
<<<<<<< HEAD
        lazy,
=======
        from_json,
>>>>>>> d03f14c1
    ):
        "Test that type checks are only performed on self.columns"
        args = minimal_attribute_dict[self.transformer_name].copy()

        transformer = uninitialized_transformers[self.transformer_name](
            **args,
        )

        transformer = _handle_from_json(transformer, from_json)

        df = create_date_test_df(library=library)

        if _check_if_skip_test(transformer, df, lazy):
            return

        df = nw.from_native(df)

        # add non datetime column
        df = df.with_columns(
            nw.new_series(
                name="z",
                values=[
                    "a",
                    "b",
                    "c",
                    "d",
                    "e",
                    "f",
                    "g",
                    "h",
                ],
                backend=nw.get_native_namespace(df),
            ),
        ).to_native()

        # test that this runs successfully
        transformer.transform(_convert_to_lazy(df, lazy))


class TestInit(
    NewColumnNameInitMixintests,
    DropOriginalInitMixinTests,
    ColumnStrListInitTests,
):
    """Generic tests for transformer.init()."""

    @classmethod
    def setup_class(cls):
        cls.transformer_name = "BaseGenericDateTransformer"

    # overload until we beartype the new_column_name mixin
    @pytest.mark.parametrize(
        "new_column_type",
        [1, True, {"a": 1}, [1, 2], np.inf, np.nan],
    )
    def test_new_column_name_type_error(
        self,
        new_column_type,
        minimal_attribute_dict,
        uninitialized_transformers,
    ):
        """Test an error is raised if any type other than str passed to new_column_name"""

        args = minimal_attribute_dict[self.transformer_name].copy()
        args["new_column_name"] = new_column_type

        with pytest.raises(
            BeartypeCallHintParamViolation,
        ):
            uninitialized_transformers[self.transformer_name](**args)


class TestFit(GenericFitTests):
    """Generic tests for transformer.fit()"""

    @classmethod
    def setup_class(cls):
        cls.transformer_name = "BaseGenericDateTransformer"


class TestTransform(
    GenericTransformTests,
    GenericDatesMixinTransformTests,
    ReturnNativeTests,
):
    """Tests for BaseGenericDateTransformer.transform."""

    @classmethod
    def setup_class(cls):
        cls.transformer_name = "BaseGenericDateTransformer"


class TestOtherBaseBehaviour(OtherBaseBehaviourTests):
    """
    Class to run tests for BaseTransformerBehaviour outside the three standard methods.

    May need to overwite specific tests in this class if the tested transformer modifies this behaviour.
    """

    @classmethod
    def setup_class(cls):
        cls.transformer_name = "BaseGenericDateTransformer"<|MERGE_RESOLUTION|>--- conflicted
+++ resolved
@@ -17,11 +17,12 @@
     ReturnNativeTests,
 )
 from tests.test_data import create_date_diff_different_dtypes, create_date_test_df
-<<<<<<< HEAD
-from tests.utils import _check_if_skip_test, _convert_to_lazy, dataframe_init_dispatch
-=======
-from tests.utils import _handle_from_json, dataframe_init_dispatch
->>>>>>> d03f14c1
+from tests.utils import (
+    _check_if_skip_test,
+    _convert_to_lazy,
+    _handle_from_json,
+    dataframe_init_dispatch,
+)
 from tubular.dates import TIME_UNITS
 
 
@@ -53,11 +54,8 @@
         minimal_dataframe_lookup,
         bad_value,
         bad_type,
-<<<<<<< HEAD
         lazy,
-=======
         from_json,
->>>>>>> d03f14c1
     ):
         "Test that transform raises an error if columns contains non date types"
 
@@ -91,14 +89,11 @@
 
             assert msg in str(exc_info.value)
 
-<<<<<<< HEAD
     @pytest.mark.parametrize(
         "lazy",
         [True, False],
     )
-=======
     @pytest.mark.parametrize("from_json", [True, False])
->>>>>>> d03f14c1
     @pytest.mark.parametrize("library", ["pandas", "polars"])
     @pytest.mark.parametrize(
         ("columns, datetime_col"),
@@ -114,11 +109,8 @@
         uninitialized_transformers,
         minimal_attribute_dict,
         library,
-<<<<<<< HEAD
         lazy,
-=======
         from_json,
->>>>>>> d03f14c1
     ):
         "Test that transform raises an error if one column is a date and one is datetime"
         args = minimal_attribute_dict[self.transformer_name].copy()
@@ -160,14 +152,11 @@
 
         assert msg in str(exc_info.value)
 
-<<<<<<< HEAD
     @pytest.mark.parametrize(
         "lazy",
         [True, False],
     )
-=======
     @pytest.mark.parametrize("from_json", [True, False])
->>>>>>> d03f14c1
     @pytest.mark.parametrize("library", ["pandas"])
     @pytest.mark.parametrize(
         "bad_timezone",
@@ -182,11 +171,8 @@
         uninitialized_transformers,
         minimal_attribute_dict,
         library,
-<<<<<<< HEAD
         lazy,
-=======
         from_json,
->>>>>>> d03f14c1
     ):
         """Test that transform raises an error if
         datetime columns have non-accepted timezones
@@ -230,25 +216,19 @@
 
         assert msg in str(exc_info.value)
 
-<<<<<<< HEAD
     @pytest.mark.parametrize(
         "lazy",
         [True, False],
     )
-=======
     @pytest.mark.parametrize("from_json", [True, False])
->>>>>>> d03f14c1
     @pytest.mark.parametrize("library", ["pandas", "polars"])
     def test_only_typechecks_self_columns(
         self,
         uninitialized_transformers,
         minimal_attribute_dict,
         library,
-<<<<<<< HEAD
         lazy,
-=======
         from_json,
->>>>>>> d03f14c1
     ):
         "Test that type checks are only performed on self.columns"
         args = minimal_attribute_dict[self.transformer_name].copy()
