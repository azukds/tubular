import datetime

<<<<<<< HEAD
import numpy as np
import polars as pl
=======
>>>>>>> 4f622500
import pytest
from beartype.roar import BeartypeCallHintParamViolation

from tests.base_tests import (
    ColumnStrListInitTests,
    DropOriginalInitMixinTests,
    GenericTransformTests,
    NewColumnNameInitMixintests,
    OtherBaseBehaviourTests,
)
from tests.utils import (
    _check_if_skip_test,
    _collect_frame,
    _convert_to_lazy,
    assert_frame_equal_dispatch,
    dataframe_init_dispatch,
)
from tubular.dates import ToDatetimeTransformer


class TestInit(
    NewColumnNameInitMixintests,
    DropOriginalInitMixinTests,
    ColumnStrListInitTests,
):
    """Generic tests for transformer.init()."""

    @classmethod
    def setup_class(cls):
        cls.transformer_name = "BaseDatetimeTransformer"

    def test_time_format_type_error(self):
        """Test that an exception is raised for bad time_zone arg."""
        with pytest.raises(
            BeartypeCallHintParamViolation,
        ):
            ToDatetimeTransformer(column="a", time_format=1)

    def test_warning_for_none_time_format(self):
        "test appropriate warning raised when time_format not provided"

        with pytest.warns(
            UserWarning,
            match="time_format arg has not been provided, so datetime format will be inferred",
        ):
            ToDatetimeTransformer(columns=["a"])


class TestTransform(GenericTransformTests):
    """Tests for BaseDatetimeTransformer.transform."""

    @classmethod
    def setup_class(cls):
        cls.transformer_name = "BaseDatetimeTransformer"

    def expected_df_1(self, library="pandas"):
        """Expected output for test_expected_output."""

        df_dict = {
            "a": [
                # ignore the rule that insists on timezones for following,
                # as complicates tests and lack of tz is not meaningful here
                datetime.datetime(1950, 1, 1),  # noqa: DTZ001
                datetime.datetime(1960, 1, 1),  # noqa: DTZ001
                datetime.datetime(2000, 1, 1),  # noqa: DTZ001
                datetime.datetime(2001, 1, 1),  # noqa: DTZ001
                None,
                datetime.datetime(2010, 1, 1),  # noqa: DTZ001
            ],
            "b": [
                datetime.datetime(2001, 1, 1),  # noqa: DTZ001
                None,
                datetime.datetime(2002, 1, 1),  # noqa: DTZ001
                datetime.datetime(2004, 1, 1),  # noqa: DTZ001
                None,
                datetime.datetime(2010, 1, 1),  # noqa: DTZ001
            ],
            "c": [
                datetime.datetime(2025, 2, 1),  # noqa: DTZ001
                datetime.datetime(1996, 4, 3),  # noqa: DTZ001
                datetime.datetime(2023, 12, 3),  # noqa: DTZ001
                datetime.datetime(1980, 8, 20),  # noqa: DTZ001
                None,
                None,
            ],
            "d": [
                datetime.datetime(2020, 5, 3),  # noqa: DTZ001
                datetime.datetime(1990, 10, 2),  # noqa: DTZ001
                datetime.datetime(2004, 11, 5),  # noqa: DTZ001
                None,
                None,
                datetime.datetime(1997, 9, 5),  # noqa: DTZ001
            ],
            "e": [
                datetime.datetime(2020, 1, 1, 0, 0, 0),  # noqa: DTZ001
                datetime.datetime(2021, 2, 2, 1, 1, 1),  # noqa: DTZ001
                datetime.datetime(2022, 3, 3, 2, 2, 2),  # noqa: DTZ001
                datetime.datetime(2023, 4, 4, 3, 3, 3),  # noqa: DTZ001
                datetime.datetime(2024, 5, 5, 4, 4, 4),  # noqa: DTZ001
                None,
            ],
        }

        return dataframe_init_dispatch(dataframe_dict=df_dict, library=library)

    def create_to_datetime_test_df(self, library="pandas"):
        """Create DataFrame to be used in the ToDatetimeTransformer tests."""

        df_dict = {
            "a": ["1950", "1960", "2000", "2001", None, "2010"],
            "b": ["2001", None, "2002", "2004", None, "2010"],
            "c": ["01/02/2025", "03/04/1996", "03/12/2023", "20/08/1980", None, None],
            "d": ["03/05/2020", "02/10/1990", "05/11/2004", None, None, "05/09/1997"],
            "e": [
                "01/01/2020 00:00:00",
                "02/02/2021 01:01:01",
                "03/03/2022 02:02:02",
                "04/04/2023 03:03:03",
                "05/05/2024 04:04:04",
                None,
            ],
        }

        return dataframe_init_dispatch(dataframe_dict=df_dict, library=library)

    @pytest.mark.parametrize(
        "lazy",
        [True, False],
    )
    @pytest.mark.parametrize(
        "library",
        ["pandas", "polars"],
    )
    @pytest.mark.parametrize(
        ("columns", "time_format"),
        [
            (["a", "b"], "%Y"),
            (["c", "d"], "%d/%m/%Y"),
            (["e"], None),
        ],
    )
    def test_expected_output_year_parsing(self, library, columns, time_format, lazy):
        """Test input data is transformed as expected."""

        df = self.create_to_datetime_test_df(library=library)
        expected = self.expected_df_1(library=library)

        to_dt = ToDatetimeTransformer(
            columns=columns,
            time_format=time_format,
        )

        polars = isinstance(df, pl.DataFrame)

        if _check_if_skip_test(to_dt, df, lazy):
            return

        df_transformed = to_dt.transform(_convert_to_lazy(df, lazy))

        assert_frame_equal_dispatch(
            expected[columns],
            _collect_frame(df_transformed, polars, lazy)[columns],
        )


class TestOtherBaseBehaviour(OtherBaseBehaviourTests):
    """
    Class to run tests for BaseTransformerBehaviour outside the three standard methods.

    May need to overwite specific tests in this class if the tested transformer modifies this behaviour.
    """

    @classmethod
    def setup_class(cls):
        cls.transformer_name = "BaseDatetimeTransformer"<|MERGE_RESOLUTION|>--- conflicted
+++ resolved
@@ -1,10 +1,6 @@
 import datetime
 
-<<<<<<< HEAD
-import numpy as np
 import polars as pl
-=======
->>>>>>> 4f622500
 import pytest
 from beartype.roar import BeartypeCallHintParamViolation
 
