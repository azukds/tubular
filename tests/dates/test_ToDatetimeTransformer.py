import datetime

import pytest
from beartype.roar import BeartypeCallHintParamViolation

from tests.base_tests import (
    ColumnStrListInitTests,
    DropOriginalInitMixinTests,
    GenericTransformTests,
    NewColumnNameInitMixintests,
    OtherBaseBehaviourTests,
)
from tests.utils import (
    _check_if_skip_test,
    _collect_frame,
    _convert_to_lazy,
    _handle_from_json,
    assert_frame_equal_dispatch,
    dataframe_init_dispatch,
)
from tubular.dates import ToDatetimeTransformer


class TestInit(
    NewColumnNameInitMixintests,
    DropOriginalInitMixinTests,
    ColumnStrListInitTests,
):
    """Generic tests for transformer.init()."""

    @classmethod
    def setup_class(cls):
        cls.transformer_name = "BaseDatetimeTransformer"

    def test_time_format_type_error(self):
        """Test that an exception is raised for bad time_zone arg."""
        with pytest.raises(
            BeartypeCallHintParamViolation,
        ):
            ToDatetimeTransformer(column="a", time_format=1)

    def test_warning_for_none_time_format(self):
        "test appropriate warning raised when time_format not provided"

        with pytest.warns(
            UserWarning,
            match="time_format arg has not been provided, so datetime format will be inferred",
        ):
            ToDatetimeTransformer(columns=["a"])


class TestTransform(GenericTransformTests):
    """Tests for BaseDatetimeTransformer.transform."""

    @classmethod
    def setup_class(cls):
        cls.transformer_name = "BaseDatetimeTransformer"

    def expected_df_1(self, library="pandas"):
        """Expected output for test_expected_output."""

        df_dict = {
            "a": [
                # ignore the rule that insists on timezones for following,
                # as complicates tests and lack of tz is not meaningful here
                datetime.datetime(1950, 1, 1),  # noqa: DTZ001
                datetime.datetime(1960, 1, 1),  # noqa: DTZ001
                datetime.datetime(2000, 1, 1),  # noqa: DTZ001
                datetime.datetime(2001, 1, 1),  # noqa: DTZ001
                None,
                datetime.datetime(2010, 1, 1),  # noqa: DTZ001
            ],
            "b": [
                datetime.datetime(2001, 1, 1),  # noqa: DTZ001
                None,
                datetime.datetime(2002, 1, 1),  # noqa: DTZ001
                datetime.datetime(2004, 1, 1),  # noqa: DTZ001
                None,
                datetime.datetime(2010, 1, 1),  # noqa: DTZ001
            ],
            "c": [
                datetime.datetime(2025, 2, 1),  # noqa: DTZ001
                datetime.datetime(1996, 4, 3),  # noqa: DTZ001
                datetime.datetime(2023, 12, 3),  # noqa: DTZ001
                datetime.datetime(1980, 8, 20),  # noqa: DTZ001
                None,
                None,
            ],
            "d": [
                datetime.datetime(2020, 5, 3),  # noqa: DTZ001
                datetime.datetime(1990, 10, 2),  # noqa: DTZ001
                datetime.datetime(2004, 11, 5),  # noqa: DTZ001
                None,
                None,
                datetime.datetime(1997, 9, 5),  # noqa: DTZ001
            ],
            "e": [
                datetime.datetime(2020, 1, 1, 0, 0, 0),  # noqa: DTZ001
                datetime.datetime(2021, 2, 2, 1, 1, 1),  # noqa: DTZ001
                datetime.datetime(2022, 3, 3, 2, 2, 2),  # noqa: DTZ001
                datetime.datetime(2023, 4, 4, 3, 3, 3),  # noqa: DTZ001
                datetime.datetime(2024, 5, 5, 4, 4, 4),  # noqa: DTZ001
                None,
            ],
        }

        return dataframe_init_dispatch(dataframe_dict=df_dict, library=library)

    def create_to_datetime_test_df(self, library="pandas"):
        """Create DataFrame to be used in the ToDatetimeTransformer tests."""

        df_dict = {
            "a": ["1950", "1960", "2000", "2001", None, "2010"],
            "b": ["2001", None, "2002", "2004", None, "2010"],
            "c": ["01/02/2025", "03/04/1996", "03/12/2023", "20/08/1980", None, None],
            "d": ["03/05/2020", "02/10/1990", "05/11/2004", None, None, "05/09/1997"],
            "e": [
                "01/01/2020 00:00:00",
                "02/02/2021 01:01:01",
                "03/03/2022 02:02:02",
                "04/04/2023 03:03:03",
                "05/05/2024 04:04:04",
                None,
            ],
        }

        return dataframe_init_dispatch(dataframe_dict=df_dict, library=library)

    @pytest.mark.parametrize(
        "lazy",
        [True, False],
    )
    @pytest.mark.parametrize(
        "library",
        ["pandas", "polars"],
    )
    @pytest.mark.parametrize(
        ("columns", "time_format"),
        [
            (["a", "b"], "%Y"),
            (["c", "d"], "%d/%m/%Y"),
            (["e"], None),
        ],
    )
    @pytest.mark.parametrize("from_json", [True, False])
    def test_expected_output_year_parsing(
        self, library, columns, time_format, from_json, lazy
    ):
        """Test input data is transformed as expected."""

        df = self.create_to_datetime_test_df(library=library)
        expected = self.expected_df_1(library=library)

        transformer = ToDatetimeTransformer(
            columns=columns,
            time_format=time_format,
        )
<<<<<<< HEAD
        transformer = _handle_from_json(transformer, from_json=from_json)
=======

        if _check_if_skip_test(transformer, df, lazy=lazy, from_json=from_json):
            return

        transformer = _handle_from_json(transformer, from_json)
>>>>>>> 56404a28

        df_transformed = transformer.transform(_convert_to_lazy(df, lazy))

        assert_frame_equal_dispatch(
            expected[columns],
            _collect_frame(df_transformed, lazy)[columns],
        )


class TestOtherBaseBehaviour(OtherBaseBehaviourTests):
    """
    Class to run tests for BaseTransformerBehaviour outside the three standard methods.

    May need to overwrite specific tests in this class if the tested transformer modifies this behaviour.
    """

    @classmethod
    def setup_class(cls):
        cls.transformer_name = "BaseDatetimeTransformer"<|MERGE_RESOLUTION|>--- conflicted
+++ resolved
@@ -155,21 +155,17 @@
             columns=columns,
             time_format=time_format,
         )
-<<<<<<< HEAD
-        transformer = _handle_from_json(transformer, from_json=from_json)
-=======
 
         if _check_if_skip_test(transformer, df, lazy=lazy, from_json=from_json):
             return
 
-        transformer = _handle_from_json(transformer, from_json)
->>>>>>> 56404a28
+        transformer = _handle_from_json(transformer, from_json=from_json)
 
-        df_transformed = transformer.transform(_convert_to_lazy(df, lazy))
+        df_transformed = transformer.transform(_convert_to_lazy(df, lazy=lazy))
 
         assert_frame_equal_dispatch(
             expected[columns],
-            _collect_frame(df_transformed, lazy)[columns],
+            _collect_frame(df_transformed, lazy=lazy)[columns],
         )
 
 
