import datetime

import pytest
from beartype.roar import BeartypeCallHintParamViolation

from tests.base_tests import (
    ColumnStrListInitTests,
    DropOriginalInitMixinTests,
    GenericTransformTests,
    NewColumnNameInitMixintests,
    OtherBaseBehaviourTests,
)
from tests.utils import (
<<<<<<< HEAD
    _check_if_skip_test,
    _collect_frame,
    _convert_to_lazy,
=======
    _handle_from_json,
>>>>>>> d1871083
    assert_frame_equal_dispatch,
    dataframe_init_dispatch,
)
from tubular.dates import ToDatetimeTransformer


class TestInit(
    NewColumnNameInitMixintests,
    DropOriginalInitMixinTests,
    ColumnStrListInitTests,
):
    """Generic tests for transformer.init()."""

    @classmethod
    def setup_class(cls):
        cls.transformer_name = "BaseDatetimeTransformer"

    @staticmethod
    def test_time_format_type_error():
        """Test that an exception is raised for bad time_zone arg."""
        with pytest.raises(
            BeartypeCallHintParamViolation,
        ):
            ToDatetimeTransformer(column="a", time_format=1)

    @staticmethod
    def test_warning_for_none_time_format():
        "test appropriate warning raised when time_format not provided"

        with pytest.warns(
            UserWarning,
            match="time_format arg has not been provided, so datetime format will be inferred",
        ):
            ToDatetimeTransformer(columns=["a"])


class TestTransform(GenericTransformTests):
    """Tests for BaseDatetimeTransformer.transform."""

    @classmethod
    def setup_class(cls):
        cls.transformer_name = "BaseDatetimeTransformer"

    @staticmethod
    def expected_df_1(library="pandas"):
        """Expected output for test_expected_output."""

        df_dict = {
            "a": [
                # ignore the rule that insists on timezones for following,
                # as complicates tests and lack of tz is not meaningful here
                datetime.datetime(1950, 1, 1),  # noqa: DTZ001
                datetime.datetime(1960, 1, 1),  # noqa: DTZ001
                datetime.datetime(2000, 1, 1),  # noqa: DTZ001
                datetime.datetime(2001, 1, 1),  # noqa: DTZ001
                None,
                datetime.datetime(2010, 1, 1),  # noqa: DTZ001
            ],
            "b": [
                datetime.datetime(2001, 1, 1),  # noqa: DTZ001
                None,
                datetime.datetime(2002, 1, 1),  # noqa: DTZ001
                datetime.datetime(2004, 1, 1),  # noqa: DTZ001
                None,
                datetime.datetime(2010, 1, 1),  # noqa: DTZ001
            ],
            "c": [
                datetime.datetime(2025, 2, 1),  # noqa: DTZ001
                datetime.datetime(1996, 4, 3),  # noqa: DTZ001
                datetime.datetime(2023, 12, 3),  # noqa: DTZ001
                datetime.datetime(1980, 8, 20),  # noqa: DTZ001
                None,
                None,
            ],
            "d": [
                datetime.datetime(2020, 5, 3),  # noqa: DTZ001
                datetime.datetime(1990, 10, 2),  # noqa: DTZ001
                datetime.datetime(2004, 11, 5),  # noqa: DTZ001
                None,
                None,
                datetime.datetime(1997, 9, 5),  # noqa: DTZ001
            ],
            "e": [
                datetime.datetime(2020, 1, 1, 0, 0, 0),  # noqa: DTZ001
                datetime.datetime(2021, 2, 2, 1, 1, 1),  # noqa: DTZ001
                datetime.datetime(2022, 3, 3, 2, 2, 2),  # noqa: DTZ001
                datetime.datetime(2023, 4, 4, 3, 3, 3),  # noqa: DTZ001
                datetime.datetime(2024, 5, 5, 4, 4, 4),  # noqa: DTZ001
                None,
            ],
        }

        return dataframe_init_dispatch(dataframe_dict=df_dict, library=library)

    @staticmethod
    def create_to_datetime_test_df(library="pandas"):
        """Create DataFrame to be used in the ToDatetimeTransformer tests."""

        df_dict = {
            "a": ["1950", "1960", "2000", "2001", None, "2010"],
            "b": ["2001", None, "2002", "2004", None, "2010"],
            "c": ["01/02/2025", "03/04/1996", "03/12/2023", "20/08/1980", None, None],
            "d": ["03/05/2020", "02/10/1990", "05/11/2004", None, None, "05/09/1997"],
            "e": [
                "01/01/2020 00:00:00",
                "02/02/2021 01:01:01",
                "03/03/2022 02:02:02",
                "04/04/2023 03:03:03",
                "05/05/2024 04:04:04",
                None,
            ],
        }

        return dataframe_init_dispatch(dataframe_dict=df_dict, library=library)

    @pytest.mark.parametrize(
        "lazy",
        [True, False],
    )
    @pytest.mark.parametrize(
        "library",
        ["pandas", "polars"],
    )
    @pytest.mark.parametrize(
        ("columns", "time_format"),
        [
            (["a", "b"], "%Y"),
            (["c", "d"], "%d/%m/%Y"),
            (["e"], None),
        ],
    )
<<<<<<< HEAD
    def test_expected_output_year_parsing(self, library, columns, time_format, lazy):
=======
    @pytest.mark.parametrize("from_json", [True, False])
    def test_expected_output_year_parsing(
        self, library, columns, time_format, from_json
    ):
>>>>>>> d1871083
        """Test input data is transformed as expected."""

        df = self.create_to_datetime_test_df(library=library)
        expected = self.expected_df_1(library=library)

        transformer = ToDatetimeTransformer(
            columns=columns,
            time_format=time_format,
        )
<<<<<<< HEAD
=======
        transformer = _handle_from_json(transformer, from_json)

        df_transformed = transformer.transform(df)
>>>>>>> d1871083

        if _check_if_skip_test(to_dt, df, lazy):
            return

        df_transformed = to_dt.transform(_convert_to_lazy(df, lazy))

        assert_frame_equal_dispatch(
            expected[columns],
            _collect_frame(df_transformed, lazy)[columns],
        )


class TestOtherBaseBehaviour(OtherBaseBehaviourTests):
    """
    Class to run tests for BaseTransformerBehaviour outside the three standard methods.

    May need to overwrite specific tests in this class if the tested transformer modifies this behaviour.
    """

    @classmethod
    def setup_class(cls):
        cls.transformer_name = "BaseDatetimeTransformer"<|MERGE_RESOLUTION|>--- conflicted
+++ resolved
@@ -11,13 +11,10 @@
     OtherBaseBehaviourTests,
 )
 from tests.utils import (
-<<<<<<< HEAD
     _check_if_skip_test,
     _collect_frame,
     _convert_to_lazy,
-=======
     _handle_from_json,
->>>>>>> d1871083
     assert_frame_equal_dispatch,
     dataframe_init_dispatch,
 )
@@ -149,14 +146,10 @@
             (["e"], None),
         ],
     )
-<<<<<<< HEAD
-    def test_expected_output_year_parsing(self, library, columns, time_format, lazy):
-=======
     @pytest.mark.parametrize("from_json", [True, False])
     def test_expected_output_year_parsing(
-        self, library, columns, time_format, from_json
+        self, library, columns, time_format, from_json, lazy
     ):
->>>>>>> d1871083
         """Test input data is transformed as expected."""
 
         df = self.create_to_datetime_test_df(library=library)
@@ -166,17 +159,13 @@
             columns=columns,
             time_format=time_format,
         )
-<<<<<<< HEAD
-=======
+
+        if _check_if_skip_test(transformer, df, lazy=lazy, from_json=from_json):
+            return
+
         transformer = _handle_from_json(transformer, from_json)
 
-        df_transformed = transformer.transform(df)
->>>>>>> d1871083
-
-        if _check_if_skip_test(to_dt, df, lazy):
-            return
-
-        df_transformed = to_dt.transform(_convert_to_lazy(df, lazy))
+        df_transformed = transformer.transform(_convert_to_lazy(df, lazy))
 
         assert_frame_equal_dispatch(
             expected[columns],
