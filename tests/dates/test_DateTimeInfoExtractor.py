import datetime

import narwhals as nw
import pytest
from beartype.roar import BeartypeCallHintParamViolation

import tests.test_data as d
from tests.base_tests import (
    ColumnStrListInitTests,
    DropOriginalTransformMixinTests,
    GenericTransformTests,
    OtherBaseBehaviourTests,
)
from tests.dates.test_BaseDatetimeTransformer import (
    DatetimeMixinTransformTests,
)
from tests.utils import (
    _handle_from_json,
    assert_frame_equal_dispatch,
    dataframe_init_dispatch,
)
from tubular.dates import DatetimeInfoExtractor, DatetimeInfoOptions


@pytest.fixture()
def timeofday_extractor():
    return DatetimeInfoExtractor(columns=["a"], include=["timeofday"])


@pytest.fixture()
def timeofmonth_extractor():
    return DatetimeInfoExtractor(columns=["a"], include=["timeofmonth"])


@pytest.fixture()
def timeofyear_extractor():
    return DatetimeInfoExtractor(columns=["a"], include=["timeofyear"])


@pytest.fixture()
def dayofweek_extractor():
    return DatetimeInfoExtractor(columns=["a"], include=["dayofweek"])


class TestInit(
    ColumnStrListInitTests,
):
    "tests for DatetimeInfoExtractor.__init__"

    @classmethod
    def setup_class(cls):
        cls.transformer_name = "DatetimeInfoExtractor"

    @pytest.mark.parametrize(
        "incorrect_type_include",
        [2, 3.0, "invalid", ["invalid", "timeofday"]],
    )
    @staticmethod
    def test_error_for_bad_include_type(incorrect_type_include):
        """Test that an exception is raised when value include variable
        is incorrect type."""
        with pytest.raises(
            BeartypeCallHintParamViolation,
        ):
            DatetimeInfoExtractor(columns=["a"], include=incorrect_type_include)

    @staticmethod
    def test_error_when_invalid_include_option():
        """Test that an exception is raised when include contains incorrect values."""
        print("invalid_option" in DatetimeInfoOptions._value2member_map_)
        with pytest.raises(
            BeartypeCallHintParamViolation,
        ):
            DatetimeInfoExtractor(
                columns=["a"],
                include=["timeofday", "timeofmonth", "invalid_option"],
            )

    @pytest.mark.parametrize(
        "incorrect_type_datetime_mappings",
        [2, 3.0, ["a", "b"], "dayofweek"],
    )
    @staticmethod
    def test_error_when_datetime_mappings_not_dict(
        incorrect_type_datetime_mappings,
    ):
        """Test that an exception is raised when datetime_mappings is not a dict."""
        with pytest.raises(
            BeartypeCallHintParamViolation,
        ):
            DatetimeInfoExtractor(
                columns=["a"],
                datetime_mappings=incorrect_type_datetime_mappings,
            )

    @pytest.mark.parametrize(
        "incorrect_type_datetime_mappings_values",
        [{"timeofday": 2}],
    )
    @staticmethod
    def test_error_when_datetime_mapping_value_not_dict(
        incorrect_type_datetime_mappings_values,
    ):
        """Test that an exception is raised when values in datetime_mappings are not dict."""
        with pytest.raises(
            BeartypeCallHintParamViolation,
        ):
            DatetimeInfoExtractor(
                columns=["a"],
                datetime_mappings=incorrect_type_datetime_mappings_values,
            )

    @pytest.mark.parametrize(
        ("include", "incorrect_datetime_mappings_keys"),
        [
            (["timeofyear"], {"invalid_key": {"valid_mapping": "valid_output"}}),
            (["timeofmonth"], {"bla": {"day": range(7)}}),
        ],
    )
    @staticmethod
    def test_error_when_datetime_mapping_key_not_allowed(
        include,
        incorrect_datetime_mappings_keys,
    ):
        """Test that an exception is raised when keys in datetime_mappings are not allowed."""
        with pytest.raises(
            BeartypeCallHintParamViolation,
        ):
            DatetimeInfoExtractor(
                columns=["a"],
                include=include,
                datetime_mappings=incorrect_datetime_mappings_keys,
            )

    @pytest.mark.parametrize(
        ("include", "incorrect_datetime_mappings_keys"),
        [
            (["timeofyear"], {"dayofweek": dict.fromkeys(range(7), "day")}),
            (
                ["timeofyear"],
                {
                    "timeofyear": dict.fromkeys(range(12), "month"),
                    "timeofday": dict.fromkeys(range(24), "hour"),
                },
            ),
        ],
    )
    @staticmethod
    def test_error_when_datetime_mapping_key_not_in_include(
        include,
        incorrect_datetime_mappings_keys,
    ):
        """Test that an exception is raised when keys in datetime_mappings are not in include."""
        with pytest.raises(
            ValueError,
            match="keys in datetime_mappings should be in include",
        ):
            DatetimeInfoExtractor(
                columns=["a"],
                include=include,
                datetime_mappings=incorrect_datetime_mappings_keys,
            )

    @pytest.mark.parametrize(
        ("incomplete_mappings", "expected_exception"),
        [
            (
                {"timeofday": dict.fromkeys(range(23), "mapped")},
                r"DatetimeInfoExtractor: timeofday mapping dictionary should contain mapping for all values between 0-23. \{23\} are missing",
            ),
            (
                {"timeofmonth": dict.fromkeys(range(1, 31), "mapped")},
                r"DatetimeInfoExtractor: timeofmonth mapping dictionary should contain mapping for all values between 1-31. \{31\} are missing",
            ),
            (
                {"timeofyear": dict.fromkeys(range(1, 12), "mapped")},
                r"DatetimeInfoExtractor: timeofyear mapping dictionary should contain mapping for all values between 1-12. \{12\} are missing",
            ),
            (
                {"dayofweek": dict.fromkeys(range(6), "mapped")},
                r"DatetimeInfoExtractor: dayofweek mapping dictionary should contain mapping for all values between 1-7. \{6, 7\} are missing",
            ),
        ],
    )
    @staticmethod
    def test_error_when_incomplete_mappings_passed(
        incomplete_mappings,
        expected_exception,
    ):
        """Test that error is raised when incomplete mappings are passed."""
        with pytest.raises(ValueError, match=expected_exception):
            DatetimeInfoExtractor(columns=["a"], datetime_mappings=incomplete_mappings)


class TestTransform(
    GenericTransformTests,
    DatetimeMixinTransformTests,
    DropOriginalTransformMixinTests,
):
    "tests for DatetimeInfoExtractor.transform"

    @classmethod
    def setup_class(cls):
        cls.transformer_name = "DatetimeInfoExtractor"

    @pytest.mark.parametrize("from_json", [True, False])
    @pytest.mark.parametrize(
        "library",
        ["pandas", "polars"],
    )
<<<<<<< HEAD
    def test_single_column_output_for_all_options(self, library, from_json):
=======
    @staticmethod
    def test_single_column_output_for_all_options(library):
>>>>>>> 72d75a6b
        """Test that correct df is returned after transformation."""
        df = d.create_date_test_df(library=library)
        df = nw.from_native(df)
        backend = nw.get_native_namespace(df)
        df = df.with_columns(
            nw.new_series(
                name="b",
                values=[
                    None,
                    datetime.datetime(
                        2019,
                        12,
                        25,
                        12,
                        0,
                        0,
                        tzinfo=datetime.timezone.utc,
                    ),
                    datetime.datetime(
                        2018,
                        11,
                        10,
                        11,
                        0,
                        0,
                        tzinfo=datetime.timezone.utc,
                    ),
                    datetime.datetime(
                        2018,
                        11,
                        10,
                        10,
                        0,
                        0,
                        tzinfo=datetime.timezone.utc,
                    ),
                    datetime.datetime(
                        2018,
                        9,
                        10,
                        18,
                        0,
                        0,
                        tzinfo=datetime.timezone.utc,
                    ),
                    datetime.datetime(
                        2015,
                        11,
                        10,
                        22,
                        0,
                        0,
                        tzinfo=datetime.timezone.utc,
                    ),
                    datetime.datetime(
                        2015,
                        11,
                        10,
                        19,
                        0,
                        0,
                        tzinfo=datetime.timezone.utc,
                    ),
                    datetime.datetime(
                        2015,
                        7,
                        23,
                        3,
                        0,
                        0,
                        tzinfo=datetime.timezone.utc,
                    ),
                ],
                backend=backend,
                dtype=nw.Datetime(time_unit="us", time_zone="UTC"),
            ),
        )

        transformer = DatetimeInfoExtractor(
            columns=["b"],
            include=["timeofmonth", "timeofyear", "dayofweek", "timeofday"],
        )

        transformer = _handle_from_json(transformer, from_json)

        transformed = transformer.transform(df.to_native())

        expected = df.clone()
        expected = df.with_columns(
            nw.new_series(
                name="b_timeofmonth",
                values=[
                    None,
                    "end",
                    "start",
                    "start",
                    "start",
                    "start",
                    "start",
                    "end",
                ],
                backend=backend,
                dtype=nw.Enum(["end", "middle", "start"]),
            ),
            nw.new_series(
                name="b_timeofyear",
                values=[
                    None,
                    "winter",
                    "autumn",
                    "autumn",
                    "autumn",
                    "autumn",
                    "autumn",
                    "summer",
                ],
                backend=backend,
                dtype=nw.Enum(["autumn", "spring", "summer", "winter"]),
            ),
            nw.new_series(
                name="b_dayofweek",
                values=[
                    None,
                    "wednesday",
                    "saturday",
                    "saturday",
                    "monday",
                    "tuesday",
                    "tuesday",
                    "thursday",
                ],
                backend=nw.get_native_namespace(df),
                dtype=nw.Enum(
                    [
                        "friday",
                        "monday",
                        "saturday",
                        "sunday",
                        "thursday",
                        "tuesday",
                        "wednesday",
                    ],
                ),
            ),
            nw.new_series(
                name="b_timeofday",
                values=[
                    None,
                    "afternoon",
                    "morning",
                    "morning",
                    "evening",
                    "evening",
                    "evening",
                    "night",
                ],
                backend=nw.get_native_namespace(df),
                dtype=nw.Enum(["afternoon", "evening", "morning", "night"]),
            ),
        )

        assert_frame_equal_dispatch(transformed, expected.to_native())

        # also test single row
        df = nw.from_native(df)
        for i in range(len(df)):
            df_transformed_row = transformer.transform(df[[i]].to_native())
            df_expected_row = expected[[i]].to_native()

            assert_frame_equal_dispatch(
                df_transformed_row,
                df_expected_row,
            )

    @pytest.mark.parametrize("from_json", [True, False])
    @pytest.mark.parametrize(
        "library",
        ["pandas", "polars"],
    )
<<<<<<< HEAD
    def test_multi_column_output(self, library, from_json):
=======
    @staticmethod
    def test_multi_column_output(library):
>>>>>>> 72d75a6b
        "test output for multiple columns"

        df = d.create_date_test_df(library=library)
        df = nw.from_native(df)
        backend = nw.get_native_namespace(df)
        df = df.with_columns(
            nw.new_series(
                name="b",
                values=[
                    None,
                    datetime.datetime(
                        2017,
                        11,
                        2,
                        9,
                        0,
                        0,
                        tzinfo=datetime.timezone.utc,
                    ),
                    datetime.datetime(
                        2015,
                        4,
                        11,
                        19,
                        0,
                        0,
                        tzinfo=datetime.timezone.utc,
                    ),
                    datetime.datetime(
                        2018,
                        10,
                        12,
                        1,
                        0,
                        0,
                        tzinfo=datetime.timezone.utc,
                    ),
                    datetime.datetime(
                        2000,
                        9,
                        10,
                        18,
                        0,
                        0,
                        tzinfo=datetime.timezone.utc,
                    ),
                    datetime.datetime(
                        2007,
                        11,
                        15,
                        22,
                        0,
                        0,
                        tzinfo=datetime.timezone.utc,
                    ),
                    datetime.datetime(
                        2015,
                        8,
                        5,
                        14,
                        0,
                        0,
                        tzinfo=datetime.timezone.utc,
                    ),
                    datetime.datetime(
                        2015,
                        7,
                        23,
                        10,
                        0,
                        0,
                        tzinfo=datetime.timezone.utc,
                    ),
                ],
                backend=backend,
                dtype=nw.Datetime(time_unit="us", time_zone="UTC"),
            ),
            nw.new_series(
                name="a",
                values=[
                    None,
                    datetime.datetime(
                        2006,
                        10,
                        4,
                        10,
                        0,
                        0,
                        tzinfo=datetime.timezone.utc,
                    ),
                    datetime.datetime(
                        2011,
                        7,
                        12,
                        20,
                        1,
                        0,
                        tzinfo=datetime.timezone.utc,
                    ),
                    datetime.datetime(
                        2003,
                        10,
                        22,
                        6,
                        6,
                        0,
                        tzinfo=datetime.timezone.utc,
                    ),
                    datetime.datetime(
                        1999,
                        2,
                        17,
                        14,
                        0,
                        0,
                        tzinfo=datetime.timezone.utc,
                    ),
                    datetime.datetime(
                        2004,
                        9,
                        15,
                        22,
                        0,
                        0,
                        tzinfo=datetime.timezone.utc,
                    ),
                    datetime.datetime(
                        2001,
                        8,
                        5,
                        17,
                        0,
                        0,
                        tzinfo=datetime.timezone.utc,
                    ),
                    datetime.datetime(
                        2011,
                        7,
                        21,
                        15,
                        0,
                        0,
                        tzinfo=datetime.timezone.utc,
                    ),
                ],
                backend=backend,
                dtype=nw.Datetime(time_unit="us", time_zone="UTC"),
            ),
        )

        transformer = DatetimeInfoExtractor(
            columns=["a", "b"],
            include=["timeofmonth"],
        )

        transformer = _handle_from_json(transformer, from_json)

        transformed = transformer.transform(df.to_native())

        expected = df.clone()
        expected = df.with_columns(
            nw.new_series(
                name="a_timeofmonth",
                values=[
                    None,
                    "start",
                    "middle",
                    "end",
                    "middle",
                    "middle",
                    "start",
                    "end",
                ],
                backend=backend,
                dtype=nw.Enum(["end", "middle", "start"]),
            ),
            nw.new_series(
                name="b_timeofmonth",
                values=[
                    None,
                    "start",
                    "middle",
                    "middle",
                    "start",
                    "middle",
                    "start",
                    "end",
                ],
                backend=backend,
                dtype=nw.Enum(["end", "middle", "start"]),
            ),
        )

        assert_frame_equal_dispatch(transformed, expected.to_native())

        # also test single row
        df = nw.from_native(df)
        for i in range(len(df)):
            df_transformed_row = transformer.transform(df[[i]].to_native())
            df_expected_row = expected[[i]].to_native()

            assert_frame_equal_dispatch(
                df_transformed_row,
                df_expected_row,
            )

    @pytest.mark.parametrize("from_json", [True, False])
    @pytest.mark.parametrize(
        "library",
        ["pandas", "polars"],
    )
<<<<<<< HEAD
    def test_custom_mappings_can_be_used(self, library, from_json):
=======
    @staticmethod
    def test_custom_mappings_can_be_used(library):
>>>>>>> 72d75a6b
        "test output when custom mappings provided"

        df_dict = {
            "b": [
                None,
                datetime.datetime(
                    2017,
                    11,
                    2,
                    9,
                    0,
                    0,
                    tzinfo=datetime.timezone.utc,
                ),
                datetime.datetime(
                    2015,
                    4,
                    11,
                    19,
                    0,
                    0,
                    tzinfo=datetime.timezone.utc,
                ),
            ],
            "a": [
                datetime.datetime(
                    2006,
                    10,
                    4,
                    10,
                    0,
                    0,
                    tzinfo=datetime.timezone.utc,
                ),
                datetime.datetime(
                    2011,
                    7,
                    12,
                    20,
                    1,
                    0,
                    tzinfo=datetime.timezone.utc,
                ),
                datetime.datetime(
                    2003,
                    10,
                    22,
                    6,
                    6,
                    0,
                    tzinfo=datetime.timezone.utc,
                ),
            ],
        }

        df = dataframe_init_dispatch(df_dict, library)
        backend = library

        transformer = DatetimeInfoExtractor(
            columns=["a", "b"],
            datetime_mappings={
                "dayofweek": {
                    **dict.fromkeys([1, 2, 3, 4, 5], "weekday"),
                    **dict.fromkeys([6, 7], "weekend"),
                },
                "timeofmonth": {
                    **dict.fromkeys(range(1, 16), "start"),
                    **dict.fromkeys(range(16, 32), "end"),
                },
                "timeofyear": {
                    **dict.fromkeys(range(1, 7), "start"),
                    **dict.fromkeys(range(7, 13), "end"),
                },
                "timeofday": {
                    **dict.fromkeys(range(12), "start"),
                    **dict.fromkeys(range(12, 24), "end"),
                },
            },
        )

        transformer = _handle_from_json(transformer, from_json)

        transformed = transformer.transform(df)
        expected = nw.from_native(df).clone()
        expected = expected.with_columns(
            nw.new_series(
                name="a_timeofday",
                values=[
                    "start",
                    "end",
                    "start",
                ],
                backend=backend,
                dtype=nw.Enum(["end", "start"]),
            ),
            nw.new_series(
                name="a_timeofmonth",
                values=[
                    "start",
                    "start",
                    "end",
                ],
                backend=backend,
                dtype=nw.Enum(["end", "start"]),
            ),
            nw.new_series(
                name="a_timeofyear",
                values=[
                    "end",
                    "end",
                    "end",
                ],
                backend=backend,
                dtype=nw.Enum(["end", "start"]),
            ),
            nw.new_series(
                name="a_dayofweek",
                values=[
                    "weekday",
                    "weekday",
                    "weekday",
                ],
                backend=backend,
                dtype=nw.Enum(["weekday", "weekend"]),
            ),
            nw.new_series(
                name="b_timeofday",
                values=[
                    None,
                    "start",
                    "end",
                ],
                backend=backend,
                dtype=nw.Enum(["end", "start"]),
            ),
            nw.new_series(
                name="b_timeofmonth",
                values=[
                    None,
                    "start",
                    "start",
                ],
                backend=backend,
                dtype=nw.Enum(["end", "start"]),
            ),
            nw.new_series(
                name="b_timeofyear",
                values=[
                    None,
                    "end",
                    "start",
                ],
                backend=backend,
                dtype=nw.Enum(["end", "start"]),
            ),
            nw.new_series(
                name="b_dayofweek",
                values=[
                    None,
                    "weekday",
                    "weekend",
                ],
                backend=backend,
                dtype=nw.Enum(["weekday", "weekend"]),
            ),
        )

        assert_frame_equal_dispatch(transformed, expected.to_native())

        # also test single row
        df = nw.from_native(df)
        for i in range(len(df)):
            df_transformed_row = transformer.transform(df[[i]].to_native())
            df_expected_row = expected[[i]].to_native()

            assert_frame_equal_dispatch(
                df_transformed_row,
                df_expected_row,
            )

<<<<<<< HEAD
=======
    @staticmethod
    def test_is_serialisable(tmp_path):
        transformer = DatetimeInfoExtractor(columns=["b"], include=["timeofyear"])

        # pickle transformer
        path = tmp_path / "transformer.pkl"

        # serialise without raising error
        joblib.dump(transformer, path)

>>>>>>> 72d75a6b

class TestOtherBaseBehaviour(OtherBaseBehaviourTests):
    """
    Class to run tests for BaseTransformerBehaviour outside the three standard methods.

    May need to overwrite specific tests in this class if the tested transformer modifies this behaviour.
    """

    @classmethod
    def setup_class(cls):
        cls.transformer_name = "DatetimeInfoExtractor"<|MERGE_RESOLUTION|>--- conflicted
+++ resolved
@@ -208,12 +208,8 @@
         "library",
         ["pandas", "polars"],
     )
-<<<<<<< HEAD
-    def test_single_column_output_for_all_options(self, library, from_json):
-=======
-    @staticmethod
-    def test_single_column_output_for_all_options(library):
->>>>>>> 72d75a6b
+    @staticmethod
+    def test_single_column_output_for_all_options(library, from_json):
         """Test that correct df is returned after transformation."""
         df = d.create_date_test_df(library=library)
         df = nw.from_native(df)
@@ -393,12 +389,8 @@
         "library",
         ["pandas", "polars"],
     )
-<<<<<<< HEAD
-    def test_multi_column_output(self, library, from_json):
-=======
-    @staticmethod
-    def test_multi_column_output(library):
->>>>>>> 72d75a6b
+    @staticmethod
+    def test_multi_column_output(library, from_json):
         "test output for multiple columns"
 
         df = d.create_date_test_df(library=library)
@@ -610,12 +602,8 @@
         "library",
         ["pandas", "polars"],
     )
-<<<<<<< HEAD
-    def test_custom_mappings_can_be_used(self, library, from_json):
-=======
-    @staticmethod
-    def test_custom_mappings_can_be_used(library):
->>>>>>> 72d75a6b
+    @staticmethod
+    def test_custom_mappings_can_be_used(library, from_json):
         "test output when custom mappings provided"
 
         df_dict = {
@@ -796,19 +784,6 @@
                 df_expected_row,
             )
 
-<<<<<<< HEAD
-=======
-    @staticmethod
-    def test_is_serialisable(tmp_path):
-        transformer = DatetimeInfoExtractor(columns=["b"], include=["timeofyear"])
-
-        # pickle transformer
-        path = tmp_path / "transformer.pkl"
-
-        # serialise without raising error
-        joblib.dump(transformer, path)
-
->>>>>>> 72d75a6b
 
 class TestOtherBaseBehaviour(OtherBaseBehaviourTests):
     """
