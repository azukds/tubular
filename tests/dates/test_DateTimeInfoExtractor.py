import datetime

import narwhals as nw
import pytest
from beartype.roar import BeartypeCallHintParamViolation

import tests.test_data as d
from tests.base_tests import (
    ColumnStrListInitTests,
    DropOriginalTransformMixinTests,
    GenericTransformTests,
    OtherBaseBehaviourTests,
)
from tests.dates.test_BaseDatetimeTransformer import (
    DatetimeMixinTransformTests,
)
from tests.utils import (
    _check_if_skip_test,
    _collect_frame,
    _convert_to_lazy,
    _handle_from_json,
    assert_frame_equal_dispatch,
    dataframe_init_dispatch,
)
from tubular.dates import DatetimeInfoExtractor, DatetimeInfoOptions


@pytest.fixture()
def timeofday_extractor():
    return DatetimeInfoExtractor(columns=["a"], include=["timeofday"])


@pytest.fixture()
def timeofmonth_extractor():
    return DatetimeInfoExtractor(columns=["a"], include=["timeofmonth"])


@pytest.fixture()
def timeofyear_extractor():
    return DatetimeInfoExtractor(columns=["a"], include=["timeofyear"])


@pytest.fixture()
def dayofweek_extractor():
    return DatetimeInfoExtractor(columns=["a"], include=["dayofweek"])


class TestInit(
    ColumnStrListInitTests,
):
    "tests for DatetimeInfoExtractor.__init__"

    @classmethod
    def setup_class(cls):
        cls.transformer_name = "DatetimeInfoExtractor"

    @pytest.mark.parametrize(
        "incorrect_type_include",
        [2, 3.0, "invalid", ["invalid", "timeofday"]],
    )
    def test_error_for_bad_include_type(self, incorrect_type_include):
        """Test that an exception is raised when value include variable
        is incorrect type."""
        with pytest.raises(
            BeartypeCallHintParamViolation,
        ):
            DatetimeInfoExtractor(columns=["a"], include=incorrect_type_include)

    def test_error_when_invalid_include_option(self):
        """Test that an exception is raised when include contains incorrect values."""
        print("invalid_option" in DatetimeInfoOptions._value2member_map_)
        with pytest.raises(
            BeartypeCallHintParamViolation,
        ):
            DatetimeInfoExtractor(
                columns=["a"],
                include=["timeofday", "timeofmonth", "invalid_option"],
            )

    @pytest.mark.parametrize(
        "incorrect_type_datetime_mappings",
        [2, 3.0, ["a", "b"], "dayofweek"],
    )
    def test_error_when_datetime_mappings_not_dict(
        self,
        incorrect_type_datetime_mappings,
    ):
        """Test that an exception is raised when datetime_mappings is not a dict."""
        with pytest.raises(
            BeartypeCallHintParamViolation,
        ):
            DatetimeInfoExtractor(
                columns=["a"],
                datetime_mappings=incorrect_type_datetime_mappings,
            )

    @pytest.mark.parametrize(
        "incorrect_type_datetime_mappings_values",
        [{"timeofday": 2}],
    )
    def test_error_when_datetime_mapping_value_not_dict(
        self,
        incorrect_type_datetime_mappings_values,
    ):
        """Test that an exception is raised when values in datetime_mappings are not dict."""
        with pytest.raises(
            BeartypeCallHintParamViolation,
        ):
            DatetimeInfoExtractor(
                columns=["a"],
                datetime_mappings=incorrect_type_datetime_mappings_values,
            )

    @pytest.mark.parametrize(
        ("include", "incorrect_datetime_mappings_keys"),
        [
            (["timeofyear"], {"invalid_key": {"valid_mapping": "valid_output"}}),
            (["timeofmonth"], {"bla": {"day": range(7)}}),
        ],
    )
    def test_error_when_datetime_mapping_key_not_allowed(
        self,
        include,
        incorrect_datetime_mappings_keys,
    ):
        """Test that an exception is raised when keys in datetime_mappings are not allowed."""
        with pytest.raises(
            BeartypeCallHintParamViolation,
        ):
            DatetimeInfoExtractor(
                columns=["a"],
                include=include,
                datetime_mappings=incorrect_datetime_mappings_keys,
            )

    @pytest.mark.parametrize(
        ("include", "incorrect_datetime_mappings_keys"),
        [
            (["timeofyear"], {"dayofweek": dict.fromkeys(range(7), "day")}),
            (
                ["timeofyear"],
                {
                    "timeofyear": dict.fromkeys(range(1, 13), "month"),
                    "timeofday": dict.fromkeys(range(24), "hour"),
                },
            ),
        ],
    )
    def test_error_when_datetime_mapping_key_not_in_include(
        self,
        include,
        incorrect_datetime_mappings_keys,
    ):
        """Test that an exception is raised when keys in datetime_mappings are not in include."""
        with pytest.raises(
            ValueError,
            match="keys in datetime_mappings should be in include",
        ):
            DatetimeInfoExtractor(
                columns=["a"],
                include=include,
                datetime_mappings=incorrect_datetime_mappings_keys,
            )

    @pytest.mark.parametrize(
        ("incomplete_mappings", "expected_exception"),
        [
            (
                {"timeofday": dict.fromkeys(range(23), "mapped")},
                r"DatetimeInfoExtractor: timeofday mapping dictionary should contain mapping for all values between 0-23. \{23\} are missing",
            ),
            (
                {"timeofmonth": dict.fromkeys(range(1, 31), "mapped")},
                r"DatetimeInfoExtractor: timeofmonth mapping dictionary should contain mapping for all values between 1-31. \{31\} are missing",
            ),
            (
                {"timeofyear": dict.fromkeys(range(1, 12), "mapped")},
                r"DatetimeInfoExtractor: timeofyear mapping dictionary should contain mapping for all values between 1-12. \{12\} are missing",
            ),
            (
                {"dayofweek": dict.fromkeys(range(6), "mapped")},
                r"DatetimeInfoExtractor: dayofweek mapping dictionary should contain mapping for all values between 1-7. \{6, 7\} are missing",
            ),
        ],
    )
    def test_error_when_incomplete_mappings_passed(
        self,
        incomplete_mappings,
        expected_exception,
    ):
        """Test that error is raised when incomplete mappings are passed."""
        with pytest.raises(ValueError, match=expected_exception):
            DatetimeInfoExtractor(columns=["a"], datetime_mappings=incomplete_mappings)


class TestTransform(
    GenericTransformTests,
    DatetimeMixinTransformTests,
    DropOriginalTransformMixinTests,
):
    "tests for DatetimeInfoExtractor.transform"

    @classmethod
    def setup_class(cls):
        cls.transformer_name = "DatetimeInfoExtractor"

    @pytest.mark.parametrize("from_json", [True, False])
    @pytest.mark.parametrize(
        "lazy",
        [True, False],
    )
    @pytest.mark.parametrize(
        "library",
        ["pandas", "polars"],
    )
    def test_single_column_output_for_all_options(self, library, from_json, lazy):
        """Test that correct df is returned after transformation."""
        df = d.create_date_test_df(library=library)
        df = nw.from_native(df)
        backend = nw.get_native_namespace(df)
        df = df.with_columns(
            nw.new_series(
                name="b",
                values=[
                    None,
                    datetime.datetime(
                        2019,
                        12,
                        25,
                        12,
                        0,
                        0,
                        tzinfo=datetime.timezone.utc,
                    ),
                    datetime.datetime(
                        2018,
                        11,
                        10,
                        11,
                        0,
                        0,
                        tzinfo=datetime.timezone.utc,
                    ),
                    datetime.datetime(
                        2018,
                        11,
                        10,
                        10,
                        0,
                        0,
                        tzinfo=datetime.timezone.utc,
                    ),
                    datetime.datetime(
                        2018,
                        9,
                        10,
                        18,
                        0,
                        0,
                        tzinfo=datetime.timezone.utc,
                    ),
                    datetime.datetime(
                        2015,
                        11,
                        10,
                        22,
                        0,
                        0,
                        tzinfo=datetime.timezone.utc,
                    ),
                    datetime.datetime(
                        2015,
                        11,
                        10,
                        19,
                        0,
                        0,
                        tzinfo=datetime.timezone.utc,
                    ),
                    datetime.datetime(
                        2015,
                        7,
                        23,
                        3,
                        0,
                        0,
                        tzinfo=datetime.timezone.utc,
                    ),
                ],
                backend=backend,
                dtype=nw.Datetime(time_unit="us", time_zone="UTC"),
            ),
        )

        transformer = DatetimeInfoExtractor(
            columns=["b"],
            include=["timeofmonth", "timeofyear", "dayofweek", "timeofday"],
        )

<<<<<<< HEAD
        transformer = _handle_from_json(transformer, from_json=from_json)
=======
        if _check_if_skip_test(transformer, df, lazy=lazy, from_json=from_json):
            return
>>>>>>> 56404a28

        transformer = _handle_from_json(transformer, from_json=from_json)

        transformed = transformer.transform(_convert_to_lazy(df.to_native(), lazy=lazy))

        expected = df.clone()
        expected = df.with_columns(
            nw.new_series(
                name="b_timeofmonth",
                values=[
                    None,
                    "end",
                    "start",
                    "start",
                    "start",
                    "start",
                    "start",
                    "end",
                ],
                backend=backend,
                dtype=nw.Enum(["end", "middle", "start"]),
            ),
            nw.new_series(
                name="b_timeofyear",
                values=[
                    None,
                    "winter",
                    "autumn",
                    "autumn",
                    "autumn",
                    "autumn",
                    "autumn",
                    "summer",
                ],
                backend=backend,
                dtype=nw.Enum(["autumn", "spring", "summer", "winter"]),
            ),
            nw.new_series(
                name="b_dayofweek",
                values=[
                    None,
                    "wednesday",
                    "saturday",
                    "saturday",
                    "monday",
                    "tuesday",
                    "tuesday",
                    "thursday",
                ],
                backend=nw.get_native_namespace(df),
                dtype=nw.Enum(
                    [
                        "friday",
                        "monday",
                        "saturday",
                        "sunday",
                        "thursday",
                        "tuesday",
                        "wednesday",
                    ],
                ),
            ),
            nw.new_series(
                name="b_timeofday",
                values=[
                    None,
                    "afternoon",
                    "morning",
                    "morning",
                    "evening",
                    "evening",
                    "evening",
                    "night",
                ],
                backend=nw.get_native_namespace(df),
                dtype=nw.Enum(["afternoon", "evening", "morning", "night"]),
            ),
        )

        assert_frame_equal_dispatch(
            _collect_frame(transformed, lazy),
            expected.to_native(),
        )

        # also test single row
        df = nw.from_native(df)
        for i in range(len(df)):
            df_transformed_row = transformer.transform(
                _convert_to_lazy(df[[i]].to_native(), lazy),
            )
            df_expected_row = expected[[i]].to_native()

            assert_frame_equal_dispatch(
                _collect_frame(df_transformed_row, lazy),
                df_expected_row,
            )

    @pytest.mark.parametrize("from_json", [True, False])
    @pytest.mark.parametrize(
        "lazy",
        [True, False],
    )
    @pytest.mark.parametrize(
        "library",
        ["pandas", "polars"],
    )
    def test_multi_column_output(self, library, from_json, lazy):
        "test output for multiple columns"

        df = d.create_date_test_df(library=library)
        df = nw.from_native(df)
        backend = nw.get_native_namespace(df)
        df = df.with_columns(
            nw.new_series(
                name="b",
                values=[
                    None,
                    datetime.datetime(
                        2017,
                        11,
                        2,
                        9,
                        0,
                        0,
                        tzinfo=datetime.timezone.utc,
                    ),
                    datetime.datetime(
                        2015,
                        4,
                        11,
                        19,
                        0,
                        0,
                        tzinfo=datetime.timezone.utc,
                    ),
                    datetime.datetime(
                        2018,
                        10,
                        12,
                        1,
                        0,
                        0,
                        tzinfo=datetime.timezone.utc,
                    ),
                    datetime.datetime(
                        2000,
                        9,
                        10,
                        18,
                        0,
                        0,
                        tzinfo=datetime.timezone.utc,
                    ),
                    datetime.datetime(
                        2007,
                        11,
                        15,
                        22,
                        0,
                        0,
                        tzinfo=datetime.timezone.utc,
                    ),
                    datetime.datetime(
                        2015,
                        8,
                        5,
                        14,
                        0,
                        0,
                        tzinfo=datetime.timezone.utc,
                    ),
                    datetime.datetime(
                        2015,
                        7,
                        23,
                        10,
                        0,
                        0,
                        tzinfo=datetime.timezone.utc,
                    ),
                ],
                backend=backend,
                dtype=nw.Datetime(time_unit="us", time_zone="UTC"),
            ),
            nw.new_series(
                name="a",
                values=[
                    None,
                    datetime.datetime(
                        2006,
                        10,
                        4,
                        10,
                        0,
                        0,
                        tzinfo=datetime.timezone.utc,
                    ),
                    datetime.datetime(
                        2011,
                        7,
                        12,
                        20,
                        1,
                        0,
                        tzinfo=datetime.timezone.utc,
                    ),
                    datetime.datetime(
                        2003,
                        10,
                        22,
                        6,
                        6,
                        0,
                        tzinfo=datetime.timezone.utc,
                    ),
                    datetime.datetime(
                        1999,
                        2,
                        17,
                        14,
                        0,
                        0,
                        tzinfo=datetime.timezone.utc,
                    ),
                    datetime.datetime(
                        2004,
                        9,
                        15,
                        22,
                        0,
                        0,
                        tzinfo=datetime.timezone.utc,
                    ),
                    datetime.datetime(
                        2001,
                        8,
                        5,
                        17,
                        0,
                        0,
                        tzinfo=datetime.timezone.utc,
                    ),
                    datetime.datetime(
                        2011,
                        7,
                        21,
                        15,
                        0,
                        0,
                        tzinfo=datetime.timezone.utc,
                    ),
                ],
                backend=backend,
                dtype=nw.Datetime(time_unit="us", time_zone="UTC"),
            ),
        )

        transformer = DatetimeInfoExtractor(
            columns=["a", "b"],
            include=["timeofmonth"],
        )

<<<<<<< HEAD
=======
        if _check_if_skip_test(transformer, df, lazy=lazy, from_json=from_json):
            return

>>>>>>> 56404a28
        transformer = _handle_from_json(transformer, from_json=from_json)

        transformed = transformer.transform(_convert_to_lazy(df.to_native(), lazy=lazy))

        expected = df.clone()
        expected = df.with_columns(
            nw.new_series(
                name="a_timeofmonth",
                values=[
                    None,
                    "start",
                    "middle",
                    "end",
                    "middle",
                    "middle",
                    "start",
                    "end",
                ],
                backend=backend,
                dtype=nw.Enum(["end", "middle", "start"]),
            ),
            nw.new_series(
                name="b_timeofmonth",
                values=[
                    None,
                    "start",
                    "middle",
                    "middle",
                    "start",
                    "middle",
                    "start",
                    "end",
                ],
                backend=backend,
                dtype=nw.Enum(["end", "middle", "start"]),
            ),
        )

        assert_frame_equal_dispatch(
            _collect_frame(transformed, lazy),
            expected.to_native(),
        )

        # also test single row
        df = nw.from_native(df)
        for i in range(len(df)):
            df_transformed_row = transformer.transform(
                _convert_to_lazy(df[[i]].to_native(), lazy),
            )
            df_expected_row = expected[[i]].to_native()

            assert_frame_equal_dispatch(
                _collect_frame(df_transformed_row, lazy),
                df_expected_row,
            )

    @pytest.mark.parametrize("from_json", [True, False])
    @pytest.mark.parametrize(
        "lazy",
        [True, False],
    )
    @pytest.mark.parametrize(
        "library",
        ["pandas", "polars"],
    )
    def test_custom_mappings_can_be_used(self, library, from_json, lazy):
        "test output when custom mappings provided"

        df_dict = {
            "b": [
                None,
                datetime.datetime(
                    2017,
                    11,
                    2,
                    9,
                    0,
                    0,
                    tzinfo=datetime.timezone.utc,
                ),
                datetime.datetime(
                    2015,
                    4,
                    11,
                    19,
                    0,
                    0,
                    tzinfo=datetime.timezone.utc,
                ),
            ],
            "a": [
                datetime.datetime(
                    2006,
                    10,
                    4,
                    10,
                    0,
                    0,
                    tzinfo=datetime.timezone.utc,
                ),
                datetime.datetime(
                    2011,
                    7,
                    12,
                    20,
                    1,
                    0,
                    tzinfo=datetime.timezone.utc,
                ),
                datetime.datetime(
                    2003,
                    10,
                    22,
                    6,
                    6,
                    0,
                    tzinfo=datetime.timezone.utc,
                ),
            ],
        }

        df = dataframe_init_dispatch(df_dict, library)
        backend = library

        transformer = DatetimeInfoExtractor(
            columns=["a", "b"],
            datetime_mappings={
                "dayofweek": {
                    **dict.fromkeys([1, 2, 3, 4, 5], "weekday"),
                    **dict.fromkeys([6, 7], "weekend"),
                },
                "timeofmonth": {
                    **dict.fromkeys(range(1, 16), "start"),
                    **dict.fromkeys(range(16, 32), "end"),
                },
                "timeofyear": {
                    **dict.fromkeys(range(1, 7), "start"),
                    **dict.fromkeys(range(7, 13), "end"),
                },
                "timeofday": {
                    **dict.fromkeys(range(12), "start"),
                    **dict.fromkeys(range(12, 24), "end"),
                },
            },
        )

<<<<<<< HEAD
        transformer = _handle_from_json(transformer, from_json=from_json)
=======
        if _check_if_skip_test(transformer, df, lazy=lazy, from_json=from_json):
            return
>>>>>>> 56404a28

        transformer = _handle_from_json(transformer, from_json=from_json)

        transformed = transformer.transform(_convert_to_lazy(df, lazy=lazy))
        expected = nw.from_native(df).clone()
        expected = expected.with_columns(
            nw.new_series(
                name="a_timeofday",
                values=[
                    "start",
                    "end",
                    "start",
                ],
                backend=backend,
                dtype=nw.Enum(["end", "start"]),
            ),
            nw.new_series(
                name="a_timeofmonth",
                values=[
                    "start",
                    "start",
                    "end",
                ],
                backend=backend,
                dtype=nw.Enum(["end", "start"]),
            ),
            nw.new_series(
                name="a_timeofyear",
                values=[
                    "end",
                    "end",
                    "end",
                ],
                backend=backend,
                dtype=nw.Enum(["end", "start"]),
            ),
            nw.new_series(
                name="a_dayofweek",
                values=[
                    "weekday",
                    "weekday",
                    "weekday",
                ],
                backend=backend,
                dtype=nw.Enum(["weekday", "weekend"]),
            ),
            nw.new_series(
                name="b_timeofday",
                values=[
                    None,
                    "start",
                    "end",
                ],
                backend=backend,
                dtype=nw.Enum(["end", "start"]),
            ),
            nw.new_series(
                name="b_timeofmonth",
                values=[
                    None,
                    "start",
                    "start",
                ],
                backend=backend,
                dtype=nw.Enum(["end", "start"]),
            ),
            nw.new_series(
                name="b_timeofyear",
                values=[
                    None,
                    "end",
                    "start",
                ],
                backend=backend,
                dtype=nw.Enum(["end", "start"]),
            ),
            nw.new_series(
                name="b_dayofweek",
                values=[
                    None,
                    "weekday",
                    "weekend",
                ],
                backend=backend,
                dtype=nw.Enum(["weekday", "weekend"]),
            ),
        )

        assert_frame_equal_dispatch(
            _collect_frame(transformed, lazy),
            expected.to_native(),
        )

        # also test single row
        df = nw.from_native(df)
        for i in range(len(df)):
            df_transformed_row = transformer.transform(
                _convert_to_lazy(df[[i]].to_native(), lazy),
            )
            df_expected_row = expected[[i]].to_native()

            assert_frame_equal_dispatch(
                _collect_frame(df_transformed_row, lazy),
                df_expected_row,
            )


class TestOtherBaseBehaviour(OtherBaseBehaviourTests):
    """
    Class to run tests for BaseTransformerBehaviour outside the three standard methods.

    May need to overwrite specific tests in this class if the tested transformer modifies this behaviour.
    """

    @classmethod
    def setup_class(cls):
        cls.transformer_name = "DatetimeInfoExtractor"<|MERGE_RESOLUTION|>--- conflicted
+++ resolved
@@ -297,12 +297,8 @@
             include=["timeofmonth", "timeofyear", "dayofweek", "timeofday"],
         )
 
-<<<<<<< HEAD
-        transformer = _handle_from_json(transformer, from_json=from_json)
-=======
         if _check_if_skip_test(transformer, df, lazy=lazy, from_json=from_json):
             return
->>>>>>> 56404a28
 
         transformer = _handle_from_json(transformer, from_json=from_json)
 
@@ -383,7 +379,7 @@
         )
 
         assert_frame_equal_dispatch(
-            _collect_frame(transformed, lazy),
+            _collect_frame(transformed, lazy=lazy),
             expected.to_native(),
         )
 
@@ -391,12 +387,12 @@
         df = nw.from_native(df)
         for i in range(len(df)):
             df_transformed_row = transformer.transform(
-                _convert_to_lazy(df[[i]].to_native(), lazy),
+                _convert_to_lazy(df[[i]].to_native(), lazy=lazy),
             )
             df_expected_row = expected[[i]].to_native()
 
             assert_frame_equal_dispatch(
-                _collect_frame(df_transformed_row, lazy),
+                _collect_frame(df_transformed_row, lazy=lazy),
                 df_expected_row,
             )
 
@@ -565,12 +561,9 @@
             include=["timeofmonth"],
         )
 
-<<<<<<< HEAD
-=======
         if _check_if_skip_test(transformer, df, lazy=lazy, from_json=from_json):
             return
 
->>>>>>> 56404a28
         transformer = _handle_from_json(transformer, from_json=from_json)
 
         transformed = transformer.transform(_convert_to_lazy(df.to_native(), lazy=lazy))
@@ -610,7 +603,7 @@
         )
 
         assert_frame_equal_dispatch(
-            _collect_frame(transformed, lazy),
+            _collect_frame(transformed, lazy=lazy),
             expected.to_native(),
         )
 
@@ -618,12 +611,12 @@
         df = nw.from_native(df)
         for i in range(len(df)):
             df_transformed_row = transformer.transform(
-                _convert_to_lazy(df[[i]].to_native(), lazy),
+                _convert_to_lazy(df[[i]].to_native(), lazy=lazy),
             )
             df_expected_row = expected[[i]].to_native()
 
             assert_frame_equal_dispatch(
-                _collect_frame(df_transformed_row, lazy),
+                _collect_frame(df_transformed_row, lazy=lazy),
                 df_expected_row,
             )
 
@@ -717,12 +710,8 @@
             },
         )
 
-<<<<<<< HEAD
-        transformer = _handle_from_json(transformer, from_json=from_json)
-=======
         if _check_if_skip_test(transformer, df, lazy=lazy, from_json=from_json):
             return
->>>>>>> 56404a28
 
         transformer = _handle_from_json(transformer, from_json=from_json)
 
@@ -812,7 +801,7 @@
         )
 
         assert_frame_equal_dispatch(
-            _collect_frame(transformed, lazy),
+            _collect_frame(transformed, lazy=lazy),
             expected.to_native(),
         )
 
@@ -820,12 +809,12 @@
         df = nw.from_native(df)
         for i in range(len(df)):
             df_transformed_row = transformer.transform(
-                _convert_to_lazy(df[[i]].to_native(), lazy),
+                _convert_to_lazy(df[[i]].to_native(), lazy=lazy),
             )
             df_expected_row = expected[[i]].to_native()
 
             assert_frame_equal_dispatch(
-                _collect_frame(df_transformed_row, lazy),
+                _collect_frame(df_transformed_row, lazy=lazy),
                 df_expected_row,
             )
 
