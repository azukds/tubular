import datetime

import numpy as np
import polars as pl
import pytest
from beartype.roar import BeartypeCallHintParamViolation

import tests.test_data as d
from tests.base_tests import (
    DropOriginalInitMixinTests,
    DropOriginalTransformMixinTests,
    GenericTransformTests,
    NewColumnNameInitMixintests,
    OtherBaseBehaviourTests,
    ReturnNativeTests,
    TwoColumnListInitTests,
)
from tests.dates.test_BaseGenericDateTransformer import (
    GenericDatesMixinTransformTests,
)
from tests.utils import (
    _check_if_skip_test,
    _collect_frame,
    _convert_to_lazy,
    _handle_from_json,
    assert_frame_equal_dispatch,
    dataframe_init_dispatch,
)
from tubular.dates import DateDifferenceTransformer


class TestInit(
    TwoColumnListInitTests,
    DropOriginalInitMixinTests,
    NewColumnNameInitMixintests,
):
    """Tests for DateDifferenceTransformer.init()."""

    @classmethod
    def setup_class(cls):
        cls.transformer_name = "DateDifferenceTransformer"

    @staticmethod
    def test_units_values_error():
        """Test that an exception is raised if the value of inits is not one of accepted_values_units."""
        with pytest.raises(
            BeartypeCallHintParamViolation,
        ):
            DateDifferenceTransformer(
                columns=["dummy_1", "dummy_2"],
                new_column_name="dummy_3",
                units="y",
                verbose=False,
            )


def expected_df_7(library="pandas"):
    """Expected output for test_expected_output_nulls."""

    df_dict = {
        "a": [
            datetime.datetime(
                1993,
                9,
                27,
                11,
                58,
                58,
                tzinfo=datetime.timezone.utc,
            ),
            np.nan if library == "pandas" else None,
            datetime.datetime(
                1985,
                7,
                23,
                11,
                59,
                59,
                tzinfo=datetime.timezone.utc,
            ),
        ],
        "b": [
            np.nan if library == "pandas" else None,
            datetime.datetime(
                2019,
                12,
                25,
                11,
                58,
                58,
                tzinfo=datetime.timezone.utc,
            ),
            datetime.datetime(
                2015,
                7,
                23,
                11,
                59,
                59,
                tzinfo=datetime.timezone.utc,
            ),
        ],
        "D": [
            np.nan if library == "pandas" else None,
            np.nan if library == "pandas" else None,
            10957.0,
        ],
    }

    return dataframe_init_dispatch(df_dict, library=library)


def create_datediff_test_nulls_df(library="pandas"):
    """Create DataFrame with nulls for DateDifferenceTransformer tests."""

    df_dict = {
        "a": [
            datetime.datetime(
                1993,
                9,
                27,
                11,
                58,
                58,
                tzinfo=datetime.timezone.utc,
            ),
            np.nan if library == "pandas" else None,
            datetime.datetime(
                1985,
                7,
                23,
                11,
                59,
                59,
                tzinfo=datetime.timezone.utc,
            ),
        ],
        "b": [
            np.nan if library == "pandas" else None,
            datetime.datetime(
                2019,
                12,
                25,
                11,
                58,
                58,
                tzinfo=datetime.timezone.utc,
            ),
            datetime.datetime(
                2015,
                7,
                23,
                11,
                59,
                59,
                tzinfo=datetime.timezone.utc,
            ),
        ],
    }

    return dataframe_init_dispatch(df_dict, library=library)


def expected_df_8(library="pandas"):
    """Expected output for test_expected_output_nulls2."""

    df_dict = {
        "a": [
            datetime.datetime(
                1993,
                9,
                27,
                11,
                58,
                58,
                tzinfo=datetime.timezone.utc,
            ),
            np.nan if library == "pandas" else None,
        ],
        "b": [
            np.nan if library == "pandas" else None,
            datetime.datetime(
                2019,
                12,
                25,
                11,
                58,
                58,
                tzinfo=datetime.timezone.utc,
            ),
        ],
        "D": [
            np.nan if library == "pandas" else None,
            np.nan if library == "pandas" else None,
        ],
    }
    if library == "polars":
        expected = dataframe_init_dispatch(df_dict, library=library)
        # change the D column to float as in the transformer it is a calculated field and this is automatically set up as float.
        return expected.cast({"D": pl.Float64})
    return dataframe_init_dispatch(df_dict, library=library)


def create_datediff_test_nulls_df2(library="pandas"):
    """Create DataFrame with nulls only for DateDifferenceTransformer tests."""

    df_dict = {
        "a": [
            datetime.datetime(
                1993,
                9,
                27,
                11,
                58,
                58,
                tzinfo=datetime.timezone.utc,
            ),
            np.nan if library == "pandas" else None,
        ],
        "b": [
            np.nan if library == "pandas" else None,
            datetime.datetime(
                2019,
                12,
                25,
                11,
                58,
                58,
                tzinfo=datetime.timezone.utc,
            ),
        ],
    }

    return dataframe_init_dispatch(df_dict, library=library)


@pytest.fixture()
def generic_expected_df():
    def _expected_df(unit, library="pandas"):
        a = [
            datetime.datetime(1993, 9, 27, 11, 58, 58, tzinfo=datetime.timezone.utc),
            datetime.datetime(2000, 3, 19, 12, 59, 59, tzinfo=datetime.timezone.utc),
            datetime.datetime(2018, 11, 10, 11, 59, 59, tzinfo=datetime.timezone.utc),
            datetime.datetime(2018, 10, 10, 11, 59, 59, tzinfo=datetime.timezone.utc),
            datetime.datetime(2018, 10, 10, 11, 59, 59, tzinfo=datetime.timezone.utc),
            datetime.datetime(2018, 10, 10, 10, 59, 59, tzinfo=datetime.timezone.utc),
            datetime.datetime(2018, 12, 10, 11, 59, 59, tzinfo=datetime.timezone.utc),
            datetime.datetime(1985, 7, 23, 11, 59, 59, tzinfo=datetime.timezone.utc),
        ]
        b = [
            datetime.datetime(2020, 5, 1, 12, 59, 59, tzinfo=datetime.timezone.utc),
            datetime.datetime(2019, 12, 25, 11, 58, 58, tzinfo=datetime.timezone.utc),
            datetime.datetime(2018, 11, 10, 11, 59, 59, tzinfo=datetime.timezone.utc),
            datetime.datetime(2018, 11, 10, 11, 59, 59, tzinfo=datetime.timezone.utc),
            datetime.datetime(2018, 9, 10, 9, 59, 59, tzinfo=datetime.timezone.utc),
            datetime.datetime(2015, 11, 10, 11, 59, 59, tzinfo=datetime.timezone.utc),
            datetime.datetime(2015, 11, 10, 12, 59, 59, tzinfo=datetime.timezone.utc),
            datetime.datetime(2015, 7, 23, 11, 59, 59, tzinfo=datetime.timezone.utc),
        ]
        values = {
            "D": [9713.0, 7220.0, 0.0, 31.0, -30.0, -1065.0, -1126.0, 10957.0],
            "h": [
                233113.01694444445,
                173278.98305555555,
                0.0,
                744.0,
                -722.0,
                -25559.0,
                -27023.0,
                262968.0,
            ],
            "m": [
                13986781.016666668,
                10396738.983333332,
                0.0,
                44640.0,
                -43320.0,
                -1533540.0,
                -1621380.0,
                15778080.0,
            ],
            "s": [
                839206861.0,
                623804339.0,
                0.0,
                2678400.0,
                -2599200.0,
                -92012400.0,
                -97282800.0,
                946684800.0,
            ],
            "week": [
                1387.571429,
                1031.428571,
                0.0,
                4.428571,
                -4.285714,
                -152.142857,
                -160.857143,
                1565.285714,
            ],
            "fortnight": [
                693.785714,
                515.714286,
                0.0,
                2.214286,
                -2.142857,
                -76.071429,
                -80.428571,
                782.642857,
            ],
            "lunar_month": [
                329.254237,
                244.745763,
                0.0,
                1.050847,
                -1.016949,
                -36.101695,
                -38.169492,
                371.423729,
            ],
            "common_year": [
                26.610958,
                19.780822,
                0.0,
                0.084932,
                -0.082192,
                -2.917808,
                -3.084932,
                30.019178,
            ],
            "custom_days": [388.52, 288.80, 0.0, 1.24, -1.20, -42.60, -45.04, 438.28],
        }
        df_dict = {
            "a": a,
            "b": b,
            unit: values[unit],
        }
        return dataframe_init_dispatch(df_dict, library=library)

    return _expected_df


class TestTransform(
    GenericTransformTests,
    GenericDatesMixinTransformTests,
    DropOriginalTransformMixinTests,
    ReturnNativeTests,
):
    """Tests for DateDifferenceTransformer.transform()."""

    @classmethod
    def setup_class(cls):
        cls.transformer_name = "DateDifferenceTransformer"

    @staticmethod
    @pytest.mark.parametrize("from_json", [True, False])
    @pytest.mark.parametrize(
        "lazy",
        [True, False],
    )
    @pytest.mark.parametrize(
        "unit",
        [
            "D",
            "h",
            "m",
            "s",
            "week",
            "fortnight",
            "lunar_month",
            "common_year",
            "custom_days",
        ],
    )
    @pytest.mark.parametrize(
        "library",
        [
            "pandas",
            "polars",
        ],
    )
<<<<<<< HEAD
    def test_expected_output_units(
        self,
        generic_expected_df,
        unit,
        library,
        from_json,
        lazy,
    ):
=======
    def test_expected_output_units(generic_expected_df, unit, library, from_json):
>>>>>>> 72d75a6b
        """Test that the output is as expected from transform, when units are D, h, m, s, week, fortnight, lunar_month, common_year, or custom_days.

        This tests positive month gaps, negative month gaps, and missing values.
        """
        df = d.create_datediff_test_df(library=library)
        expected = generic_expected_df(unit, library)

        x = DateDifferenceTransformer(
            columns=["a", "b"],
            new_column_name=unit,
            units=unit,
            verbose=False,
            custom_days_divider=25 if unit == "custom_days" else None,
        )

        x = _handle_from_json(x, from_json)

        if _check_if_skip_test(x, df, lazy, from_json):
            return

        df_transformed = x.transform(_convert_to_lazy(df, lazy))

        assert_frame_equal_dispatch(
            expected,
            _collect_frame(df_transformed, lazy),
        )

<<<<<<< HEAD
    @pytest.mark.parametrize(
        "lazy",
        [True, False],
    )
=======
    @staticmethod
>>>>>>> 72d75a6b
    @pytest.mark.parametrize("from_json", [True, False])
    @pytest.mark.parametrize(
        ("df", "expected"),
        [
            (
                create_datediff_test_nulls_df(library="pandas"),
                expected_df_7(library="pandas"),
            ),
            (
                create_datediff_test_nulls_df(library="polars"),
                expected_df_7(library="polars"),
            ),
        ],
    )
<<<<<<< HEAD
    def test_expected_output_nulls(self, df, expected, from_json, lazy):
=======
    def test_expected_output_nulls(df, expected, from_json):
>>>>>>> 72d75a6b
        """Test that the output is expected from transform, when columns have nulls."""
        x = DateDifferenceTransformer(
            columns=["a", "b"],
            new_column_name="D",
            units="D",
            verbose=False,
        )

        x = _handle_from_json(x, from_json)

        if _check_if_skip_test(x, df, lazy, from_json):
            return

        df_transformed = x.transform(_convert_to_lazy(df, lazy))

<<<<<<< HEAD
        assert_frame_equal_dispatch(
            expected,
            _collect_frame(df_transformed, lazy),
        )

    @pytest.mark.parametrize(
        "lazy",
        [True, False],
    )
=======
    @staticmethod
>>>>>>> 72d75a6b
    @pytest.mark.parametrize("from_json", [True, False])
    @pytest.mark.parametrize(
        ("df", "expected"),
        [
            (
                create_datediff_test_nulls_df2(library="pandas"),
                expected_df_8(library="pandas"),
            ),
            (
                create_datediff_test_nulls_df2(library="polars"),
                expected_df_8(library="polars"),
            ),
        ],
    )
<<<<<<< HEAD
    def test_expected_output_nulls2(self, df, expected, from_json, lazy):
=======
    def test_expected_output_nulls2(df, expected, from_json):
>>>>>>> 72d75a6b
        """Test that the output is expected from transform, when columns are nulls."""
        x = DateDifferenceTransformer(
            columns=["a", "b"],
            new_column_name="D",
            units="D",
            verbose=False,
        )

        x = _handle_from_json(x, from_json)

        if _check_if_skip_test(x, df, lazy, from_json):
            return

        df_transformed = x.transform(_convert_to_lazy(df, lazy))

        assert_frame_equal_dispatch(
            expected,
            _collect_frame(df_transformed, lazy),
        )


class TestOtherBaseBehaviour(OtherBaseBehaviourTests):
    """
    Class to run tests for BaseTransformerBehaviour outside the three standard methods.

    May need to overwrite specific tests in this class if the tested transformer modifies this behaviour.
    """

    @classmethod
    def setup_class(cls):
        cls.transformer_name = "DateDifferenceTransformer"<|MERGE_RESOLUTION|>--- conflicted
+++ resolved
@@ -380,18 +380,7 @@
             "polars",
         ],
     )
-<<<<<<< HEAD
-    def test_expected_output_units(
-        self,
-        generic_expected_df,
-        unit,
-        library,
-        from_json,
-        lazy,
-    ):
-=======
-    def test_expected_output_units(generic_expected_df, unit, library, from_json):
->>>>>>> 72d75a6b
+    def test_expected_output_units(generic_expected_df, unit, library, from_json, lazy):
         """Test that the output is as expected from transform, when units are D, h, m, s, week, fortnight, lunar_month, common_year, or custom_days.
 
         This tests positive month gaps, negative month gaps, and missing values.
@@ -419,14 +408,11 @@
             _collect_frame(df_transformed, lazy),
         )
 
-<<<<<<< HEAD
+    @staticmethod
     @pytest.mark.parametrize(
         "lazy",
         [True, False],
     )
-=======
-    @staticmethod
->>>>>>> 72d75a6b
     @pytest.mark.parametrize("from_json", [True, False])
     @pytest.mark.parametrize(
         ("df", "expected"),
@@ -441,11 +427,7 @@
             ),
         ],
     )
-<<<<<<< HEAD
-    def test_expected_output_nulls(self, df, expected, from_json, lazy):
-=======
-    def test_expected_output_nulls(df, expected, from_json):
->>>>>>> 72d75a6b
+    def test_expected_output_nulls(df, expected, from_json, lazy):
         """Test that the output is expected from transform, when columns have nulls."""
         x = DateDifferenceTransformer(
             columns=["a", "b"],
@@ -461,19 +443,16 @@
 
         df_transformed = x.transform(_convert_to_lazy(df, lazy))
 
-<<<<<<< HEAD
         assert_frame_equal_dispatch(
             expected,
             _collect_frame(df_transformed, lazy),
         )
 
+    @staticmethod
     @pytest.mark.parametrize(
         "lazy",
         [True, False],
     )
-=======
-    @staticmethod
->>>>>>> 72d75a6b
     @pytest.mark.parametrize("from_json", [True, False])
     @pytest.mark.parametrize(
         ("df", "expected"),
@@ -488,11 +467,7 @@
             ),
         ],
     )
-<<<<<<< HEAD
-    def test_expected_output_nulls2(self, df, expected, from_json, lazy):
-=======
-    def test_expected_output_nulls2(df, expected, from_json):
->>>>>>> 72d75a6b
+    def test_expected_output_nulls2(df, expected, from_json, lazy):
         """Test that the output is expected from transform, when columns are nulls."""
         x = DateDifferenceTransformer(
             columns=["a", "b"],
