--- conflicted
+++ resolved
@@ -378,11 +378,9 @@
             "polars",
         ],
     )
-<<<<<<< HEAD
-    def test_expected_output_units(generic_expected_df, unit, library, from_json, lazy):
-=======
-    def test_expected_output_units(self, generic_expected_df, unit, library, from_json):
->>>>>>> 08704cb1
+    def test_expected_output_units(
+        self, generic_expected_df, unit, library, from_json, lazy
+    ):
         """Test that the output is as expected from transform, when units are D, h, m, s, week, fortnight, lunar_month, common_year, or custom_days.
 
         This tests positive month gaps, negative month gaps, and missing values.
@@ -410,14 +408,10 @@
             _collect_frame(df_transformed, lazy),
         )
 
-<<<<<<< HEAD
-    @staticmethod
     @pytest.mark.parametrize(
         "lazy",
         [True, False],
     )
-=======
->>>>>>> 08704cb1
     @pytest.mark.parametrize("from_json", [True, False])
     @pytest.mark.parametrize(
         ("df", "expected"),
@@ -432,11 +426,7 @@
             ),
         ],
     )
-<<<<<<< HEAD
-    def test_expected_output_nulls(df, expected, from_json, lazy):
-=======
-    def test_expected_output_nulls(self, df, expected, from_json):
->>>>>>> 08704cb1
+    def test_expected_output_nulls(self, df, expected, from_json, lazy):
         """Test that the output is expected from transform, when columns have nulls."""
         x = DateDifferenceTransformer(
             columns=["a", "b"],
@@ -457,14 +447,10 @@
             _collect_frame(df_transformed, lazy),
         )
 
-<<<<<<< HEAD
-    @staticmethod
     @pytest.mark.parametrize(
         "lazy",
         [True, False],
     )
-=======
->>>>>>> 08704cb1
     @pytest.mark.parametrize("from_json", [True, False])
     @pytest.mark.parametrize(
         ("df", "expected"),
@@ -479,11 +465,7 @@
             ),
         ],
     )
-<<<<<<< HEAD
-    def test_expected_output_nulls2(df, expected, from_json, lazy):
-=======
-    def test_expected_output_nulls2(self, df, expected, from_json):
->>>>>>> 08704cb1
+    def test_expected_output_nulls2(self, df, expected, from_json, lazy):
         """Test that the output is expected from transform, when columns are nulls."""
         x = DateDifferenceTransformer(
             columns=["a", "b"],
