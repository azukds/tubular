--- conflicted
+++ resolved
@@ -36,12 +36,7 @@
     def test_units_values_error(self):
         """Test that an exception is raised if the value of inits is not one of accepted_values_units."""
         with pytest.raises(
-<<<<<<< HEAD
             BeartypeCallHintParamViolation,
-=======
-            ValueError,
-            match=r"DateDifferenceTransformer: units must be one of \['week', 'fortnight', 'lunar_month', 'common_year', 'custom_days', 'D', 'h', 'm', 's'\], got y",
->>>>>>> 7ded320a
         ):
             DateDifferenceTransformer(
                 columns=["dummy_1", "dummy_2"],
