import numpy as np
import pytest
import test_aide as ta

import tests.test_data as d
import tubular
from tubular.dates import SeriesDtMethodTransformer


class TestInit:
    """Tests for SeriesDtMethodTransformer.init()."""

<<<<<<< HEAD
    def test_arguments(self):
        """Test that init has expected arguments."""
        ta.functions.test_function_arguments(
            func=SeriesDtMethodTransformer.__init__,
            expected_arguments=[
                "self",
                "new_column_name",
                "pd_method_name",
                "column",
                "pd_method_kwargs",
            ],
            expected_default_values=(None,),
        )

    def test_class_methods(self):
        """Test that SeriesDtMethodTransformer has transform method."""
        x = SeriesDtMethodTransformer(
            new_column_name="a",
            pd_method_name="year",
            column="b",
        )

        ta.classes.test_object_method(
            obj=x,
            expected_method="transform",
            msg="transform",
        )

    def test_inheritance(self):
        """Test that SeriesDtMethodTransformer inherits from BaseTransformer."""
        x = SeriesDtMethodTransformer(
            new_column_name="a",
            pd_method_name="year",
            column="b",
        )

        ta.classes.assert_inheritance(x, tubular.base.BaseTransformer)

=======
>>>>>>> 364aa20c
    def test_super_init_called(self, mocker):
        """Test that init calls BaseTransformer.init."""
        expected_call_args = {
            0: {"args": (), "kwargs": {"columns": "b", "verbose": True, "copy": False}},
        }

        with ta.functions.assert_function_call(
            mocker,
            tubular.base.BaseTransformer,
            "__init__",
            expected_call_args,
        ):
            SeriesDtMethodTransformer(
                new_column_name="a",
                pd_method_name="year",
                column="b",
                copy=False,
                verbose=True,
            )

    def test_invalid_input_type_errors(self):
        """Test that an exceptions are raised for invalid input types."""
        with pytest.raises(
            TypeError,
            match=r"SeriesDtMethodTransformer: column should be a str but got \<class 'list'\>",
        ):
            SeriesDtMethodTransformer(
                new_column_name="a",
                pd_method_name=1,
                column=["b", "c"],
            )

        with pytest.raises(
            TypeError,
            match=r"SeriesDtMethodTransformer: unexpected type \(\<class 'int'\>\) for pd_method_name, expecting str",
        ):
            SeriesDtMethodTransformer(new_column_name="a", pd_method_name=1, column="b")

        with pytest.raises(
            TypeError,
            match=r"SeriesDtMethodTransformer: unexpected type \(\<class 'float'\>\) for new_column_name, must be str",
        ):
            SeriesDtMethodTransformer(
                new_column_name=1.0,
                pd_method_name="year",
                column="b",
            )

        with pytest.raises(
            TypeError,
            match=r"""SeriesDtMethodTransformer: pd_method_kwargs should be a dict but got type \<class 'int'\>""",
        ):
            SeriesDtMethodTransformer(
                new_column_name="a",
                pd_method_name="year",
                column="b",
                pd_method_kwargs=1,
            )

        with pytest.raises(
            TypeError,
            match=r"""SeriesDtMethodTransformer: unexpected type \(\<class 'int'\>\) for pd_method_kwargs key in position 1, must be str""",
        ):
            SeriesDtMethodTransformer(
                new_column_name="a",
                pd_method_name="year",
                column="b",
                pd_method_kwargs={"a": 1, 2: "b"},
            )

    def test_exception_raised_non_pandas_method_passed(self):
        """Test and exception is raised if a non pd.Series.dt method is passed for pd_method_name."""
        with pytest.raises(
            AttributeError,
            match="""SeriesDtMethodTransformer: error accessing "dt.b" method on pd.Series object - pd_method_name should be a pd.Series.dt method""",
        ):
            SeriesDtMethodTransformer(
                new_column_name="a",
                pd_method_name="b",
                column="b",
            )

    def test_attributes_set(self):
        """Test that the values passed for new_column_name, pd_method_name are saved to attributes on the object."""
        x = SeriesDtMethodTransformer(
            new_column_name="a",
            pd_method_name="year",
            column="b",
            pd_method_kwargs={"d": 1},
        )

        ta.classes.test_object_attributes(
            obj=x,
            expected_attributes={
                "column": "b",
                "new_column_name": "a",
                "pd_method_name": "year",
                "pd_method_kwargs": {"d": 1},
            },
            msg="Attributes for SeriesDtMethodTransformer set in init",
        )

    @pytest.mark.parametrize(
        ("pd_method_name", "callable_attr"),
        [("year", False), ("to_period", True)],
    )
    def test_callable_attribute_set(self, pd_method_name, callable_attr):
        """Test the _callable attribute is set to True if pd.Series.dt.pd_method_name is callable."""
        x = SeriesDtMethodTransformer(
            new_column_name="a",
            pd_method_name=pd_method_name,
            column="b",
            pd_method_kwargs={"d": 1},
        )

        ta.classes.test_object_attributes(
            obj=x,
            expected_attributes={"_callable": callable_attr},
            msg="_callable attribute for SeriesDtMethodTransformer set in init",
        )


class TestTransform:
    """Tests for SeriesDtMethodTransformer.transform()."""

    def expected_df_1():
        """Expected output of test_expected_output_no_overwrite."""
        df = d.create_datediff_test_df()

        df["a_year"] = np.array(
            [1993, 2000, 2018, 2018, 2018, 2018, 2018, 1985],
            dtype=np.int32,
        )

        return df

    def expected_df_2():
        """Expected output of test_expected_output_overwrite."""
        df = d.create_datediff_test_df()

        df["a"] = np.array(
            [1993, 2000, 2018, 2018, 2018, 2018, 2018, 1985],
            dtype=np.int32,
        )

        return df

    def expected_df_3():
        """Expected output of test_expected_output_callable."""
        df = d.create_datediff_test_df()

        df["b_new"] = df["b"].dt.to_period("M")

        return df

    def test_super_transform_called(self, mocker):
        """Test that BaseTransformer.transform called."""
        df = d.create_datediff_test_df()

        x = SeriesDtMethodTransformer(
            new_column_name="a2",
            pd_method_name="year",
            column="a",
        )

        expected_call_args = {0: {"args": (d.create_datediff_test_df(),), "kwargs": {}}}

        with ta.functions.assert_function_call(
            mocker,
            tubular.base.BaseTransformer,
            "transform",
            expected_call_args,
        ):
            x.transform(df)

    @pytest.mark.parametrize(
        ("df", "expected"),
        ta.pandas.adjusted_dataframe_params(
            d.create_datediff_test_df(),
            expected_df_1(),
        ),
    )
    def test_expected_output_no_overwrite(self, df, expected):
        """Test a single column output from transform gives expected results, when not overwriting the original column."""
        x = SeriesDtMethodTransformer(
            new_column_name="a_year",
            pd_method_name="year",
            column="a",
            pd_method_kwargs=None,
        )

        df_transformed = x.transform(df)

        ta.equality.assert_frame_equal_msg(
            actual=df_transformed,
            expected=expected,
            msg_tag="Unexpected values in SeriesDtMethodTransformer.transform with find, not overwriting original column",
        )

    @pytest.mark.parametrize(
        ("df", "expected"),
        ta.pandas.adjusted_dataframe_params(
            d.create_datediff_test_df(),
            expected_df_2(),
        ),
    )
    def test_expected_output_overwrite(self, df, expected):
        """Test a single column output from transform gives expected results, when overwriting the original column."""
        x = SeriesDtMethodTransformer(
            new_column_name="a",
            pd_method_name="year",
            column="a",
            pd_method_kwargs=None,
        )

        df_transformed = x.transform(df)

        ta.equality.assert_frame_equal_msg(
            actual=df_transformed,
            expected=expected,
            msg_tag="Unexpected values in SeriesDtMethodTransformer.transform with pad, overwriting original column",
        )

    @pytest.mark.parametrize(
        ("df", "expected"),
        ta.pandas.adjusted_dataframe_params(
            d.create_datediff_test_df(),
            expected_df_3(),
        ),
    )
    def test_expected_output_callable(self, df, expected):
        """Test transform gives expected results, when pd_method_name is a callable."""
        x = SeriesDtMethodTransformer(
            new_column_name="b_new",
            pd_method_name="to_period",
            column="b",
            pd_method_kwargs={"freq": "M"},
        )

        df_transformed = x.transform(df)

        ta.equality.assert_frame_equal_msg(
            actual=df_transformed,
            expected=expected,
            msg_tag="Unexpected values in SeriesDtMethodTransformer.transform with to_period",
        )

    def test_attributes_unchanged_by_transform(self):
        """Test that attributes set in init are unchanged by the transform method."""
        df = d.create_datediff_test_df()

        x = SeriesDtMethodTransformer(
            new_column_name="b_new",
            pd_method_name="to_period",
            column="b",
            pd_method_kwargs={"freq": "M"},
        )

        x2 = SeriesDtMethodTransformer(
            new_column_name="b_new",
            pd_method_name="to_period",
            column="b",
            pd_method_kwargs={"freq": "M"},
        )

        x.transform(df)

        assert (
            x.new_column_name == x2.new_column_name
        ), "new_column_name changed by SeriesDtMethodTransformer.transform"
        assert (
            x.pd_method_name == x2.pd_method_name
        ), "pd_method_name changed by SeriesDtMethodTransformer.transform"
        assert (
            x.columns == x2.columns
        ), "columns changed by SeriesDtMethodTransformer.transform"
        assert (
            x.pd_method_kwargs == x2.pd_method_kwargs
        ), "pd_method_kwargs changed by SeriesDtMethodTransformer.transform"<|MERGE_RESOLUTION|>--- conflicted
+++ resolved
@@ -10,47 +10,6 @@
 class TestInit:
     """Tests for SeriesDtMethodTransformer.init()."""
 
-<<<<<<< HEAD
-    def test_arguments(self):
-        """Test that init has expected arguments."""
-        ta.functions.test_function_arguments(
-            func=SeriesDtMethodTransformer.__init__,
-            expected_arguments=[
-                "self",
-                "new_column_name",
-                "pd_method_name",
-                "column",
-                "pd_method_kwargs",
-            ],
-            expected_default_values=(None,),
-        )
-
-    def test_class_methods(self):
-        """Test that SeriesDtMethodTransformer has transform method."""
-        x = SeriesDtMethodTransformer(
-            new_column_name="a",
-            pd_method_name="year",
-            column="b",
-        )
-
-        ta.classes.test_object_method(
-            obj=x,
-            expected_method="transform",
-            msg="transform",
-        )
-
-    def test_inheritance(self):
-        """Test that SeriesDtMethodTransformer inherits from BaseTransformer."""
-        x = SeriesDtMethodTransformer(
-            new_column_name="a",
-            pd_method_name="year",
-            column="b",
-        )
-
-        ta.classes.assert_inheritance(x, tubular.base.BaseTransformer)
-
-=======
->>>>>>> 364aa20c
     def test_super_init_called(self, mocker):
         """Test that init calls BaseTransformer.init."""
         expected_call_args = {
