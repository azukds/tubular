import pytest
import test_aide as ta

import tests.test_data as d
from tests.base_tests import (
    DropOriginalInitMixinTests,
    GenericFitTests,
    GenericTransformTests,
    NewColumnNameInitMixintests,
    OtherBaseBehaviourTests,
    TwoColumnListInitTests,
)
from tubular.comparison import EqualityChecker


class TestInit(
    DropOriginalInitMixinTests,
    NewColumnNameInitMixintests,
    TwoColumnListInitTests,
):
    """Generic tests for transformer.init()."""

    @classmethod
    def setup_class(cls):
        cls.transformer_name = "EqualityChecker"


class TestFit(GenericFitTests):
    """Generic tests for transformer.fit()"""

    @classmethod
    def setup_class(cls):
        cls.transformer_name = "EqualityChecker"


class TestTransform(GenericTransformTests):
    """Tests for transformer.transform."""

    @classmethod
    def setup_class(cls):
        cls.transformer_name = "EqualityChecker"

    @pytest.mark.parametrize(
        "test_dataframe",
        [d.create_df_5(), d.create_df_2(), d.create_df_9()],
    )
<<<<<<< HEAD
    @staticmethod
    def test_expected_output(test_dataframe):
        """Tests that the output given by EqualityChecker tranformer is as you would expect
=======
    def test_expected_output(self, test_dataframe):
        """Tests that the output given by EqualityChecker transformer is as you would expect
>>>>>>> 9f233136
        when all cases are neither all True nor False.
        """
        expected = test_dataframe
        expected["bool_logic"] = expected["b"] == expected["c"]

        example_transformer = EqualityChecker(
            columns=["b", "c"],
            new_column_name="bool_logic",
        )
        actual = example_transformer.transform(test_dataframe)

        ta.equality.assert_frame_equal_msg(
            actual=actual,
            expected=expected,
            msg_tag="EqualityChecker transformer does not produce the expected output",
            print_actual_and_expected=True,
        )

    @pytest.mark.parametrize(
        "test_dataframe",
        [d.create_df_5(), d.create_df_2(), d.create_df_9()],
    )
<<<<<<< HEAD
    @staticmethod
    def test_expected_output_dropped(test_dataframe):
        """Tests that the output given by EqualityChecker tranformer is as you would expect
=======
    def test_expected_output_dropped(self, test_dataframe):
        """Tests that the output given by EqualityChecker transformer is as you would expect
>>>>>>> 9f233136
        when all cases are neither all True nor False.
        """
        expected = test_dataframe.copy()
        expected["bool_logic"] = expected["b"] == expected["c"]
        expected = expected.drop(["b", "c"], axis=1)

        example_transformer = EqualityChecker(
            columns=["b", "c"],
            new_column_name="bool_logic",
            drop_original=True,
        )
        actual = example_transformer.transform(test_dataframe)

        ta.equality.assert_frame_equal_msg(
            actual=actual,
            expected=expected,
            msg_tag="EqualityChecker transformer does not produce the expected output",
            print_actual_and_expected=True,
        )


class TestOtherBaseBehaviour(OtherBaseBehaviourTests):
    """
    Class to run tests for BaseTransformerBehaviour outside the three standard methods.

    May need to overwrite specific tests in this class if the tested transformer modifies this behaviour.
    """

    @classmethod
    def setup_class(cls):
        cls.transformer_name = "EqualityChecker"<|MERGE_RESOLUTION|>--- conflicted
+++ resolved
@@ -44,14 +44,9 @@
         "test_dataframe",
         [d.create_df_5(), d.create_df_2(), d.create_df_9()],
     )
-<<<<<<< HEAD
     @staticmethod
     def test_expected_output(test_dataframe):
-        """Tests that the output given by EqualityChecker tranformer is as you would expect
-=======
-    def test_expected_output(self, test_dataframe):
         """Tests that the output given by EqualityChecker transformer is as you would expect
->>>>>>> 9f233136
         when all cases are neither all True nor False.
         """
         expected = test_dataframe
@@ -74,14 +69,9 @@
         "test_dataframe",
         [d.create_df_5(), d.create_df_2(), d.create_df_9()],
     )
-<<<<<<< HEAD
     @staticmethod
     def test_expected_output_dropped(test_dataframe):
-        """Tests that the output given by EqualityChecker tranformer is as you would expect
-=======
-    def test_expected_output_dropped(self, test_dataframe):
         """Tests that the output given by EqualityChecker transformer is as you would expect
->>>>>>> 9f233136
         when all cases are neither all True nor False.
         """
         expected = test_dataframe.copy()
