import pandas as pd
import polars as pl
from narwhals.typing import FrameT
from pandas.testing import assert_frame_equal as assert_pandas_frame_equal
from polars.testing import assert_frame_equal as assert_polars_frame_equal

<<<<<<< HEAD
from tubular._utils import (
    _assess_pandas_object_column,  # noqa: PLC2701, purposefully using private method in tests
)
from tubular.base import BaseTransformer
from tubular.types import DataFrame
=======
from tubular._utils import _assess_pandas_object_column
from tubular.base import BaseTransformer
>>>>>>> d03f14c1

PANDAS_TO_POLARS_TYPES = {
    "int64": pl.Int64,
    "int32": pl.Int32,
    "int16": pl.Int16,
    "int8": pl.Int8,
    "float64": pl.Float64,
    "float32": pl.Float32,
    "object": pl.Utf8,
    "str": pl.String,
    "bool": pl.Boolean,
    "datetime64[ns]": pl.Datetime,
    "datetime64[ns, UTC]": pl.Datetime(time_zone="UTC"),
    "date32[day][pyarrow]": pl.Date,
    # this is not a pandas type, but include to help manage null column handling
    "null": pl.Unknown,
}


def _align_pandas_and_polars_dtypes(
    pandas_df: pd.DataFrame,
    polars_df: pl.DataFrame,
) -> pl.DataFrame:
    """helper to ensure that dtypes are aligned between polars/pandas dfs used in tests. Avoids e.g.
    [0, None] being inferred as float in pandas and int in polars and complicating tests

    Parameters
    ----------
    pandas_df : pd.DataFrame
        pandas df to extract types from

    polars_df : pl.DataFrame
        polars df to apply types to

    Returns
    ----------

    pl.DataFrame: polars df with types converted to align with pandas_df

    """

    for col in pandas_df:
        pandas_col_type = str(pandas_df[col].dtype)

        # pandas would assign dtype object to bools with nulls, but have values like True
        # it would also assign all null cols to object, but have values like None
        # creating a polars col with object type would give values like 'true', 'none'
        # overwrite these cases for better handling
        if pandas_col_type == "object":
            pandas_col_type, polars_col_type = _assess_pandas_object_column(
                pandas_df=pandas_df,
                col=col,
            )

        polars_col_type = PANDAS_TO_POLARS_TYPES[pandas_col_type]
        polars_df = polars_df.with_columns(polars_df[col].cast(polars_col_type))

    return polars_df


def assert_frame_equal_dispatch(df1: FrameT, df2: FrameT, **pandas_kwargs) -> None:
    """fixture to return correct pandas/polars assert_frame_equal method

    Parameters
    ----------
    df1 : pd.DataFrame
        first df for comparison

    df1 : pd.DataFrame
        second df for comparison

    pandas_kwargs:
        additional kwargs to pass to pandas assert_frame_equal

    """

    if isinstance(df1, pd.DataFrame) and isinstance(df2, pd.DataFrame):
        return assert_pandas_frame_equal(df1, df2, **pandas_kwargs)

    if isinstance(df1, pl.DataFrame) and isinstance(df2, pl.DataFrame):
        return assert_polars_frame_equal(df1, df2)

    invalid_request_error = "tubular is setup to handle only pandas or polars inputs, and dfs input to this function should be from same library"
    raise ValueError(invalid_request_error)


def dataframe_init_dispatch(
    dataframe_dict: dict,
    library: str,
) -> FrameT:
    """
    Initialize a DataFrame using either Pandas or Polars library based on the specified library name.

    Parameters:
    dataframe_dict (dict): A dictionary where keys are column names and values are lists of column data.
    library (str): The name of the library to use for DataFrame creation. Should be either "pandas" or "polars".

    Returns:
    pl.DataFrame | pd.DataFrame: A DataFrame object from the specified library.

    Raises:
    ValueError: If the `library` parameter is not "pandas" or "polars".
    """

    pandas_df = pd.DataFrame(dataframe_dict)

    # narwhals only supports pyarrow date type, so convert
    for col in pandas_df:
        if pd.api.types.infer_dtype(pandas_df[col]) == "date":
            pandas_df[col] = pandas_df[col].astype("date32[pyarrow]")

        # ensure datetimes setup as expected
        if pd.api.types.is_datetime64_any_dtype(pandas_df[col]):
            pandas_df[col] = pd.to_datetime(pandas_df[col])

    if library == "pandas":
        return pandas_df

    if library == "polars":
        polars_df = pl.DataFrame(dataframe_dict)

        return _align_pandas_and_polars_dtypes(pandas_df, polars_df)

    library_error_message = (
        "The library parameter should be either 'pandas' or 'polars'."
    )
    raise ValueError(library_error_message)


<<<<<<< HEAD
def _check_if_skip_test(
    transformer: BaseTransformer,
    df: DataFrame,
    lazy: bool,
) -> bool:
    """
    check for conditions under which test can be skipped:
        - is a polars test on a non polars transformer
        - is a lazy test on a non lazy transformer
        - is a lazy test on a pandas dataframe

    Parameters:
    -----------
    transformer:
        transformer being tested
    df:
        dataframe being tested
    lazy:
        is the test lazy?

    Returns
    -------
    bool:
        True if test can be skipped

    """

    polars = isinstance(df, pl.DataFrame)

    return (
        (not transformer.polars_compatible and polars)
        or (not polars and lazy)
        or (not transformer.lazy_compatible and lazy)
    )


def _convert_to_lazy(df: DataFrame, lazy: bool) -> DataFrame:
    """
    converts dataframe to lazy if dataframe is polars and test is for lazyframes

    Parameters:
    -----------
    df:
        dataframe being tested
    lazy:
        is the test lazy?

    Returns
    -------
    DataFrame:
        converted or original dataframe
    """

    polars = isinstance(df, pl.DataFrame)

    return df.lazy() if (lazy and polars) else df


def _collect_frame(df: DataFrame, polars: bool, lazy: bool) -> DataFrame:
    """
    collect lazyframe if type is polars and test is for lazyframes

    Parameters:
    -----------
    df:
        dataframe being tested
    polars:
        is the frame polars type?
    lazy:
        is the test lazy?

    Returns
    -------
    DataFrame:
        converted or original dataframe
    """

    return df.collect() if (lazy and polars) else df
=======
def _handle_from_json(
    transformer: BaseTransformer,
    from_json: bool,
) -> BaseTransformer:
    """handle converting transformer to/from json pre-testing (or just
    passes transformer through unchanged if not from_json)

    Parameters
    ----------
    transformer: BaseTransformer
        transformer being  tested

    from_json: bool
        whether to dump to and reconstruct from json pre test

    Returns
    -------
    BaseTransformer:
        transformer ready for test
    """

    return (
        transformer.from_json(transformer.to_json())
        if (from_json and transformer.jsonable)
        else transformer
    )
>>>>>>> d03f14c1
<|MERGE_RESOLUTION|>--- conflicted
+++ resolved
@@ -4,16 +4,11 @@
 from pandas.testing import assert_frame_equal as assert_pandas_frame_equal
 from polars.testing import assert_frame_equal as assert_polars_frame_equal
 
-<<<<<<< HEAD
 from tubular._utils import (
-    _assess_pandas_object_column,  # noqa: PLC2701, purposefully using private method in tests
+    _assess_pandas_object_column,
 )
 from tubular.base import BaseTransformer
 from tubular.types import DataFrame
-=======
-from tubular._utils import _assess_pandas_object_column
-from tubular.base import BaseTransformer
->>>>>>> d03f14c1
 
 PANDAS_TO_POLARS_TYPES = {
     "int64": pl.Int64,
@@ -143,7 +138,6 @@
     raise ValueError(library_error_message)
 
 
-<<<<<<< HEAD
 def _check_if_skip_test(
     transformer: BaseTransformer,
     df: DataFrame,
@@ -222,7 +216,8 @@
     """
 
     return df.collect() if (lazy and polars) else df
-=======
+
+
 def _handle_from_json(
     transformer: BaseTransformer,
     from_json: bool,
@@ -248,5 +243,4 @@
         transformer.from_json(transformer.to_json())
         if (from_json and transformer.jsonable)
         else transformer
-    )
->>>>>>> d03f14c1
+    )