import narwhals as nw
import numpy as np
import pandas as pd
import pytest

import tests.test_data as d
from tests.base_tests import (
    GenericFitTests,
    GenericInitTests,
    GenericTransformTests,
    OtherBaseBehaviourTests,
)
from tests.utils import (
    _check_if_skip_test,
<<<<<<< HEAD
    _convert_to_lazy,
    _handle_from_json,
    assert_frame_equal_dispatch,
=======
    _collect_frame,
    _convert_to_lazy,
    _handle_from_json,
>>>>>>> 56404a28
)
from tubular.mapping import BaseMappingTransformer


# The first part of this file builds out the tests for BaseMappingTransformer so that they can be
# imported into other test files (by not starting the class name with Test)
# The second part actually calls these tests (along with all other require tests) for the BaseMappingTransformer
class BaseMappingTransformerInitTests(GenericInitTests):
    """
    Tests for BaseMappingTransformer.init().
    Note this deliberately avoids starting with "Tests" so that the tests are not run on import.
    """

    def test_no_keys_dict_error(
        self,
        uninitialized_transformers,
        minimal_attribute_dict,
    ):
        """Test that an exception is raised if mappings is a dict but with no keys."""

        kwargs = minimal_attribute_dict[self.transformer_name]
        kwargs["mappings"] = {}

        with pytest.raises(
            ValueError,
            match=f"{self.transformer_name}: mappings has no values",
        ):
            uninitialized_transformers[self.transformer_name](**kwargs)

    def test_inferred_return_dtypes(
        self,
        uninitialized_transformers,
        minimal_attribute_dict,
    ):
        "test that return_dtypes are inferred correctly if not provided"

        kwargs = minimal_attribute_dict[self.transformer_name]
        kwargs["mappings"] = {
            "a": {"a": 1, "b": 2},
            "b": {"c": True, "d": False},
            "c": {"d": 1.0, "e": 2.0},
        }
        kwargs["return_dtypes"] = None

        transformer = uninitialized_transformers[self.transformer_name](
            **kwargs,
        )

        expected = {
            "a": "Int64",
            "b": "Boolean",
            "c": "Float64",
        }

        actual = transformer.return_dtypes

        assert actual == expected, (
            f"return_dtypes attr not inferred as expected, expected {expected} but got {actual}"
        )

    @pytest.mark.parametrize(
        "mappings",
        [
            {"a": {np.nan: 1, None: 2}},
            {"a": {np.nan: 1, pd.NA: 2}},
            {"a": {None: 1, pd.NA: 2}},
        ],
    )
    def test_multiple_null_mappings_error(
        self,
        uninitialized_transformers,
        minimal_attribute_dict,
        mappings,
    ):
        "verify error thrown if multiple mappings for null are provided"

        return_dtypes = {
            "b": "Int64",
        }

        kwargs = minimal_attribute_dict[self.transformer_name]

        kwargs["mappings"] = mappings
        kwargs["return_dtypes"] = return_dtypes

        with pytest.raises(
            ValueError,
            match="Multiple mappings have been provided for null values in column a, transformer is set up to handle nan/None/NA as one",
        ):
            uninitialized_transformers[self.transformer_name](**kwargs)


class BaseMappingTransformerTransformTests(GenericTransformTests):
    """
    Tests for the transform method on MappingTransformer.
    Note this deliberately avoids starting with "Tests" so that the tests are not run on import.
    """

<<<<<<< HEAD
    @pytest.mark.parametrize("lazy", [True, False])
=======
    @pytest.mark.parametrize(
        "lazy",
        [True, False],
    )
>>>>>>> 56404a28
    @pytest.mark.parametrize("from_json", [True, False])
    @pytest.mark.parametrize("library", ["pandas", "polars"])
    def test_mappings_unchanged(
        self,
        minimal_attribute_dict,
        uninitialized_transformers,
        library,
        lazy,
        from_json,
        lazy,
    ):
        """Test that mappings is unchanged in transform."""
        df = d.create_df_3(library=library)

        mapping = {
            "b": {1: 2, 2: 3, 3: 4, 4: 5, 5: 6, 6: 7},
        }
        return_dtypes = {"b": "Float32"}

        args = minimal_attribute_dict[self.transformer_name].copy()
        args["mappings"] = mapping
        args["return_dtypes"] = return_dtypes

        transformer = uninitialized_transformers[self.transformer_name](**args)

        if _check_if_skip_test(transformer, df, lazy=lazy, from_json=from_json):
            return

        transformer = _handle_from_json(transformer, from_json)

<<<<<<< HEAD
        transformer.transform(_convert_to_lazy(df, lazy=lazy))
=======
        transformer.transform(_convert_to_lazy(df, lazy))
>>>>>>> 56404a28

        assert mapping == transformer.mappings, (
            f"{self.transformer_name}.transform has changed self.mappings unexpectedly, expected {mapping} but got {transformer.mappings}"
        )


class TestInit(BaseMappingTransformerInitTests):
    """Tests for BaseMappingTransformer.init()"""

    @classmethod
    def setup_class(cls):
        cls.transformer_name = "BaseMappingTransformer"


class TestFit(GenericFitTests):
    """Generic tests for transformer.fit()"""

    @classmethod
    def setup_class(cls):
        cls.transformer_name = "BaseMappingTransformer"


class TestTransform(BaseMappingTransformerTransformTests):
    @classmethod
    def setup_class(cls):
        cls.transformer_name = "BaseMappingTransformer"

<<<<<<< HEAD
    @staticmethod
    @pytest.mark.parametrize("library", ["pandas", "polars"])
    @pytest.mark.parametrize("lazy", [True, False])
    @pytest.mark.parametrize("from_json", [True, False])
    def test_X_returned(lazy, from_json, library):
=======
    @pytest.mark.parametrize(
        "lazy",
        [True, False],
    )
    @pytest.mark.parametrize(
        ("df", "expected"),
        ta.pandas.adjusted_dataframe_params(d.create_df_1(), d.create_df_1()),
    )
    def test_X_returned(self, df, expected, lazy):
>>>>>>> 56404a28
        """Test that X is returned from transform."""

        df = d.create_df_1(library=library)

        mapping = {
            "a": {1: "a", 2: "b", 3: "c", 4: "d", 5: "e", 6: "f"},
            "b": {"a": 1, "b": 2, "c": 3, "d": 4, "e": 5, "f": 6},
        }

        transformer = BaseMappingTransformer(mappings=mapping)

<<<<<<< HEAD
        if _check_if_skip_test(transformer, df, lazy=lazy, from_json=from_json):
            return

        expected = nw.from_native(df).clone().to_native()

        df_transformed = transformer.transform(df)

        assert_frame_equal_dispatch(df_transformed, expected)

        # Check outcomes for single rows
        df = nw.from_native(df)
        expected = nw.from_native(expected)
        for i in range(len(df)):
            df_transformed_row = transformer.transform(df[[i]].to_native())
            df_expected_row = expected[[i]].to_native()

            assert_frame_equal_dispatch(
                df_transformed_row,
                df_expected_row,
            )
=======
        if _check_if_skip_test(x, df, lazy):
            return

        df_transformed = x.transform(_convert_to_lazy(df, lazy))

        ta.equality.assert_equal_dispatch(
            expected=expected,
            actual=_collect_frame(df_transformed, lazy),
            msg="Check X returned from transform",
        )
>>>>>>> 56404a28


class TestOtherBaseBehaviour(OtherBaseBehaviourTests):
    """
    Class to run tests for BaseTransformerBehaviour outside the three standard methods.

    May need to overwrite specific tests in this class if the tested transformer modifies this behaviour.
    """

    @classmethod
    def setup_class(cls):
        cls.transformer_name = "BaseMappingTransformer"<|MERGE_RESOLUTION|>--- conflicted
+++ resolved
@@ -12,15 +12,10 @@
 )
 from tests.utils import (
     _check_if_skip_test,
-<<<<<<< HEAD
+    _collect_frame,
     _convert_to_lazy,
     _handle_from_json,
     assert_frame_equal_dispatch,
-=======
-    _collect_frame,
-    _convert_to_lazy,
-    _handle_from_json,
->>>>>>> 56404a28
 )
 from tubular.mapping import BaseMappingTransformer
 
@@ -119,14 +114,7 @@
     Note this deliberately avoids starting with "Tests" so that the tests are not run on import.
     """
 
-<<<<<<< HEAD
     @pytest.mark.parametrize("lazy", [True, False])
-=======
-    @pytest.mark.parametrize(
-        "lazy",
-        [True, False],
-    )
->>>>>>> 56404a28
     @pytest.mark.parametrize("from_json", [True, False])
     @pytest.mark.parametrize("library", ["pandas", "polars"])
     def test_mappings_unchanged(
@@ -134,7 +122,6 @@
         minimal_attribute_dict,
         uninitialized_transformers,
         library,
-        lazy,
         from_json,
         lazy,
     ):
@@ -157,11 +144,7 @@
 
         transformer = _handle_from_json(transformer, from_json)
 
-<<<<<<< HEAD
         transformer.transform(_convert_to_lazy(df, lazy=lazy))
-=======
-        transformer.transform(_convert_to_lazy(df, lazy))
->>>>>>> 56404a28
 
         assert mapping == transformer.mappings, (
             f"{self.transformer_name}.transform has changed self.mappings unexpectedly, expected {mapping} but got {transformer.mappings}"
@@ -189,23 +172,10 @@
     def setup_class(cls):
         cls.transformer_name = "BaseMappingTransformer"
 
-<<<<<<< HEAD
-    @staticmethod
     @pytest.mark.parametrize("library", ["pandas", "polars"])
     @pytest.mark.parametrize("lazy", [True, False])
     @pytest.mark.parametrize("from_json", [True, False])
-    def test_X_returned(lazy, from_json, library):
-=======
-    @pytest.mark.parametrize(
-        "lazy",
-        [True, False],
-    )
-    @pytest.mark.parametrize(
-        ("df", "expected"),
-        ta.pandas.adjusted_dataframe_params(d.create_df_1(), d.create_df_1()),
-    )
-    def test_X_returned(self, df, expected, lazy):
->>>>>>> 56404a28
+    def test_X_returned(self, lazy, from_json, library):
         """Test that X is returned from transform."""
 
         df = d.create_df_1(library=library)
@@ -217,39 +187,28 @@
 
         transformer = BaseMappingTransformer(mappings=mapping)
 
-<<<<<<< HEAD
         if _check_if_skip_test(transformer, df, lazy=lazy, from_json=from_json):
             return
 
         expected = nw.from_native(df).clone().to_native()
 
-        df_transformed = transformer.transform(df)
-
-        assert_frame_equal_dispatch(df_transformed, expected)
+        df_transformed = transformer.transform(_convert_to_lazy(df, lazy=lazy))
+
+        assert_frame_equal_dispatch(_collect_frame(df_transformed, lazy=lazy), expected)
 
         # Check outcomes for single rows
         df = nw.from_native(df)
         expected = nw.from_native(expected)
         for i in range(len(df)):
-            df_transformed_row = transformer.transform(df[[i]].to_native())
+            df_transformed_row = transformer.transform(
+                _convert_to_lazy(df[[i]], lazy=lazy).to_native()
+            )
             df_expected_row = expected[[i]].to_native()
 
             assert_frame_equal_dispatch(
-                df_transformed_row,
+                _collect_frame(df_transformed_row, lazy=lazy),
                 df_expected_row,
             )
-=======
-        if _check_if_skip_test(x, df, lazy):
-            return
-
-        df_transformed = x.transform(_convert_to_lazy(df, lazy))
-
-        ta.equality.assert_equal_dispatch(
-            expected=expected,
-            actual=_collect_frame(df_transformed, lazy),
-            msg="Check X returned from transform",
-        )
->>>>>>> 56404a28
 
 
 class TestOtherBaseBehaviour(OtherBaseBehaviourTests):
