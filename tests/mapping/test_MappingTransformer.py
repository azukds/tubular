--- conflicted
+++ resolved
@@ -71,17 +71,10 @@
     def setup_class(cls):
         cls.transformer_name = "MappingTransformer"
 
-<<<<<<< HEAD
-    @staticmethod
-    @pytest.mark.parametrize("lazy", [True, False])
-    @pytest.mark.parametrize("from_json", [True, False])
-    @pytest.mark.parametrize("library", ["pandas", "polars"])
-    def test_expected_output(library, from_json, lazy):
-=======
-    @pytest.mark.parametrize("from_json", [True, False])
-    @pytest.mark.parametrize("library", ["pandas", "polars"])
-    def test_expected_output(self, library, from_json):
->>>>>>> 56404a28
+    @pytest.mark.parametrize("lazy", [True, False])
+    @pytest.mark.parametrize("from_json", [True, False])
+    @pytest.mark.parametrize("library", ["pandas", "polars"])
+    def test_expected_output(self, library, from_json, lazy):
         """Test that transform is giving the expected output."""
 
         df = d.create_df_1(library=library)
@@ -120,17 +113,10 @@
                 df_expected_row,
             )
 
-<<<<<<< HEAD
-    @staticmethod
-    @pytest.mark.parametrize("lazy", [True, False])
-    @pytest.mark.parametrize("from_json", [True, False])
-    @pytest.mark.parametrize("library", ["pandas", "polars"])
-    def test_non_specified_values_unchanged(library, from_json, lazy):
-=======
-    @pytest.mark.parametrize("from_json", [True, False])
-    @pytest.mark.parametrize("library", ["pandas", "polars"])
-    def test_non_specified_values_unchanged(self, library, from_json):
->>>>>>> 56404a28
+    @pytest.mark.parametrize("lazy", [True, False])
+    @pytest.mark.parametrize("from_json", [True, False])
+    @pytest.mark.parametrize("library", ["pandas", "polars"])
+    def test_non_specified_values_unchanged(self, library, from_json, lazy):
         """Test that values not specified in mappings are left unchanged in transform."""
 
         df = d.create_df_1(library=library)
@@ -217,17 +203,10 @@
             f"dtype converted unexpectedly, expected {return_dtypes[column]} but got {actual_dtype}"
         )
 
-<<<<<<< HEAD
-    @staticmethod
-    @pytest.mark.parametrize("lazy", [True, False])
-    @pytest.mark.parametrize("from_json", [True, False])
-    @pytest.mark.parametrize("library", ["pandas", "polars"])
-    def test_category_dtype_is_conserved(library, from_json, lazy):
-=======
-    @pytest.mark.parametrize("from_json", [True, False])
-    @pytest.mark.parametrize("library", ["pandas", "polars"])
-    def test_category_dtype_is_conserved(self, library, from_json):
->>>>>>> 56404a28
+    @pytest.mark.parametrize("lazy", [True, False])
+    @pytest.mark.parametrize("from_json", [True, False])
+    @pytest.mark.parametrize("library", ["pandas", "polars"])
+    def test_category_dtype_is_conserved(self, library, from_json, lazy):
         """This is a separate test due to the behaviour of category dtypes.
 
         See documentation of transform method
@@ -244,87 +223,20 @@
         if _check_if_skip_test(transformer, df, lazy=lazy, from_json=False):
             return
 
-<<<<<<< HEAD
-        transformer = _handle_from_json(transformer, from_json)
-=======
-    @pytest.mark.parametrize("from_json", [True, False])
-    @pytest.mark.parametrize("library", ["pandas", "polars"])
-    @pytest.mark.parametrize(
-        ("mapping", "mapped_col", "return_dtypes"),
-        [
-            ({"a": {99: 99, 98: 98}}, "a", {"a": "Int32"}),
-            ({"b": {"z": "99", "y": "98"}}, "b", {"b": "String"}),
-        ],
-    )
-    def test_no_applicable_mapping(
-        self,
-        mapping,
-        mapped_col,
-        return_dtypes,
-        library,
-        from_json,
-    ):
-        df = d.create_df_1(library=library)
-
-        x = MappingTransformer(
-            mappings=mapping,
-            return_dtypes=return_dtypes,
-            verbose=True,
-        )
->>>>>>> 56404a28
+        transformer = _handle_from_json(transformer, from_json)
 
         output = transformer.transform(_convert_to_lazy(df, lazy=lazy))
 
         output = _collect_frame(df, lazy=lazy)
 
-<<<<<<< HEAD
         assert nw.from_native(output).get_column("b").dtype == nw.Categorical, (
             "Categorical dtype not preserved for column b"
         )
 
-    @staticmethod
-    @pytest.mark.parametrize("lazy", [True, False])
-    @pytest.mark.parametrize("from_json", [True, False])
-    @pytest.mark.parametrize("library", ["pandas", "polars"])
-    def test_expected_output_boolean_with_nulls(library, from_json, lazy):
-=======
-    @pytest.mark.parametrize("from_json", [True, False])
-    @pytest.mark.parametrize("library", ["pandas", "polars"])
-    @pytest.mark.parametrize(
-        ("mapping", "mapped_col", "return_dtypes"),
-        [
-            ({"a": {1: 1, 99: 99}}, "a", {"a": "Int64"}),
-            ({"b": {"a": "1", "z": "99"}}, "b", {"b": "String"}),
-        ],
-    )
-    def test_excess_mapping_values(
-        self,
-        mapping,
-        mapped_col,
-        return_dtypes,
-        library,
-        from_json,
-    ):
-        df = d.create_df_1(library=library)
-
-        x = MappingTransformer(
-            mappings=mapping,
-            return_dtypes=return_dtypes,
-            verbose=True,
-        )
-
-        x = _handle_from_json(x, from_json)
-
-        with pytest.warns(
-            UserWarning,
-            match=f"MappingTransformer: There are values in the mapping for {mapped_col} that are not present in the dataframe",
-        ):
-            x.transform(df)
-
-    @pytest.mark.parametrize("from_json", [True, False])
-    @pytest.mark.parametrize("library", ["pandas", "polars"])
-    def test_expected_output_boolean_with_nulls(self, library, from_json):
->>>>>>> 56404a28
+    @pytest.mark.parametrize("lazy", [True, False])
+    @pytest.mark.parametrize("from_json", [True, False])
+    @pytest.mark.parametrize("library", ["pandas", "polars"])
+    def test_expected_output_boolean_with_nulls(self, library, from_json, lazy):
         """Test that output is as expected for tricky bool cases:
         e.g. mapping {True:1, False:0, None: 0}, potential causes of failure:
             - None being cast to False when these values are inserted into bool series
@@ -416,62 +328,12 @@
 
         transformer = MappingTransformer(mappings=mapping, return_dtypes=return_dtypes)
 
-<<<<<<< HEAD
         if _check_if_skip_test(transformer, df, lazy=lazy, from_json=False):
             return
 
         transformer = _handle_from_json(transformer, from_json)
 
         df_transformed = transformer.transform(_convert_to_lazy(df, lazy=lazy))
-=======
-        transformer = _handle_from_json(transformer, from_json)
-
-        df_transformed = transformer.transform(df)
-
-        assert_frame_equal_dispatch(expected, df_transformed)
-
-    @pytest.mark.parametrize("from_json", [True, False])
-    @pytest.mark.parametrize("library", ["pandas", "polars"])
-    def test_warnings_issued_with_verbose_true(self, library, from_json):
-        """Test that warnings are issued when verbose is set to True."""
-        df = d.create_df_1(library=library)
-
-        mapping = {"a": {99: 99, 98: 98}, "b": {"z": "99", "y": "98"}}
-        return_dtypes = {"a": "Int32", "b": "String"}
-
-        transformer = MappingTransformer(
-            mappings=mapping,
-            return_dtypes=return_dtypes,
-            verbose=True,
-        )
-
-        transformer = _handle_from_json(transformer, from_json)
-
-        with pytest.warns(
-            UserWarning,
-            match="MappingTransformer: No values from mapping for a exist in dataframe.",
-        ):
-            transformer.transform(df)
-
-        with pytest.warns(
-            UserWarning,
-            match="MappingTransformer: No values from mapping for b exist in dataframe.",
-        ):
-            transformer.transform(df)
-
-    @pytest.mark.parametrize("from_json", [True, False])
-    @pytest.mark.parametrize("library", ["pandas", "polars"])
-    def test_warnings_silenced_with_verbose_false(self, library, from_json):
-        """Test that warnings are silenced when verbose is set to default value False."""
-        df = d.create_df_1(library=library)
-
-        mapping = {"a": {99: 99, 98: 98}, "b": {"z": "99", "y": "98"}}
-        return_dtypes = {"a": "Int32", "b": "String"}
-
-        transformer = MappingTransformer(mappings=mapping, return_dtypes=return_dtypes)
-
-        transformer = _handle_from_json(transformer, from_json)
->>>>>>> 56404a28
 
         assert_frame_equal_dispatch(expected, _collect_frame(df_transformed, lazy=lazy))
 
