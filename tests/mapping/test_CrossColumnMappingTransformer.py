from collections import OrderedDict

import pandas as pd
import pytest
import test_aide as ta

import tests.test_data as d
from tests.mapping.test_BaseMappingTransformer import (
    BaseMappingTransformerInitTests,
    BaseMappingTransformerTransformTests,
    GenericFitTests,
    OtherBaseBehaviourTests,
)
from tubular.mapping import CrossColumnMappingTransformer


class TestInit(BaseMappingTransformerInitTests):
    """Tests for CrossColumnMappingTransformer.init()."""

<<<<<<< HEAD
    def test_super_init_called(self, mocker):
        """Test that init calls BaseMappingTransformer.init."""
        expected_call_args = {
            0: {
                "args": (),
                "kwargs": {"mappings": {"a": {"a": 1}}, "verbose": True},
            },
        }

        with ta.functions.assert_function_call(
            mocker,
            tubular.mapping.BaseMappingTransformer,
            "__init__",
            expected_call_args,
        ):
            CrossColumnMappingTransformer(
                mappings={"a": {"a": 1}},
                adjust_column="b",
                verbose=True,
            )
=======
    @classmethod
    def setup_class(cls):
        cls.transformer_name = "CrossColumnMappingTransformer"
>>>>>>> 1ef0ea95

    def test_adjust_columns_non_string_error(self):
        """Test that an exception is raised if adjust_column is not a string."""
        with pytest.raises(
            TypeError,
            match="CrossColumnMappingTransformer: adjust_column should be a string",
        ):
            CrossColumnMappingTransformer(mappings={"a": {"a": 1}}, adjust_column=1)

    def test_mappings_not_ordered_dict_error(self):
        """Test that an exception is raised if mappings is not an ordered dict if more than 1 mapping is defined ."""
        with pytest.raises(
            TypeError,
            match="CrossColumnMappingTransformer: mappings should be an ordered dict for 'replace' mappings using multiple columns",
        ):
            CrossColumnMappingTransformer(
                mappings={"a": {"a": 1}, "b": {"b": 2}},
                adjust_column="c",
            )


class TestFit(GenericFitTests):
    """Generic tests for CrossColumnMappingTransformer.fit()"""

    @classmethod
    def setup_class(cls):
        cls.transformer_name = "CrossColumnMappingTransformer"


class TestTransform(BaseMappingTransformerTransformTests):
    """Tests for the transform method on CrossColumnMappingTransformer."""

    @classmethod
    def setup_class(cls):
        cls.transformer_name = "CrossColumnMappingTransformer"

    def expected_df_1():
        """Expected output for test_expected_output."""
        return pd.DataFrame(
            {"a": [1, 2, 3, 4, 5, 6], "b": ["aa", "bb", "cc", "dd", "ee", "ff"]},
        )

    def expected_df_2():
        """Expected output for test_non_specified_values_unchanged."""
        return pd.DataFrame(
            {"a": [1, 2, 3, 4, 5, 6], "b": ["aa", "bb", "cc", "d", "e", "f"]},
        )

    def expected_df_3():
        """Expected output for test_multiple_mappings_ordered_dict."""
        return pd.DataFrame(
            {
                "a": [4, 2, 2, 1, 3],
                "b": ["x", "z", "y", "x", "x"],
                "c": ["cc", "dd", "bb", "cc", "cc"],
            },
        )

    @pytest.mark.parametrize(
        ("df", "expected"),
        ta.pandas.adjusted_dataframe_params(d.create_df_1(), expected_df_1()),
    )
    def test_expected_output(self, df, expected):
        """Test that transform is giving the expected output."""
        mapping = {"a": {1: "aa", 2: "bb", 3: "cc", 4: "dd", 5: "ee", 6: "ff"}}

        x = CrossColumnMappingTransformer(mappings=mapping, adjust_column="b")

        df_transformed = x.transform(df)

        ta.equality.assert_frame_equal_msg(
            actual=df_transformed,
            expected=expected,
            msg_tag="expected output from cross column mapping transformer",
        )

    @pytest.mark.parametrize(
        ("df", "expected"),
        ta.pandas.adjusted_dataframe_params(d.create_df_1(), expected_df_2()),
    )
    def test_non_specified_values_unchanged(self, df, expected):
        """Test that values not specified in mappings are left unchanged in transform."""
        mapping = {"a": {1: "aa", 2: "bb", 3: "cc"}}

        x = CrossColumnMappingTransformer(mappings=mapping, adjust_column="b")

        df_transformed = x.transform(df)

        ta.equality.assert_frame_equal_msg(
            actual=df_transformed,
            expected=expected,
            msg_tag="expected output from cross column mapping transformer",
        )

    @pytest.mark.parametrize(
        ("df", "expected"),
        ta.pandas.adjusted_dataframe_params(d.create_df_7(), expected_df_3()),
    )
    def test_multiple_mappings_ordered_dict(self, df, expected):
        """Test that mappings by multiple columns using an ordered dict gives the expected output in transform."""
        mapping = OrderedDict()

        mapping["a"] = {1: "aa", 2: "bb"}
        mapping["b"] = {"x": "cc", "z": "dd"}

        x = CrossColumnMappingTransformer(mappings=mapping, adjust_column="c")

        df_transformed = x.transform(df)

        ta.equality.assert_frame_equal_msg(
            actual=df_transformed,
            expected=expected,
            msg_tag="expected output from cross column mapping transformer",
        )

    def test_mappings_unchanged(self):
        """Test that mappings is unchanged in transform."""
        df = d.create_df_1()

        mapping = {"a": {1: "aa", 2: "bb", 3: "cc", 4: "dd", 5: "ee", 6: "ff"}}

        x = CrossColumnMappingTransformer(mappings=mapping, adjust_column="b")

        x.transform(df)

        ta.equality.assert_equal_dispatch(
            expected=mapping,
            actual=x.mappings,
            msg="CrossColumnMappingTransformer.transform has changed self.mappings unexpectedly",
        )


class TestOtherBaseBehaviour(OtherBaseBehaviourTests):
    """
    Class to run tests for BaseTransformerBehaviour outside the three standard methods.

    May need to overwite specific tests in this class if the tested transformer modifies this behaviour.
    """

    @classmethod
    def setup_class(cls):
        cls.transformer_name = "CrossColumnMappingTransformer"<|MERGE_RESOLUTION|>--- conflicted
+++ resolved
@@ -17,32 +17,9 @@
 class TestInit(BaseMappingTransformerInitTests):
     """Tests for CrossColumnMappingTransformer.init()."""
 
-<<<<<<< HEAD
-    def test_super_init_called(self, mocker):
-        """Test that init calls BaseMappingTransformer.init."""
-        expected_call_args = {
-            0: {
-                "args": (),
-                "kwargs": {"mappings": {"a": {"a": 1}}, "verbose": True},
-            },
-        }
-
-        with ta.functions.assert_function_call(
-            mocker,
-            tubular.mapping.BaseMappingTransformer,
-            "__init__",
-            expected_call_args,
-        ):
-            CrossColumnMappingTransformer(
-                mappings={"a": {"a": 1}},
-                adjust_column="b",
-                verbose=True,
-            )
-=======
     @classmethod
     def setup_class(cls):
         cls.transformer_name = "CrossColumnMappingTransformer"
->>>>>>> 1ef0ea95
 
     def test_adjust_columns_non_string_error(self):
         """Test that an exception is raised if adjust_column is not a string."""
