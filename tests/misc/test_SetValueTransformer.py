--- conflicted
+++ resolved
@@ -85,22 +85,17 @@
 
         x = SetValueTransformer(columns=["a", "b"], value=value)
 
-<<<<<<< HEAD
-        if from_json:
-            x = _handle_from_json(x, from_json=from_json)
-=======
         if _check_if_skip_test(x, df, lazy=lazy, from_json=from_json):
             return
->>>>>>> 56404a28
 
-        x = _handle_from_json(x, from_json)
+        x = _handle_from_json(x, from_json=from_json)
 
-        df_transformed = x.transform(_convert_to_lazy(df, lazy))
+        df_transformed = x.transform(_convert_to_lazy(df, lazy=lazy))
 
         expected = expected_df_1(library, value)
 
         assert_frame_equal_dispatch(
-            df1=_collect_frame(df_transformed, lazy),
+            df1=_collect_frame(df_transformed, lazy=lazy),
             df2=expected,
         )
 
