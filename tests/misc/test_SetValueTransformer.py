import numpy as np
import polars as pl
import pytest
from beartype.roar import BeartypeCallHintParamViolation

import tests.test_data as d
from tests.base_tests import (
    ColumnStrListInitTests,
    GenericFitTests,
    GenericTransformTests,
    OtherBaseBehaviourTests,
)
from tests.utils import (
    _handle_from_json,
    assert_frame_equal_dispatch,
    dataframe_init_dispatch,
)
from tubular.misc import SetValueTransformer


def expected_df_1(library, value):
    """Expected output of test_value_set_in_transform."""

    df_dict = {
        "a": [value] * 7,
        "b": [value] * 7,
        "c": ["a", "b", "c", "d", "e", "f", None],
    }

    df = dataframe_init_dispatch(df_dict, library)
    if library == "pandas":
        df["c"] = df["c"].astype("category")
    elif library == "polars":
        df = df.with_columns(df["c"].cast(pl.Categorical))
        # polars automatically downcasts to int32 in transformer
        if isinstance(value, int):
            df = df.with_columns(df[["a", "b"]].cast(pl.Int32))
    return df


class TestInit(ColumnStrListInitTests):
    """Generic tests for SetValueTransformer.init()."""

    @classmethod
    def setup_class(cls):
        cls.transformer_name = "SetValueTransformer"

    @pytest.mark.parametrize("value", [{"a": 1}, [1, 2]])
    def test_value_arg_type(self, value):
        """Tests that check arg value type."""

        with pytest.raises(BeartypeCallHintParamViolation):
            SetValueTransformer(columns=["a"], value=value)


class TestFit(GenericFitTests):
    """Generic tests for SetValueTransformer.fit()"""

    @classmethod
    def setup_class(cls):
        cls.transformer_name = "SetValueTransformer"


class TestTransform(GenericTransformTests):
    """Tests for SetValueTransformer.transform."""

    @classmethod
    def setup_class(cls):
        cls.transformer_name = "SetValueTransformer"

    @pytest.mark.parametrize("library", ["pandas", "polars"])
    @pytest.mark.parametrize("value", ["a", 1, 1.0, None, np.nan])
<<<<<<< HEAD
    @staticmethod
    def test_value_set_in_transform(library, value):
=======
    @pytest.mark.parametrize("from_json", [True, False])
    def test_value_set_in_transform(self, library, value, from_json):
>>>>>>> 7b442c9b
        """Test that transform sets the value as expected."""

        df = d.create_df_2(library)

        x = SetValueTransformer(columns=["a", "b"], value=value)

        if from_json:
            x = _handle_from_json(x, from_json)

        df_transformed = x.transform(df)

        expected = expected_df_1(library, value)

        assert_frame_equal_dispatch(
            df1=df_transformed,
            df2=expected,
        )


class TestOtherBaseBehaviour(OtherBaseBehaviourTests):
    """
    Class to run tests for SetValueTransformer behaviour outside the three standard methods.

    May need to overwite specific tests in this class if the tested transformer modifies this behaviour.
    """

    @classmethod
    def setup_class(cls):
        cls.transformer_name = "SetValueTransformer"

    @pytest.mark.parametrize("value", ["a", 1, 1.0, None, np.nan])
    def test_to_json_returns_correct_dict(self, value):
        """Test that to_json is working as expected."""
        transformer = SetValueTransformer(columns="a", value=value)

        actual = transformer.to_json()

        # check tubular_version is present and a string, then remove
        assert isinstance(
            actual["tubular_version"],
            str,
        ), "expected tubular version to be captured as str in to_json"
        del actual["tubular_version"]

        expected = {
            "classname": "SetValueTransformer",
            "init": {
                "columns": ["a"],
                "copy": False,
                "verbose": False,
                "return_native": True,
                "value": value,
            },
            "fit": {},
        }

        assert actual == expected, "to_json does not return the expected dictionary"<|MERGE_RESOLUTION|>--- conflicted
+++ resolved
@@ -45,8 +45,9 @@
     def setup_class(cls):
         cls.transformer_name = "SetValueTransformer"
 
+    @staticmethod
     @pytest.mark.parametrize("value", [{"a": 1}, [1, 2]])
-    def test_value_arg_type(self, value):
+    def test_value_arg_type(value):
         """Tests that check arg value type."""
 
         with pytest.raises(BeartypeCallHintParamViolation):
@@ -70,13 +71,9 @@
 
     @pytest.mark.parametrize("library", ["pandas", "polars"])
     @pytest.mark.parametrize("value", ["a", 1, 1.0, None, np.nan])
-<<<<<<< HEAD
     @staticmethod
-    def test_value_set_in_transform(library, value):
-=======
     @pytest.mark.parametrize("from_json", [True, False])
-    def test_value_set_in_transform(self, library, value, from_json):
->>>>>>> 7b442c9b
+    def test_value_set_in_transform(library, value, from_json):
         """Test that transform sets the value as expected."""
 
         df = d.create_df_2(library)
@@ -107,8 +104,9 @@
     def setup_class(cls):
         cls.transformer_name = "SetValueTransformer"
 
+    @staticmethod
     @pytest.mark.parametrize("value", ["a", 1, 1.0, None, np.nan])
-    def test_to_json_returns_correct_dict(self, value):
+    def test_to_json_returns_correct_dict(value):
         """Test that to_json is working as expected."""
         transformer = SetValueTransformer(columns="a", value=value)
 
