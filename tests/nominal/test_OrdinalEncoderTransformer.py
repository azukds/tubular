--- conflicted
+++ resolved
@@ -64,13 +64,8 @@
     def setup_class(cls):
         cls.transformer_name = "OrdinalEncoderTransformer"
 
-<<<<<<< HEAD
-    @staticmethod
-    @pytest.mark.parametrize("library", ["pandas", "polars"])
-    def test_learnt_values(library):
-=======
-    def test_learnt_values(self):
->>>>>>> d37a0cce
+    @pytest.mark.parametrize("library", ["pandas", "polars"])
+    def test_learnt_values(self, library):
         """Test that the ordinal encoder values learnt during fit are expected."""
         df = create_OrdinalEncoderTransformer_test_df(library=library)
 
@@ -90,10 +85,8 @@
             msg="mappings attribute",
         )
 
-<<<<<<< HEAD
-    @staticmethod
-    @pytest.mark.parametrize("library", ["pandas", "polars"])
-    def test_learnt_values_weight(library):
+    @pytest.mark.parametrize("library", ["pandas", "polars"])
+    def test_learnt_values_weight(self, library):
         """Test that the ordinal encoder values learnt during fit are expected if a weights column is specified.
 
         Includes some invalid weight rows which should be filtered/have no effect on results.
@@ -112,11 +105,6 @@
         df = nw.from_native(df)
 
         df = df.with_columns(nw.col("c").cast(nw.Categorical))
-=======
-    def test_learnt_values_weight(self):
-        """Test that the ordinal encoder values learnt during fit are expected if a weights column is specified."""
-        df = create_OrdinalEncoderTransformer_test_df()
->>>>>>> d37a0cce
 
         x = OrdinalEncoderTransformer(weights_column="e", columns=["b", "d", "f"])
 
@@ -134,13 +122,8 @@
             msg="mappings attribute",
         )
 
-<<<<<<< HEAD
-    @staticmethod
-    @pytest.mark.parametrize("library", ["pandas", "polars"])
-    def test_response_column_nulls_error(library):
-=======
-    def test_response_column_nulls_error(self):
->>>>>>> d37a0cce
+    @pytest.mark.parametrize("library", ["pandas", "polars"])
+    def test_response_column_nulls_error(self, library):
         """Test that an exception is raised if nulls are present in response_column."""
         df = d.create_df_4(library=library)
 
@@ -152,13 +135,8 @@
         ):
             x.fit(df, df["a"])
 
-<<<<<<< HEAD
-    @staticmethod
-    @pytest.mark.parametrize("library", ["pandas", "polars"])
-    def test_error_for_too_many_levels(library):
-=======
-    def test_error_for_too_many_levels(self):
->>>>>>> d37a0cce
+    @pytest.mark.parametrize("library", ["pandas", "polars"])
+    def test_error_for_too_many_levels(self, library):
         "test that transformer.transform errors for column with too many levels"
         transformer = OrdinalEncoderTransformer(columns=["a"])
 
