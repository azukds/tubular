--- conflicted
+++ resolved
@@ -123,15 +123,11 @@
             call_kwargs == expected_kwargs
         ), "unexpected kwargs in BaseTransformer.fit call"
 
-<<<<<<< HEAD
         expected_pos_args = (
             x,
             d.create_MeanResponseTransformer_test_df(),
             d.create_MeanResponseTransformer_test_df()["a"],
         )
-=======
-        expected_pos_args = (x, d.create_MeanResponseTransformer_test_df(), None)
->>>>>>> 5077e751
 
         assert len(expected_pos_args) == len(
             call_pos_args
