--- conflicted
+++ resolved
@@ -647,10 +647,6 @@
                     "d": {1: 1.0, 2: 2.0, 3: 3.0, 4: 4.0, 5: 5.0, 6: 6.0},
                     "f": {False: 2.0, True: 5.0},
                 },
-<<<<<<< HEAD
-=======
-                3.5,
->>>>>>> 56668876
             ),
             # no weight, prior
             (
@@ -676,10 +672,6 @@
                     },
                     "f": {False: 47 / 16, True: 65 / 16},
                 },
-<<<<<<< HEAD
-=======
-                3.5,
->>>>>>> 56668876
             ),
             # weight, no prior
             (
@@ -691,10 +683,6 @@
                     "d": {1: 1.0, 2: 2.0, 3: 3.0, 4: 4.0, 5: 5.0, 6: 6.0},
                     "f": {False: 14 / 6, True: 77 / 15},
                 },
-<<<<<<< HEAD
-=======
-                13 / 3,
->>>>>>> 56668876
             ),
             # prior and weight
             (
@@ -705,10 +693,6 @@
                     "d": {1: 7 / 2, 2: 11 / 3, 3: 23 / 6, 4: 4.0, 5: 30 / 7, 6: 32 / 7},
                     "f": {False: 13 / 4, True: 50 / 11},
                 },
-<<<<<<< HEAD
-=======
-                4.0,
->>>>>>> 56668876
             ),
         ],
     )
@@ -739,18 +723,6 @@
         x.mappings = {}
 
         x.fit(df, df["a"])
-
-<<<<<<< HEAD
-        for key in expected_mappings:
-            for value in expected_mappings[key]:
-                expected_mappings[key][value] = x.cast_method(
-                    expected_mappings[key][value],
-                )
-=======
-        assert x.global_mean == expected_mean, (
-            f"global mean not learnt as expected, expected {expected_mean} but got {x.global_mean}"
-        )
->>>>>>> 56668876
 
         assert x.mappings == expected_mappings, (
             f"mappings not learnt as expected, expected {expected_mappings} but got {x.mappings}"
