import pytest
import test_aide as ta
import tests.test_data as d
import pandas as pd
import numpy as np
from pandas.testing import assert_series_equal

import tubular
from tubular.nominal import MeanResponseTransformer


class TestInit(object):
    """Tests for MeanResponseTransformer.init()."""

    def test_arguments(self):
        """Test that init has expected arguments."""

        ta.functions.test_function_arguments(
            func=MeanResponseTransformer.__init__,
            expected_arguments=[
                "self",
                "columns",
                "weights_column",
                "prior",
            ],
            expected_default_values=(None, None, 0),
        )

    def test_class_methods(self):
        """Test that MeanResponseTransformer has fit and transform methods."""

        x = MeanResponseTransformer()

        ta.classes.test_object_method(obj=x, expected_method="fit", msg="fit")

        ta.classes.test_object_method(
            obj=x, expected_method="transform", msg="transform"
        )

    def test_inheritance(self):
        """Test that NominalToIntegerTransformer inherits from BaseNominalTransformer."""

        x = MeanResponseTransformer()

        ta.classes.assert_inheritance(x, tubular.nominal.BaseNominalTransformer)

    def test_super_init_called(self, mocker):
        """Test that init calls BaseTransformer.init."""

        spy = mocker.spy(tubular.base.BaseTransformer, "__init__")

        x = MeanResponseTransformer(columns=None, verbose=True, copy=True)

        assert (
            spy.call_count == 1
        ), "unexpected number of calls to BaseTransformer.__init__"

        call_args = spy.call_args_list[0]
        call_pos_args = call_args[0]
        call_kwargs = call_args[1]

        expected_kwargs = {"columns": None, "verbose": True, "copy": True}

        assert (
            call_kwargs == expected_kwargs
        ), "unexpected kwargs in BaseTransformer.__init__ call"

        expected_pos_args = (x,)

        assert (
            len(call_pos_args) == 1
        ), "unexpected # positional args in BaseTransformer.__init__ call"

        assert (
            expected_pos_args == call_pos_args
        ), "unexpected positional args in BaseTransformer.__init__ call"

    def test_weights_column_not_str_error(self):
        """Test that an exception is raised if weights_column is not a str."""

        with pytest.raises(
            TypeError, match="MeanResponseTransformer: weights_column should be a str"
        ):

            MeanResponseTransformer(weights_column=1)

    def test_prior_not_int_error(self):
        """Test that an exception is raised if prior is not an int."""

        with pytest.raises(TypeError, match="prior should be a int"):

            MeanResponseTransformer(prior="1")

    def test_prior_not_positive_int_error(self):
        """Test that an exception is raised if prior is not a positive int."""

        with pytest.raises(ValueError, match="prior should be positive int"):

<<<<<<< HEAD
            MeanResponseTransformer(weights_column=1)
=======
            MeanResponseTransformer(prior=-1)
>>>>>>> 8c2dbd97

    def test_values_passed_in_init_set_to_attribute(self):
        """Test that the values passed in init are saved in an attribute of the same name."""

        x = MeanResponseTransformer(weights_column="aaa", prior=1)

        ta.classes.test_object_attributes(
            obj=x,
            expected_attributes={"weights_column": "aaa", "prior": 1},
            msg="Attributes for MeanResponseTransformer set in init",
        )


class Test_prior_regularisation(object):
    "tests for _prior_regularisation method"

    def test_arguments(self):
        """Test that MeanResponseTransformer._prior_regularisation has expected arguments."""

        ta.functions.test_function_arguments(
            func=MeanResponseTransformer._prior_regularisation,
            expected_arguments=["self", "target_means", "cat_freq"],
            expected_default_values=None,
        )

    def test_check_is_fitted_called(self, mocker):
        """Test that _prior_regularisation calls BaseTransformer.check_is_fitted."""

        expected_call_args = {0: {"args": (["global_mean"],), "kwargs": {}}}

        x = MeanResponseTransformer(response_column="target")

        x.fit(pd.DataFrame({"a": ["1", "2"]}), pd.Series([2, 3]))

        with ta.functions.assert_function_call(
            mocker, tubular.base.BaseTransformer, "check_is_fitted", expected_call_args
        ):

            x._prior_regularisation(
                cat_freq=pd.Series([1, 2]), target_means=pd.Series([1, 2])
            )

    def test_output1(self):
        "Test output of method"

        x = MeanResponseTransformer(columns="a", prior=3)

        x.fit(X=pd.DataFrame({"a": [1, 2]}), y=pd.Series([2, 3]))

        expected1 = (1 * 1 + 3 * 2.5) / (1 + 3)

        expected2 = (2 * 2 + 3 * 2.5) / (2 + 3)

        expected = pd.Series([expected1, expected2])

        output = x._prior_regularisation(
            cat_freq=pd.Series([1, 2]), target_means=pd.Series([1, 2])
        )

        assert_series_equal(expected, output)

    def test_output2(self):
        "Test output of method"

        x = MeanResponseTransformer(columns="a", prior=0)

        x.fit(X=pd.DataFrame({"a": [1, 2]}), y=pd.Series([2, 3]))

        expected1 = (1 * 1) / (1)

        expected2 = (2 * 2) / (2)

        expected = pd.Series([expected1, expected2])

        output = x._prior_regularisation(
            cat_freq=pd.Series([1, 2]), target_means=pd.Series([1, 2])
        )

        assert_series_equal(expected, output)


class TestFit(object):
    """Tests for MeanResponseTransformer.fit()"""

    def test_arguments(self):
        """Test that init fit expected arguments."""

        ta.functions.test_function_arguments(
            func=MeanResponseTransformer.fit,
            expected_arguments=["self", "X", "y"],
            expected_default_values=None,
        )

    def test_super_fit_called(self, mocker):
        """Test that fit calls BaseTransformer.fit."""

        df = d.create_MeanResponseTransformer_test_df()

        x = MeanResponseTransformer(columns="b")

        spy = mocker.spy(tubular.base.BaseTransformer, "fit")

        x.fit(df, df["a"])

        assert spy.call_count == 1, "unexpected number of calls to BaseTransformer.fit"

        call_args = spy.call_args_list[0]
        call_pos_args = call_args[0]
        call_kwargs = call_args[1]

        expected_kwargs = {}

        assert (
            call_kwargs == expected_kwargs
        ), "unexpected kwargs in BaseTransformer.fit call"

        expected_pos_args = (
            x,
            d.create_MeanResponseTransformer_test_df(),
            d.create_MeanResponseTransformer_test_df()["a"],
        )

        assert len(expected_pos_args) == len(
            call_pos_args
        ), "unexpected # positional args in BaseTransformer.fit call"

        ta.equality.assert_equal_dispatch(
            expected_pos_args,
            call_pos_args,
            "unexpected arguments in BaseTransformer.fit call",
        )

    def test_fit_returns_self(self):
        """Test fit returns self?"""

        df = d.create_MeanResponseTransformer_test_df()

        x = MeanResponseTransformer(columns="b")

        x_fitted = x.fit(df, df["a"])

        assert (
            x_fitted is x
        ), "Returned value from create_MeanResponseTransformer_test_df.fit not as expected."

    def test_fit_not_changing_data(self):
        """Test fit does not change X."""

        df = d.create_MeanResponseTransformer_test_df()

        x = MeanResponseTransformer(columns="b")

        x.fit(df, df["a"])

        ta.equality.assert_equal_dispatch(
            expected=d.create_MeanResponseTransformer_test_df(),
            actual=df,
            msg="Check X not changing during fit",
        )

    def test_learnt_values(self):
        """Test that the mean response values learnt during fit are expected."""

        df = d.create_MeanResponseTransformer_test_df()

        x = MeanResponseTransformer(columns=["b", "d", "f"])

        x.fit(df, df["a"])

        ta.classes.test_object_attributes(
            obj=x,
            expected_attributes={
                "mappings": {
                    "b": {"a": 1.0, "b": 2.0, "c": 3.0, "d": 4.0, "e": 5.0, "f": 6.0},
                    "d": {1: 1.0, 2: 2.0, 3: 3.0, 4: 4.0, 5: 5.0, 6: 6.0},
                    "f": {False: 2.0, True: 5.0},
                },
                "global_mean": np.float64(3.5),
            },
            msg="mappings attribute",
        )

    def test_learnt_values_prior_no_weight(self):
        """Test that the mean response values learnt during fit are expected."""

        df = d.create_MeanResponseTransformer_test_df()

        x = MeanResponseTransformer(columns=["b", "d", "f"], prior=5)

        x.fit(df, df["a"])

        ta.classes.test_object_attributes(
            obj=x,
            expected_attributes={
                "mappings": {
                    "b": {
                        "a": 37 / 12,
                        "b": 13 / 4,
                        "c": 41 / 12,
                        "d": 43 / 12,
                        "e": 15 / 4,
                        "f": 47 / 12,
                    },
                    "d": {
                        1: 37 / 12,
                        2: 13 / 4,
                        3: 41 / 12,
                        4: 43 / 12,
                        5: 15 / 4,
                        6: 47 / 12,
                    },
                    "f": {False: 47 / 16, True: 65 / 16},
                },
                "global_mean": np.float64(3.5),
            },
            msg="mappings attribute",
        )

    def test_learnt_values_no_prior_weight(self):
        """Test that the mean response values learnt during fit are expected if a weights column is specified."""

        df = d.create_MeanResponseTransformer_test_df()

        x = MeanResponseTransformer(weights_column="e", columns=["b", "d", "f"])

        x.fit(df, df["a"])

        ta.classes.test_object_attributes(
            obj=x,
            expected_attributes={
                "mappings": {
                    "b": {"a": 1.0, "b": 2.0, "c": 3.0, "d": 4.0, "e": 5.0, "f": 6.0},
                    "d": {1: 1.0, 2: 2.0, 3: 3.0, 4: 4.0, 5: 5.0, 6: 6.0},
                    "f": {False: 14 / 6, True: 77 / 15},
                }
            },
            msg="mappings attribute",
        )

    def test_learnt_values_prior_weight(self):
        """Test that the mean response values learnt during fit are expected - when using weight and prior."""

        df = d.create_MeanResponseTransformer_test_df()

        df["weight"] = [1, 1, 1, 2, 2, 2]

        x = MeanResponseTransformer(
            columns=["d", "f"], prior=5, weights_column="weight"
        )

        x.fit(df, df["a"])

        ta.classes.test_object_attributes(
            obj=x,
            expected_attributes={
                "mappings": {
                    "d": {1: 7 / 2, 2: 11 / 3, 3: 23 / 6, 4: 4.0, 5: 30 / 7, 6: 32 / 7},
                    "f": {False: 13 / 4, True: 50 / 11},
                },
                "global_mean": np.float64(4.0),
            },
            msg="mappings attribute",
        )

    @pytest.mark.parametrize("prior", (1, 3, 5, 7, 9, 11, 100))
    def test_prior_logic(self, prior):
        "test that for prior>0 encodings are closer to global mean than for prior=0"

        df = d.create_MeanResponseTransformer_test_df()

        df["weight"] = [1, 1, 1, 2, 2, 2]

        x_prior = MeanResponseTransformer(
            columns=["d", "f"],
            prior=prior,
            weights_column="weight",
        )

        x_no_prior = MeanResponseTransformer(
            columns=["d", "f"], prior=0, weights_column="weight"
        )

        x_prior.fit(df, df["a"])

        x_no_prior.fit(df, df["a"])

        prior_mappings = x_prior.mappings

        no_prior_mappings = x_no_prior.mappings

        global_mean = x_prior.global_mean

        assert (
            global_mean == x_no_prior.global_mean
        ), "global means for transformers with/without priors should match"

        for col in prior_mappings:
            for value in prior_mappings[col]:

                prior_encoding = prior_mappings[col][value]
                no_prior_encoding = no_prior_mappings[col][value]

                prior_mean_dist = np.abs(prior_encoding - global_mean)
                no_prior_mean_dist = np.abs(no_prior_encoding - global_mean)

                assert (
                    prior_mean_dist <= no_prior_mean_dist
                ), "encodings using priors should be closer to the global mean than without"

    @pytest.mark.parametrize(
        "low_weight, high_weight", ((1, 2), (2, 3), (3, 4), (10, 20))
    )
    def test_prior_logic_for_weights(self, low_weight, high_weight):
        "test that for fixed prior a group with lower weight is moved closer to the global mean than one with higher weight"

        df = d.create_MeanResponseTransformer_test_df()

        # column f looks like [False, False, False, True, True, True]
        df["weight"] = [
            low_weight,
            low_weight,
            low_weight,
            high_weight,
            high_weight,
            high_weight,
        ]

        x_prior = MeanResponseTransformer(
            columns=["f"],
            prior=5,
            weights_column="weight",
        )

        x_no_prior = MeanResponseTransformer(
            columns=["f"], prior=0, weights_column="weight"
        )

        x_prior.fit(df, df["a"])

        x_no_prior.fit(df, df["a"])

        prior_mappings = x_prior.mappings

        no_prior_mappings = x_no_prior.mappings

        global_mean = x_prior.global_mean

        assert (
            global_mean == x_no_prior.global_mean
        ), "global means for transformers with/without priors should match"

        low_weight_prior_encoding = prior_mappings["f"][False]
        high_weight_prior_encoding = prior_mappings["f"][True]

        low_weight_no_prior_encoding = no_prior_mappings["f"][False]
        high_weight_no_prior_encoding = no_prior_mappings["f"][True]

        low_weight_prior_mean_dist = np.abs(low_weight_prior_encoding - global_mean)
        high_weight_prior_mean_dist = np.abs(high_weight_prior_encoding - global_mean)

        low_weight_no_prior_mean_dist = np.abs(
            low_weight_no_prior_encoding - global_mean
        )
        high_weight_no_prior_mean_dist = np.abs(
            high_weight_no_prior_encoding - global_mean
        )

        # check low weight group has been moved further towards mean than high weight group by prior, i.e
        # that the distance remaining is a smaller proportion of the no prior distance
        low_ratio = low_weight_prior_mean_dist / low_weight_no_prior_mean_dist
        high_ratio = high_weight_prior_mean_dist / high_weight_no_prior_mean_dist
        assert (
            low_ratio <= high_ratio
        ), "encodings for categories with lower weights should be moved closer to the global mean than those with higher weights, for fixed prior"

    def test_weights_column_missing_error(self):
        """Test that an exception is raised if weights_column is specified but not present in data for fit."""

        df = d.create_MeanResponseTransformer_test_df()

        x = MeanResponseTransformer(weights_column="z", columns=["b", "d", "f"])

        with pytest.raises(
            ValueError, match="MeanResponseTransformer: weights column z not in X"
        ):

            x.fit(df, df["a"])

    def test_response_column_nulls_error(self):
        """Test that an exception is raised if nulls are present in response_column."""

        df = d.create_df_4()

        x = MeanResponseTransformer(columns=["b"])

        with pytest.raises(
            ValueError, match="MeanResponseTransformer: y has 1 null values"
        ):

            x.fit(df, df["a"])


class TestTransform(object):
    """Tests for MeanResponseTransformer.transform()."""

    def expected_df_1():
        """Expected output for ."""

        df = pd.DataFrame(
            {
                "a": [1.0, 2.0, 3.0, 4.0, 5.0, 6.0],
                "b": [1, 2, 3, 4, 5, 6],
                "c": ["a", "b", "c", "d", "e", "f"],
                "d": [1, 2, 3, 4, 5, 6],
                "e": [1, 2, 3, 4, 5, 6.0],
                "f": [2, 2, 2, 5, 5, 5],
            }
        )

        df["c"] = df["c"].astype("category")

        return df

    def expected_df_2():
        """Expected output for ."""

        df = pd.DataFrame(
            {
                "a": [1.0, 2.0, 3.0, 4.0, 5.0, 6.0, np.NaN],
                "b": [1, 2, 3, 4, 5, 6, np.NaN],
                "c": ["a", "b", "c", "d", "e", "f", np.NaN],
            }
        )

        df["c"] = df["c"].astype("category")

        return df

    def test_arguments(self):
        """Test that transform has expected arguments."""

        ta.functions.test_function_arguments(
            func=MeanResponseTransformer.transform, expected_arguments=["self", "X"]
        )

    def test_check_is_fitted_called(self, mocker):
        """Test that BaseTransformer check_is_fitted called."""

        df = d.create_MeanResponseTransformer_test_df()

        x = MeanResponseTransformer(columns="b")

        x.fit(df, df["a"])

        expected_call_args = {0: {"args": (["mappings"],), "kwargs": {}}}

        with ta.functions.assert_function_call(
            mocker, tubular.base.BaseTransformer, "check_is_fitted", expected_call_args
        ):

            x.transform(df)

    def test_super_transform_called(self, mocker):
        """Test that BaseTransformer.transform called."""

        df = d.create_MeanResponseTransformer_test_df()

        x = MeanResponseTransformer(columns="b")

        x.fit(df, df["a"])

        expected_call_args = {
            0: {"args": (d.create_MeanResponseTransformer_test_df(),), "kwargs": {}}
        }

        with ta.functions.assert_function_call(
            mocker,
            tubular.base.BaseTransformer,
            "transform",
            expected_call_args,
            return_value=d.create_MeanResponseTransformer_test_df(),
        ):

            x.transform(df)

    def test_learnt_values_not_modified(self):
        """Test that the mappings from fit are not changed in transform."""

        df = d.create_MeanResponseTransformer_test_df()

        x = MeanResponseTransformer(columns="b")

        x.fit(df, df["a"])

        x2 = MeanResponseTransformer(columns="b")

        x2.fit(df, df["a"])

        x2.transform(df)

        ta.equality.assert_equal_dispatch(
            expected=x.mappings,
            actual=x2.mappings,
            msg="Mean response values not changed in transform",
        )

    @pytest.mark.parametrize(
        "df, expected",
        ta.pandas.adjusted_dataframe_params(
            d.create_MeanResponseTransformer_test_df(), expected_df_1()
        ),
    )
    def test_expected_output(self, df, expected):
        """Test that the output is expected from transform."""

        x = MeanResponseTransformer(columns=["b", "d", "f"])

        # set the impute values dict directly rather than fitting x on df so test works with helpers
        x.mappings = {
            "b": {"a": 1, "b": 2, "c": 3, "d": 4, "e": 5, "f": 6},
            "d": {1: 1, 2: 2, 3: 3, 4: 4, 5: 5, 6: 6},
            "f": {False: 2, True: 5},
        }

        df_transformed = x.transform(df)

        ta.equality.assert_frame_equal_msg(
            actual=df_transformed,
            expected=expected,
            msg_tag="Unexpected values in MeanResponseTransformer.transform",
        )

    def test_nulls_introduced_in_transform_error(self):
        """Test that transform will raise an error if nulls are introduced."""

        df = d.create_MeanResponseTransformer_test_df()

        x = MeanResponseTransformer(columns=["b", "d", "f"])

        x.fit(df, df["a"])

        df["b"] = "z"

        with pytest.raises(
            ValueError,
            match="MeanResponseTransformer: nulls would be introduced into column b from levels not present in mapping",
        ):

            x.transform(df)<|MERGE_RESOLUTION|>--- conflicted
+++ resolved
@@ -96,11 +96,7 @@
 
         with pytest.raises(ValueError, match="prior should be positive int"):
 
-<<<<<<< HEAD
-            MeanResponseTransformer(weights_column=1)
-=======
             MeanResponseTransformer(prior=-1)
->>>>>>> 8c2dbd97
 
     def test_values_passed_in_init_set_to_attribute(self):
         """Test that the values passed in init are saved in an attribute of the same name."""
