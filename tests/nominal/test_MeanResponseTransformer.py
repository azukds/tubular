from itertools import product

import numpy as np
import pandas as pd
import pytest
import test_aide as ta
from pandas.testing import assert_series_equal

import tests.test_data as d
import tubular
from tubular.nominal import MeanResponseTransformer


@pytest.fixture()
def learnt_mapping_dict():
    full_dict = {}

    b_dict = {
        "b": {"a": 1.0, "b": 2.0, "c": 3.0, "d": 4.0, "e": 5.0, "f": 6.0},
        "b_blue": {"a": 1.0, "b": 1.0, "c": 0.0, "d": 0.0, "e": 0.0, "f": 0.0},
        "b_yellow": {"a": 0.0, "b": 0.0, "c": 1.0, "d": 1.0, "e": 0.0, "f": 0.0},
        "b_green": {"a": 0.0, "b": 0.0, "c": 0.0, "d": 0.0, "e": 1.0, "f": 1.0},
    }

    # c matches b, but is categorical (see test_data.create_MeanResponseTransformer_test_df)
    c_dict = {
        "c" + suffix: b_dict["b" + suffix]
        for suffix in ["", "_blue", "_yellow", "_green"]
    }

    full_dict.update(b_dict)
    full_dict.update(c_dict)

    return full_dict


@pytest.fixture()
def learnt_unseen_levels_encoding_dict_mean():
    return_dict = {
        "b": (1.0 + 2.0 + 3.0 + 4.0 + 5.0 + 6.0) / 6,
        "b_blue": (1.0 + 1.0 + 0.0 + 0.0 + 0.0 + 0.0) / 6,
        "b_yellow": (0.0 + 0.0 + 1.0 + 1.0 + 0.0 + 0.0) / 6,
        "b_green": (0.0 + 0.0 + 0.0 + 0.0 + 1.0 + 1.0) / 6,
    }

    for key in return_dict:
        return_dict[key] = np.float32(return_dict[key])
    return return_dict


@pytest.fixture()
def learnt_unseen_levels_encoding_dict_median():
    return_dict = {
        "b": (3.0 + 4.0) / 2,
        "b_blue": (0.0 + 0.0) / 2,
        "b_yellow": (0.0 + 0.0) / 2,
        "b_green": (0.0 + 0.0) / 2,
    }

    for key in return_dict:
        return_dict[key] = np.float32(return_dict[key])
    return return_dict


@pytest.fixture()
def learnt_unseen_levels_encoding_dict_highest():
    return_dict = {
        "b": 6.0,
        "b_blue": 1.0,
        "b_yellow": 1.0,
        "b_green": 1.0,
    }
    for key in return_dict:
        return_dict[key] = np.float32(return_dict[key])
    return return_dict


@pytest.fixture()
def learnt_unseen_levels_encoding_dict_lowest():

    return_dict = {
        "b": 1.0,
        "b_blue": 0.0,
        "b_yellow": 0.0,
        "b_green": 0.0,
    }

    for key in return_dict:
        return_dict[key] = np.float32(return_dict[key])
    return return_dict


@pytest.fixture()
def learnt_unseen_levels_encoding_dict_arbitrary():
    return_dict = {
        "b": 22.0,
        "b_blue": 22.0,
        "b_yellow": 22.0,
        "b_green": 22.0,
    }
    for key in return_dict:
        return_dict[key] = np.float32(return_dict[key])
    return return_dict


class TestInit:
    """Tests for MeanResponseTransformer.init()."""

    def test_weights_column_not_str_error(self):
        """Test that an exception is raised if weights_column is not a str."""
        with pytest.raises(
            TypeError,
            match="MeanResponseTransformer: weights_column should be a str",
        ):
            MeanResponseTransformer(weights_column=1)

    def test_prior_not_int_error(self):
        """Test that an exception is raised if prior is not an int."""
        with pytest.raises(TypeError, match="prior should be a int"):
            MeanResponseTransformer(prior="1")

    def test_prior_not_positive_int_error(self):
        """Test that an exception is raised if prior is not a positive int."""
        with pytest.raises(ValueError, match="prior should be positive int"):
            MeanResponseTransformer(prior=-1)

    @pytest.mark.parametrize("level", [{"dict": 1}, 2, 2.5])
    def test_level_wrong_type_error(self, level):
        with pytest.raises(
            TypeError,
            match=f"Level should be a NoneType, list or str but got {type(level)}",
        ):
            MeanResponseTransformer(level=level)

    def test_unseen_level_handling_incorrect_value_error(self):
        """Test that an exception is raised if unseen_level_handling is an incorrect value."""
        with pytest.raises(
            ValueError,
            match="unseen_level_handling should be the option: Mean, Median, Lowest, Highest or an arbitrary int/float value",
        ):
            MeanResponseTransformer(unseen_level_handling="AAA")

<<<<<<< HEAD
=======
    def test_return_type_handling_incorrect_value_error(self):
        """Test that an exception is raised if return_type is an incorrect value."""
        with pytest.raises(
            ValueError,
            match="return_type should be one of: 'float64', 'float32'",
        ):
            MeanResponseTransformer(return_type="int")

    def test_values_passed_in_init_set_to_attribute(self):
        """Test that the values passed in init are saved in an attribute of the same name."""
        x = MeanResponseTransformer(
            weights_column="aaa",
            prior=1,
            level="any",
            unseen_level_handling="Mean",
            return_type="float32",
        )

        ta.classes.test_object_attributes(
            obj=x,
            expected_attributes={
                "weights_column": "aaa",
                "prior": 1,
                "level": "any",
                "unseen_level_handling": "Mean",
                "return_type": "float32",
                "cast_method": np.float32,
            },
            msg="Attributes for MeanResponseTransformer set in init",
        )

>>>>>>> 8efb2afe

class Test_prior_regularisation:
    "tests for _prior_regularisation method."

    def test_check_is_fitted_called(self, mocker):
        """Test that _prior_regularisation calls BaseTransformer.check_is_fitted."""
        expected_call_args = {0: {"args": (["global_mean"],), "kwargs": {}}}

        x = MeanResponseTransformer(columns="a")

        x.fit(pd.DataFrame({"a": ["1", "2"]}), pd.Series([2, 3]))

        with ta.functions.assert_function_call(
            mocker,
            tubular.base.BaseTransformer,
            "check_is_fitted",
            expected_call_args,
        ):
            x._prior_regularisation(
                cat_freq=pd.Series([1, 2]),
                target_means=pd.Series([1, 2]),
            )

    def test_output1(self):
        "Test output of method."
        x = MeanResponseTransformer(columns="a", prior=3)

        x.fit(X=pd.DataFrame({"a": [1, 2]}), y=pd.Series([2, 3]))

        expected1 = (1 * 1 + 3 * 2.5) / (1 + 3)

        expected2 = (2 * 2 + 3 * 2.5) / (2 + 3)

        expected = pd.Series([expected1, expected2])

        output = x._prior_regularisation(
            cat_freq=pd.Series([1, 2]),
            target_means=pd.Series([1, 2]),
        )

        assert_series_equal(expected, output)

    @pytest.mark.parametrize(
        "dtype",
        ["object", "category"],
    )
    def test_output2(self, dtype):
        "Test output of method - for category and object dtypes"
        x = MeanResponseTransformer(columns="a", prior=0)

        df = pd.DataFrame({"a": ["a", "b"]})
        df["a"] = df["a"].astype(dtype)

        x.fit(X=df, y=pd.Series([2, 3]))

        expected1 = (1 * 1) / (1)

        expected2 = (2 * 2) / (2)

        expected = pd.Series([expected1, expected2])

        output = x._prior_regularisation(
            cat_freq=pd.Series([1, 2]),
            target_means=pd.Series([1, 2]),
        )

        assert_series_equal(expected, output)


class TestFit:
    def test_super_fit_called(self, mocker):
        """Test that fit calls BaseTransformer.fit."""
        df = d.create_MeanResponseTransformer_test_df()

        x = MeanResponseTransformer(columns="b")

        spy = mocker.spy(tubular.base.BaseTransformer, "fit")

        x.fit(df, df["a"])

        assert spy.call_count == 1, "unexpected number of calls to BaseTransformer.fit"

        call_args = spy.call_args_list[0]
        call_pos_args = call_args[0]
        call_kwargs = call_args[1]

        expected_kwargs = {}

        assert (
            call_kwargs == expected_kwargs
        ), "unexpected kwargs in BaseTransformer.fit call"

        expected_pos_args = (
            x,
            d.create_MeanResponseTransformer_test_df(),
            d.create_MeanResponseTransformer_test_df()["a"],
        )

        assert len(expected_pos_args) == len(
            call_pos_args,
        ), "unexpected # positional args in BaseTransformer.fit call"

        ta.equality.assert_equal_dispatch(
            expected_pos_args,
            call_pos_args,
            "unexpected arguments in BaseTransformer.fit call",
        )

    @pytest.mark.parametrize(
        ("level", "target_column", "unseen_level_handling"),
        [
            (None, "a", "Mean"),
            ("all", "multi_level_response", 32),
            (["yellow", "blue"], "multi_level_response", "Highest"),
        ],
    )
    def test_fit_returns_self(self, level, target_column, unseen_level_handling):
        """Test fit returns self?."""
        df = d.create_MeanResponseTransformer_test_df()

        x = MeanResponseTransformer(
            columns="b",
            level=level,
            unseen_level_handling=unseen_level_handling,
        )

        x_fitted = x.fit(df, df[target_column])

        assert (
            x_fitted is x
        ), "Returned value from create_MeanResponseTransformer_test_df.fit not as expected."

    @pytest.mark.parametrize(
        ("level", "target_column", "unseen_level_handling"),
        [
            (None, "a", "Mean"),
            ("all", "multi_level_response", 32),
            (["yellow", "blue"], "multi_level_response", "Highest"),
        ],
    )
    def test_fit_not_changing_data(self, level, target_column, unseen_level_handling):
        """Test fit does not change X."""
        df = d.create_MeanResponseTransformer_test_df()

        x = MeanResponseTransformer(
            columns="b",
            level=level,
            unseen_level_handling=unseen_level_handling,
        )

        x.fit(df, df[target_column])

        ta.equality.assert_equal_dispatch(
            expected=d.create_MeanResponseTransformer_test_df(),
            actual=df,
            msg="Check X not changing during fit",
        )

    @pytest.mark.parametrize(
        ("level", "target_column", "unseen_level_handling"),
        [
            (None, "a", "Mean"),
            ("all", "multi_level_response", 32),
            (["yellow", "blue"], "multi_level_response", "Highest"),
        ],
    )
    def test_response_column_nulls_error(
        self,
        level,
        target_column,
        unseen_level_handling,
    ):
        """Test that an exception is raised if nulls are present in response_column."""
        df = d.create_MeanResponseTransformer_test_df()
        df.loc[1, target_column] = np.nan

        x = MeanResponseTransformer(
            columns=["b"],
            level=level,
            unseen_level_handling=unseen_level_handling,
        )

        with pytest.raises(
            ValueError,
            match="MeanResponseTransformer: y has 1 null values",
        ):
            x.fit(df, df[target_column])

    @pytest.mark.parametrize(
        ("level", "target_column", "unseen_level_handling"),
        [
            (None, "a", "Mean"),
            (None, "a", "Lowest"),
        ],
    )
    def test_correct_mappings_stored_numeric_response(
        self,
        learnt_mapping_dict,
        level,
        target_column,
        unseen_level_handling,
    ):
        "Test that the mapping dictionary created in fit has the correct keys and values."
        df = d.create_MeanResponseTransformer_test_df()
        columns = ["b", "c"]
        x = MeanResponseTransformer(
            columns=columns,
            level=level,
            unseen_level_handling=unseen_level_handling,
        )
        x.fit(df, df[target_column])

        assert x.columns == columns, "Columns attribute changed in fit"

        for column in x.columns:
            actual = x.mappings[column]
            expected = learnt_mapping_dict[column]
            assert actual == expected

    @pytest.mark.parametrize(
        ("level", "target_column", "unseen_level_handling"),
        [
            (["blue"], "multi_level_response", "Median"),
            ("all", "multi_level_response", 32),
            (["yellow", "blue"], "multi_level_response", "Highest"),
        ],
    )
    def test_correct_mappings_stored_categorical_response(
        self,
        learnt_mapping_dict,
        level,
        target_column,
        unseen_level_handling,
    ):
        "Test that the mapping dictionary created in fit has the correct keys and values."
        df = d.create_MeanResponseTransformer_test_df()
        columns = ["b", "c"]
        x = MeanResponseTransformer(
            columns=columns,
            level=level,
            unseen_level_handling=unseen_level_handling,
        )
        x.fit(df, df[target_column])

        if level == "all":
            expected_created_cols = {
                prefix + "_" + suffix
                for prefix, suffix in product(
                    columns,
                    df[target_column].unique().tolist(),
                )
            }

        else:
            expected_created_cols = {
                prefix + "_" + suffix for prefix, suffix in product(columns, level)
            }
        assert (
            set(x.mapped_columns) == expected_created_cols
        ), "Stored mapped columns are not as expected"

        for column in x.mapped_columns:
            actual = x.mappings[column]
            expected = learnt_mapping_dict[column]
            assert actual == expected

    @pytest.mark.parametrize(
        ("level", "target_column", "unseen_level_handling"),
        [
            (None, "a", "Mean"),
            (None, "a", "Median"),
            (None, "a", "Lowest"),
            (None, "a", "Highest"),
            (None, "a", 22.0),
            ("all", "multi_level_response", "Mean"),
            (["yellow", "blue"], "multi_level_response", "Mean"),
        ],
    )
    def test_correct_unseen_levels_encoding_dict_stored(
        self,
        learnt_unseen_levels_encoding_dict_mean,
        learnt_unseen_levels_encoding_dict_median,
        learnt_unseen_levels_encoding_dict_lowest,
        learnt_unseen_levels_encoding_dict_highest,
        learnt_unseen_levels_encoding_dict_arbitrary,
        level,
        target_column,
        unseen_level_handling,
    ):
        "Test that the unseen_levels_encoding_dict dictionary created in fit has the correct keys and values."
        df = d.create_MeanResponseTransformer_test_df()
        x = MeanResponseTransformer(
            columns=["b"],
            level=level,
            unseen_level_handling=unseen_level_handling,
        )
        x.fit(df, df[target_column])

        if level:
            if level == "all":
                assert set(x.unseen_levels_encoding_dict.keys()) == {
                    "b_blue",
                    "b_yellow",
                    "b_green",
                }, "Stored unseen_levels_encoding_dict keys are not as expected"

            else:
                assert set(x.unseen_levels_encoding_dict.keys()) == {
                    "b_blue",
                    "b_yellow",
                }, "Stored unseen_levels_encoding_dict keys are not as expected"

            for column in x.unseen_levels_encoding_dict:
                actual = x.unseen_levels_encoding_dict[column]
                expected = learnt_unseen_levels_encoding_dict_mean[column]
                assert actual == expected

        else:
            assert x.unseen_levels_encoding_dict.keys() == {
                "b",
            }, "Stored unseen_levels_encoding_dict key is not as expected"

            if unseen_level_handling == "Mean":
                for column in x.unseen_levels_encoding_dict:
                    actual = x.unseen_levels_encoding_dict[column]
                    expected = learnt_unseen_levels_encoding_dict_mean[column]
                    assert actual == expected

            if unseen_level_handling == "Median":
                for column in x.unseen_levels_encoding_dict:
                    actual = x.unseen_levels_encoding_dict[column]
                    expected = learnt_unseen_levels_encoding_dict_median[column]
                    assert actual == expected

            if unseen_level_handling == "Lowest":
                for column in x.unseen_levels_encoding_dict:
                    actual = x.unseen_levels_encoding_dict[column]
                    expected = learnt_unseen_levels_encoding_dict_lowest[column]
                    assert actual == expected

            if unseen_level_handling == "Highest":
                for column in x.unseen_levels_encoding_dict:
                    actual = x.unseen_levels_encoding_dict[column]
                    expected = learnt_unseen_levels_encoding_dict_highest[column]
                    assert actual == expected

            if unseen_level_handling == "Abitrary":
                for column in x.unseen_levels_encoding_dict:
                    actual = x.unseen_levels_encoding_dict[column]
                    expected = learnt_unseen_levels_encoding_dict_arbitrary[column]
                    assert actual == expected


class TestFitBinaryResponse:
    """Tests for MeanResponseTransformer.fit()."""

    def test_learnt_values(self):
        """Test that the mean response values learnt during fit are expected."""
        df = d.create_MeanResponseTransformer_test_df()

        x = MeanResponseTransformer(columns=["b", "d", "f"])

        x.mappings = {}

        x._fit_binary_response(df, df["a"], x.columns)

        expected_mappings = {
            "b": {"a": 1.0, "b": 2.0, "c": 3.0, "d": 4.0, "e": 5.0, "f": 6.0},
            "d": {1: 1.0, 2: 2.0, 3: 3.0, 4: 4.0, 5: 5.0, 6: 6.0},
            "f": {False: 2.0, True: 5.0},
        }

        for key in expected_mappings:
            for value in expected_mappings[key]:
                expected_mappings[key][value] = x.cast_method(
                    expected_mappings[key][value],
                )

        ta.classes.test_object_attributes(
            obj=x,
            expected_attributes={
                "mappings": expected_mappings,
                "global_mean": np.float64(3.5),
            },
            msg="mappings attribute",
        )

    def test_learnt_values_prior_no_weight(self):
        """Test that the mean response values learnt during fit are expected."""
        df = d.create_MeanResponseTransformer_test_df()

        x = MeanResponseTransformer(columns=["b", "d", "f"], prior=5)

        x.mappings = {}

        x._fit_binary_response(df, df["a"], x.columns)

        expected_mappings = {
            "b": {
                "a": 37 / 12,
                "b": 13 / 4,
                "c": 41 / 12,
                "d": 43 / 12,
                "e": 15 / 4,
                "f": 47 / 12,
            },
            "d": {
                1: 37 / 12,
                2: 13 / 4,
                3: 41 / 12,
                4: 43 / 12,
                5: 15 / 4,
                6: 47 / 12,
            },
            "f": {False: 47 / 16, True: 65 / 16},
        }
        for key in expected_mappings:
            for value in expected_mappings[key]:
                expected_mappings[key][value] = x.cast_method(
                    expected_mappings[key][value],
                )

        ta.classes.test_object_attributes(
            obj=x,
            expected_attributes={
                "mappings": expected_mappings,
                "global_mean": np.float64(3.5),
            },
            msg="mappings attribute",
        )

    def test_learnt_values_no_prior_weight(self):
        """Test that the mean response values learnt during fit are expected if a weights column is specified."""
        df = d.create_MeanResponseTransformer_test_df()

        x = MeanResponseTransformer(weights_column="e", columns=["b", "d", "f"])

        x.mappings = {}

        x._fit_binary_response(df, df["a"], x.columns)

        expected_mappings = {
            "b": {"a": 1.0, "b": 2.0, "c": 3.0, "d": 4.0, "e": 5.0, "f": 6.0},
            "d": {1: 1.0, 2: 2.0, 3: 3.0, 4: 4.0, 5: 5.0, 6: 6.0},
            "f": {False: 14 / 6, True: 77 / 15},
        }

        for key in expected_mappings:
            for value in expected_mappings[key]:
                expected_mappings[key][value] = x.cast_method(
                    expected_mappings[key][value],
                )

        ta.classes.test_object_attributes(
            obj=x,
            expected_attributes={
                "mappings": expected_mappings,
            },
            msg="mappings attribute",
        )

    def test_learnt_values_prior_weight(self):
        """Test that the mean response values learnt during fit are expected - when using weight and prior."""
        df = d.create_MeanResponseTransformer_test_df()

        df["weight"] = [1, 1, 1, 2, 2, 2]

        x = MeanResponseTransformer(
            columns=["d", "f"],
            prior=5,
            weights_column="weight",
        )

        x.mappings = {}

        x._fit_binary_response(df, df["a"], x.columns)

        expected_mappings = {
            "d": {1: 7 / 2, 2: 11 / 3, 3: 23 / 6, 4: 4.0, 5: 30 / 7, 6: 32 / 7},
            "f": {False: 13 / 4, True: 50 / 11},
        }
        for key in expected_mappings:
            for value in expected_mappings[key]:
                expected_mappings[key][value] = x.cast_method(
                    expected_mappings[key][value],
                )

        ta.classes.test_object_attributes(
            obj=x,
            expected_attributes={
                "mappings": expected_mappings,
                "global_mean": np.float64(4.0),
            },
            msg="mappings attribute",
        )

    @pytest.mark.parametrize("prior", (1, 3, 5, 7, 9, 11, 100))
    def test_prior_logic(self, prior):
        "Test that for prior>0 encodings are closer to global mean than for prior=0."
        df = d.create_MeanResponseTransformer_test_df()

        df["weight"] = [1, 1, 1, 2, 2, 2]

        x_prior = MeanResponseTransformer(
            columns=["d", "f"],
            prior=prior,
            weights_column="weight",
        )

        x_no_prior = MeanResponseTransformer(
            columns=["d", "f"],
            prior=0,
            weights_column="weight",
        )

        x_prior.mappings = {}
        x_no_prior.mappings = {}

        x_prior._fit_binary_response(df, df["a"], x_prior.columns)

        x_no_prior._fit_binary_response(df, df["a"], x_no_prior.columns)

        prior_mappings = x_prior.mappings

        no_prior_mappings = x_no_prior.mappings

        global_mean = x_prior.global_mean

        assert (
            global_mean == x_no_prior.global_mean
        ), "global means for transformers with/without priors should match"

        for col in prior_mappings:
            for value in prior_mappings[col]:
                prior_encoding = prior_mappings[col][value]
                no_prior_encoding = no_prior_mappings[col][value]

                prior_mean_dist = np.abs(prior_encoding - global_mean)
                no_prior_mean_dist = np.abs(no_prior_encoding - global_mean)

                assert (
                    prior_mean_dist <= no_prior_mean_dist
                ), "encodings using priors should be closer to the global mean than without"

    @pytest.mark.parametrize(
        ("low_weight", "high_weight"),
        ((1, 2), (2, 3), (3, 4), (10, 20)),
    )
    def test_prior_logic_for_weights(self, low_weight, high_weight):
        "Test that for fixed prior a group with lower weight is moved closer to the global mean than one with higher weight."
        df = d.create_MeanResponseTransformer_test_df()

        # column f looks like [False, False, False, True, True, True]
        df["weight"] = [
            low_weight,
            low_weight,
            low_weight,
            high_weight,
            high_weight,
            high_weight,
        ]

        x_prior = MeanResponseTransformer(
            columns=["f"],
            prior=5,
            weights_column="weight",
        )

        x_no_prior = MeanResponseTransformer(
            columns=["f"],
            prior=0,
            weights_column="weight",
        )

        x_prior.mappings = {}
        x_no_prior.mappings = {}

        x_prior._fit_binary_response(df, df["a"], x_prior.columns)

        x_no_prior._fit_binary_response(df, df["a"], x_no_prior.columns)

        prior_mappings = x_prior.mappings

        no_prior_mappings = x_no_prior.mappings

        global_mean = x_prior.global_mean

        assert (
            global_mean == x_no_prior.global_mean
        ), "global means for transformers with/without priors should match"

        low_weight_prior_encoding = prior_mappings["f"][False]
        high_weight_prior_encoding = prior_mappings["f"][True]

        low_weight_no_prior_encoding = no_prior_mappings["f"][False]
        high_weight_no_prior_encoding = no_prior_mappings["f"][True]

        low_weight_prior_mean_dist = np.abs(low_weight_prior_encoding - global_mean)
        high_weight_prior_mean_dist = np.abs(high_weight_prior_encoding - global_mean)

        low_weight_no_prior_mean_dist = np.abs(
            low_weight_no_prior_encoding - global_mean,
        )
        high_weight_no_prior_mean_dist = np.abs(
            high_weight_no_prior_encoding - global_mean,
        )

        # check low weight group has been moved further towards mean than high weight group by prior, i.e
        # that the distance remaining is a smaller proportion of the no prior distance
        low_ratio = low_weight_prior_mean_dist / low_weight_no_prior_mean_dist
        high_ratio = high_weight_prior_mean_dist / high_weight_no_prior_mean_dist
        assert (
            low_ratio <= high_ratio
        ), "encodings for categories with lower weights should be moved closer to the global mean than those with higher weights, for fixed prior"

    def test_weights_column_missing_error(self):
        """Test that an exception is raised if weights_column is specified but not present in data for fit."""
        df = d.create_MeanResponseTransformer_test_df()

        x = MeanResponseTransformer(weights_column="z", columns=["b", "d", "f"])

        with pytest.raises(
            ValueError,
            match="MeanResponseTransformer: weights column z not in X",
        ):
            x._fit_binary_response(df, df["a"], x.columns)


class TestTransform:
    """Tests for MeanResponseTransformer.transform()."""

    def expected_df_1():
        """Expected output for single level response."""
        df = pd.DataFrame(
            {
                "a": [1.0, 2.0, 3.0, 4.0, 5.0, 6.0],
                "b": [1, 2, 3, 4, 5, 6],
                "c": ["a", "b", "c", "d", "e", "f"],
                "d": [1, 2, 3, 4, 5, 6],
                "e": [1, 2, 3, 4, 5, 6.0],
                "f": [2, 2, 2, 5, 5, 5],
                "multi_level_response": [
                    "blue",
                    "blue",
                    "yellow",
                    "yellow",
                    "green",
                    "green",
                ],
            },
        )

        df["c"] = df["c"].astype("category")

        return df

    def expected_df_2():
        """Expected output for response with level = blue."""
        df = pd.DataFrame(
            {
                "a": [1.0, 2.0, 3.0, 4.0, 5.0, 6.0],
                "c": ["a", "b", "c", "d", "e", "f"],
                "d": [1, 2, 3, 4, 5, 6],
                "e": [1, 2, 3, 4, 5, 6.0],
                "multi_level_response": [
                    "blue",
                    "blue",
                    "yellow",
                    "yellow",
                    "green",
                    "green",
                ],
                "b_blue": [1, 1, 0, 0, 0, 0],
                "f_blue": [2 / 3, 2 / 3, 2 / 3, 0, 0, 0],
            },
        )

        df["c"] = df["c"].astype("category")

        return df

    def expected_df_3():
        """Expected output for response with level = 'all'."""
        df = pd.DataFrame(
            {
                "a": [1.0, 2.0, 3.0, 4.0, 5.0, 6.0],
                "c": ["a", "b", "c", "d", "e", "f"],
                "d": [1, 2, 3, 4, 5, 6],
                "e": [1, 2, 3, 4, 5, 6.0],
                "multi_level_response": [
                    "blue",
                    "blue",
                    "yellow",
                    "yellow",
                    "green",
                    "green",
                ],
                "b_blue": [1, 1, 0, 0, 0, 0],
                "f_blue": [2 / 3, 2 / 3, 2 / 3, 0, 0, 0],
                "b_green": [0, 0, 0, 0, 1, 1],
                "f_green": [0, 0, 0, 2 / 3, 2 / 3, 2 / 3],
                "b_yellow": [0, 0, 1, 1, 0, 0],
                "f_yellow": [1 / 3, 1 / 3, 1 / 3, 1 / 3, 1 / 3, 1 / 3],
            },
        )

        df["c"] = df["c"].astype("category")

        return df

    def expected_df_4():
        """Expected output for transform on dataframe with single level response and unseen levels,
        where unseen_level_handling = 'Mean'.
        """
        df = pd.DataFrame(
            {
                "a": [1.0, 2.0, 3.0, 4.0, 5.0, 6.0, 7.0, 3.0],
                "b": [1.0, 2.0, 3.0, 4.0, 5.0, 6.0, 3.5, 3.5],
                "c": ["a", "b", "c", "d", "e", "f", "g", "h"],
                "d": [1.0, 2.0, 3.0, 4.0, 5.0, 6.0, 3.5, 3.5],
                "e": [1.0, 2.0, 3.0, 4.0, 5.0, 6.0, 7.0, 8.0],
                "f": [2.0, 2.0, 2.0, 5.0, 5.0, 5.0, 5.0, 2.0],
                "multi_level_response": [
                    "blue",
                    "blue",
                    "yellow",
                    "yellow",
                    "green",
                    "green",
                    "yellow",
                    "blue",
                ],
            },
        )

        df["c"] = df["c"].astype("category")

        return df

    def expected_df_5():
        """Expected output for transform on dataframe with single level response and unseen levels,
        where unseen_level_handling = 'Median'.
        """
        df = pd.DataFrame(
            {
                "a": [1.0, 2.0, 3.0, 4.0, 5.0, 6.0, 7.0, 3.0],
                "b": [1.0, 2.0, 3.0, 4.0, 5.0, 6.0, 3.5, 3.5],
                "c": ["a", "b", "c", "d", "e", "f", "g", "h"],
                "d": [1.0, 2.0, 3.0, 4.0, 5.0, 6.0, 3.5, 3.5],
                "e": [1.0, 2.0, 3.0, 4.0, 5.0, 6.0, 7.0, 8.0],
                "f": [2.0, 2.0, 2.0, 5.0, 5.0, 5.0, 5.0, 2.0],
                "multi_level_response": [
                    "blue",
                    "blue",
                    "yellow",
                    "yellow",
                    "green",
                    "green",
                    "yellow",
                    "blue",
                ],
            },
        )

        df["c"] = df["c"].astype("category")

        return df

    def expected_df_6():
        """Expected output for transform on dataframe with single level response and unseen levels,
        where unseen_level_handling = 'Lowest'.
        """
        df = pd.DataFrame(
            {
                "a": [1.0, 2.0, 3.0, 4.0, 5.0, 6.0, 7.0, 3.0],
                "b": [1.0, 2.0, 3.0, 4.0, 5.0, 6.0, 1.0, 1.0],
                "c": ["a", "b", "c", "d", "e", "f", "g", "h"],
                "d": [1.0, 2.0, 3.0, 4.0, 5.0, 6.0, 1.0, 1.0],
                "e": [1.0, 2.0, 3.0, 4.0, 5.0, 6.0, 7.0, 8.0],
                "f": [2.0, 2.0, 2.0, 5.0, 5.0, 5.0, 5.0, 2.0],
                "multi_level_response": [
                    "blue",
                    "blue",
                    "yellow",
                    "yellow",
                    "green",
                    "green",
                    "yellow",
                    "blue",
                ],
            },
        )

        df["c"] = df["c"].astype("category")

        return df

    def expected_df_7():
        """Expected output for transform on dataframe with single level response and unseen levels,
        where unseen_level_handling = 'Highest'.
        """
        df = pd.DataFrame(
            {
                "a": [1.0, 2.0, 3.0, 4.0, 5.0, 6.0, 7.0, 3.0],
                "b": [1.0, 2.0, 3.0, 4.0, 5.0, 6.0, 6.0, 6.0],
                "c": ["a", "b", "c", "d", "e", "f", "g", "h"],
                "d": [1.0, 2.0, 3.0, 4.0, 5.0, 6.0, 6.0, 6.0],
                "e": [1.0, 2.0, 3.0, 4.0, 5.0, 6.0, 7.0, 8.0],
                "f": [2.0, 2.0, 2.0, 5.0, 5.0, 5.0, 5.0, 2.0],
                "multi_level_response": [
                    "blue",
                    "blue",
                    "yellow",
                    "yellow",
                    "green",
                    "green",
                    "yellow",
                    "blue",
                ],
            },
        )

        df["c"] = df["c"].astype("category")

        return df

    def expected_df_8():
        """Expected output for transform on dataframe with single level response and unseen levels,
        where unseen_level_handling set to arbitrary int/float value.
        """
        df = pd.DataFrame(
            {
                "a": [1.0, 2.0, 3.0, 4.0, 5.0, 6.0, 7.0, 3.0],
                "b": [1.0, 2.0, 3.0, 4.0, 5.0, 6.0, 21.6, 21.6],
                "c": ["a", "b", "c", "d", "e", "f", "g", "h"],
                "d": [1.0, 2.0, 3.0, 4.0, 5.0, 6.0, 21.6, 21.6],
                "e": [1.0, 2.0, 3.0, 4.0, 5.0, 6.0, 7.0, 8.0],
                "f": [2.0, 2.0, 2.0, 5.0, 5.0, 5.0, 5.0, 2.0],
                "multi_level_response": [
                    "blue",
                    "blue",
                    "yellow",
                    "yellow",
                    "green",
                    "green",
                    "yellow",
                    "blue",
                ],
            },
        )

        df["c"] = df["c"].astype("category")

        return df

    def expected_df_9():
        """Expected output for transform on dataframe with multi-level response with level = blue and unseen levels in data."""
        df = pd.DataFrame(
            {
                "a": [1.0, 2.0, 3.0, 4.0, 5.0, 6.0, 7.0, 3.0],
                "c": ["a", "b", "c", "d", "e", "f", "g", "h"],
                "d": [1, 2, 3, 4, 5, 6, 7, 8],
                "e": [1, 2, 3, 4, 5, 6.0, 7, 8],
                "multi_level_response": [
                    "blue",
                    "blue",
                    "yellow",
                    "yellow",
                    "green",
                    "green",
                    "yellow",
                    "blue",
                ],
                "b_blue": [1, 1, 0, 0, 0, 0, 2 / 6, 2 / 6],
                "f_blue": [2 / 3, 2 / 3, 2 / 3, 0, 0, 0, 0, 2 / 3],
            },
        )

        df["c"] = df["c"].astype("category")

        return df

    def expected_df_10():
        """Expected output for transform on dataframe with multi-level response with level = "all" and unseen levels in data."""
        df = pd.DataFrame(
            {
                "a": [1.0, 2.0, 3.0, 4.0, 5.0, 6.0, 7.0, 3.0],
                "c": ["a", "b", "c", "d", "e", "f", "g", "h"],
                "d": [1, 2, 3, 4, 5, 6, 7, 8],
                "e": [1, 2, 3, 4, 5, 6.0, 7, 8],
                "multi_level_response": [
                    "blue",
                    "blue",
                    "yellow",
                    "yellow",
                    "green",
                    "green",
                    "yellow",
                    "blue",
                ],
                "b_blue": [1.0, 1.0, 0.0, 0.0, 0.0, 0.0, 1.0, 1.0],
                "f_blue": [2 / 3, 2 / 3, 2 / 3, 0, 0, 0, 0, 2 / 3],
                "b_yellow": [0.0, 0.0, 1.0, 1.0, 0.0, 0.0, 1.0, 1.0],
                "f_yellow": [1 / 3, 1 / 3, 1 / 3, 1 / 3, 1 / 3, 1 / 3, 1 / 3, 1 / 3],
                "b_green": [0.0, 0.0, 0.0, 0.0, 1.0, 1.0, 1.0, 1.0],
                "f_green": [0.0, 0.0, 0.0, 2 / 3, 2 / 3, 2 / 3, 2 / 3, 0],
            },
        )

        df["c"] = df["c"].astype("category")

        return df

    def test_check_is_fitted_called(self, mocker):
        """Test that BaseTransformer check_is_fitted called."""
        df = d.create_MeanResponseTransformer_test_df()

        x = MeanResponseTransformer(columns="b")

        x.fit(df, df["a"])

        expected_call_args = {0: {"args": (["mappings"],), "kwargs": {}}}

        with ta.functions.assert_function_call(
            mocker,
            tubular.base.BaseTransformer,
            "check_is_fitted",
            expected_call_args,
        ):
            x.transform(df)

    def test_not_dataframe_error_raised(self):
        df = d.create_MeanResponseTransformer_test_df()

        x = MeanResponseTransformer(columns="b")
        x.fit(df, df["a"])

        with pytest.raises(
            TypeError,
            match=f"{x.classname()}: X should be a pd.DataFrame",
        ):
            x.transform(X=[1, 2, 3, 4, 5, 6])

    def test_super_transform_called(self, mocker):
        """Test that BaseTransformer.transform called."""
        df = d.create_MeanResponseTransformer_test_df()

        x = MeanResponseTransformer(columns="b")

        x.fit(df, df["a"])

        expected_call_args = {
            0: {"args": (d.create_MeanResponseTransformer_test_df(),), "kwargs": {}},
        }

        with ta.functions.assert_function_call(
            mocker,
            tubular.base.BaseTransformer,
            "transform",
            expected_call_args,
            return_value=d.create_MeanResponseTransformer_test_df(),
        ):
            x.transform(df)

    def test_learnt_values_not_modified(self):
        """Test that the mappings from fit are not changed in transform."""
        df = d.create_MeanResponseTransformer_test_df()

        x = MeanResponseTransformer(columns="b")

        x.fit(df, df["a"])

        x2 = MeanResponseTransformer(columns="b")

        x2.fit(df, df["a"])

        x2.transform(df)

        ta.equality.assert_equal_dispatch(
            expected=x.mappings,
            actual=x2.mappings,
            msg="Mean response values not changed in transform",
        )

    @pytest.mark.parametrize(
        ("df", "expected"),
        ta.pandas.adjusted_dataframe_params(
            d.create_MeanResponseTransformer_test_df(),
            expected_df_1(),
        ),
    )
    def test_expected_output_binary_response(self, df, expected):
        """Test that the output is expected from transform with a binary response."""
        columns = ["b", "d", "f"]
        x = MeanResponseTransformer(columns=columns)

        # set the impute values dict directly rather than fitting x on df so test works with helpers
        x.mappings = {
            "b": {"a": 1, "b": 2, "c": 3, "d": 4, "e": 5, "f": 6},
            "d": {1: 1, 2: 2, 3: 3, 4: 4, 5: 5, 6: 6},
            "f": {False: 2, True: 5},
        }

        df_transformed = x.transform(df)

        for col in columns:
            expected[col] = expected[col].astype(x.return_type)

        ta.equality.assert_frame_equal_msg(
            actual=df_transformed,
            expected=expected,
            msg_tag="Unexpected values in MeanResponseTransformer.transform",
        )

    @pytest.mark.parametrize(
        ("df", "expected"),
        ta.pandas.adjusted_dataframe_params(
            d.create_MeanResponseTransformer_test_df(),
            expected_df_2(),
        ),
    )
    def test_expected_output_one_multi_level(self, df, expected):
        """Test that the output is expected from transform with a multi-level response and one level selected."""
        columns = ["b", "f"]
        level = ["blue"]
        expected_created_cols = [
            prefix + "_" + suffix for prefix, suffix in product(columns, level)
        ]
        x = MeanResponseTransformer(columns=columns, level=level)

        for col in expected_created_cols:
            expected[col] = expected[col].astype(x.return_type)

        # set the impute values dict directly rather than fitting x on df so test works with helpers
        x.mappings = {
            "b_blue": {"a": 1, "b": 1, "c": 0, "d": 0, "e": 0, "f": 0},
            "f_blue": {False: 2 / 3, True: 0},
        }
        x.response_levels = level
        x.mapped_columns = list(x.mappings.keys())
        df_transformed = x.transform(df)
        new_expected_created_cols = [
            prefix + "_" + suffix
            for prefix, suffix in product(columns, x.response_levels)
        ]

        for col in new_expected_created_cols:
            expected[col] = expected[col].astype(x.return_type)

        ta.equality.assert_frame_equal_msg(
            actual=df_transformed,
            expected=expected,
            msg_tag="Unexpected values in MeanResponseTransformer.transform",
            check_like=False,
        )

    @pytest.mark.parametrize(
        ("df", "expected"),
        ta.pandas.adjusted_dataframe_params(
            d.create_MeanResponseTransformer_test_df(),
            expected_df_3(),
        ),
    )
    def test_expected_output_all_levels(self, df, expected):
        """Test that the output is expected from transform for a multi-level response and all levels selected."""
        columns = ["b", "f"]
        x = MeanResponseTransformer(columns=columns, level="all")

        # set the impute values dict directly rather than fitting x on df so test works with helpers
        x.mappings = {
            "b_blue": {"a": 1, "b": 1, "c": 0, "d": 0, "e": 0, "f": 0},
            "b_yellow": {"a": 0, "b": 0, "c": 1, "d": 1, "e": 0, "f": 0},
            "b_green": {"a": 0, "b": 0, "c": 0, "d": 0, "e": 1, "f": 1},
            "f_blue": {False: 2 / 3, True: 0},
            "f_yellow": {False: 1 / 3, True: 1 / 3},
            "f_green": {False: 0, True: 2 / 3},
        }

        x.response_levels = ["blue", "green", "yellow"]
        x.mapped_columns = list(x.mappings.keys())
        df_transformed = x.transform(df)
        expected_created_cols = [
            prefix + "_" + suffix
            for prefix, suffix in product(columns, x.response_levels)
        ]

        for col in expected_created_cols:
            expected[col] = expected[col].astype(x.return_type)

        ta.equality.assert_frame_equal_msg(
            actual=df_transformed,
            expected=expected,
            msg_tag="Unexpected values in MeanResponseTransformer.transform",
            check_like=False,
        )

    def test_expected_output_sigle_level_response_unseen_levels_default(self):
        """Test that the output is expected from transform with a single level response with unseen levels in data with
        unseen_level_handling set to 'None', i.e., default value.
        """
        initial_df = d.create_MeanResponseTransformer_test_df()
        x = MeanResponseTransformer(columns=["b", "d", "f"])
        x.fit(initial_df, initial_df["a"])
        df = d.create_MeanResponseTransformer_test_df_unseen_levels()
        with pytest.raises(
            ValueError,
            match="MeanResponseTransformer: nulls would be introduced into column b from levels not present in mapping",
        ):
            x.transform(df)

    @pytest.mark.parametrize(
        ("df", "expected"),
        ta.pandas.adjusted_dataframe_params(
            d.create_MeanResponseTransformer_test_df_unseen_levels(),
            expected_df_4(),
        ),
    )
    def test_expected_output_sigle_level_response_unseen_levels_mean(
        self,
        df,
        expected,
    ):
        """Test that the output is expected from transform with a single level response with unseen levels in data with
        unseen_level_handling set to 'Mean'.
        """
        columns = ["b", "d", "f"]
        target = "a"
        x = MeanResponseTransformer(
            columns=columns,
            unseen_level_handling="Mean",
        )

        initial_df = d.create_MeanResponseTransformer_test_df()
        x.fit(initial_df, initial_df[target])
        df_transformed = x.transform(df)

        for col in columns:
            expected[col] = expected[col].astype(x.return_type)

        ta.equality.assert_frame_equal_msg(
            actual=df_transformed,
            expected=expected,
            msg_tag="Unexpected values in MeanResponseTransformer.transform",
        )

    @pytest.mark.parametrize(
        ("df", "expected"),
        ta.pandas.adjusted_dataframe_params(
            d.create_MeanResponseTransformer_test_df_unseen_levels(),
            expected_df_5(),
        ),
    )
    def test_expected_output_sigle_level_response_unseen_levels_median(
        self,
        df,
        expected,
    ):
        """Test that the output is expected from transform with a single level response with unseen levels in data
        with unseen_level_handling set to 'Median'.
        """
        columns = ["b", "d", "f"]
        target = "a"
        x = MeanResponseTransformer(
            columns=columns,
            unseen_level_handling="Median",
        )

        initial_df = d.create_MeanResponseTransformer_test_df()
        x.fit(initial_df, initial_df[target])
        df_transformed = x.transform(df)

        for col in columns:
            expected[col] = expected[col].astype(x.return_type)

        ta.equality.assert_frame_equal_msg(
            actual=df_transformed,
            expected=expected,
            msg_tag="Unexpected values in MeanResponseTransformer.transform",
        )

    @pytest.mark.parametrize(
        ("df", "expected"),
        ta.pandas.adjusted_dataframe_params(
            d.create_MeanResponseTransformer_test_df_unseen_levels(),
            expected_df_6(),
        ),
    )
    def test_expected_output_sigle_level_response_unseen_levels_lowest(
        self,
        df,
        expected,
    ):
        """Test that the output is expected from transform with a single level response with unseen levels in data
        with unseen_level_handling set to 'Lowest'.
        """
        columns = ["b", "d", "f"]
        target = "a"
        x = MeanResponseTransformer(
            columns=columns,
            unseen_level_handling="Lowest",
        )

        initial_df = d.create_MeanResponseTransformer_test_df()
        x.fit(initial_df, initial_df[target])
        df_transformed = x.transform(df)

        for col in columns:
            expected[col] = expected[col].astype(x.return_type)

        ta.equality.assert_frame_equal_msg(
            actual=df_transformed,
            expected=expected,
            msg_tag="Unexpected values in MeanResponseTransformer.transform",
        )

    @pytest.mark.parametrize(
        ("df", "expected"),
        ta.pandas.adjusted_dataframe_params(
            d.create_MeanResponseTransformer_test_df_unseen_levels(),
            expected_df_7(),
        ),
    )
    def test_expected_output_sigle_level_response_unseen_levels_highest(
        self,
        df,
        expected,
    ):
        """Test that the output is expected from transform with a single level response with unseen levels in data
        with unseen_level_handling set to 'Highest'.
        """
        columns = ["b", "d", "f"]
        target = "a"
        x = MeanResponseTransformer(
            columns=["b", "d", "f"],
            unseen_level_handling="Highest",
        )

        initial_df = d.create_MeanResponseTransformer_test_df()
        x.fit(initial_df, initial_df[target])
        df_transformed = x.transform(df)

        for col in columns:
            expected[col] = expected[col].astype(x.return_type)

        ta.equality.assert_frame_equal_msg(
            actual=df_transformed,
            expected=expected,
            msg_tag="Unexpected values in MeanResponseTransformer.transform",
        )

    @pytest.mark.parametrize(
        ("df", "expected"),
        ta.pandas.adjusted_dataframe_params(
            d.create_MeanResponseTransformer_test_df_unseen_levels(),
            expected_df_8(),
        ),
    )
    def test_expected_output_sigle_level_response_unseen_levels_arbitrary(
        self,
        df,
        expected,
    ):
        """Test that the output is expected from transform with a single level response with unseen levels in data
        with unseen_level_handling set to an arbitrary int/float value'.
        """
        columns = ["b", "d", "f"]
        target = "a"
        x = MeanResponseTransformer(columns=columns, unseen_level_handling=21.6)

        initial_df = d.create_MeanResponseTransformer_test_df()
        x.fit(initial_df, initial_df[target])
        df_transformed = x.transform(df)

        for col in columns:
            expected[col] = expected[col].astype(x.return_type)

        ta.equality.assert_frame_equal_msg(
            actual=df_transformed,
            expected=expected,
            msg_tag="Unexpected values in MeanResponseTransformer.transform",
        )

    @pytest.mark.parametrize(
        ("df", "expected"),
        ta.pandas.adjusted_dataframe_params(
            d.create_MeanResponseTransformer_test_df_unseen_levels(),
            expected_df_9(),
        ),
    )
    def test_expected_output_one_multi_level_unseen_levels(self, df, expected):
        """Test that the output is expected from transform with a multi-level response and unseen levels and one level selected."""
        columns = ["b", "f"]
        level = ["blue"]
        expected_created_cols = [
            prefix + "_" + suffix for prefix, suffix in product(columns, level)
        ]
        x = MeanResponseTransformer(
            columns=columns,
            level=level,
            unseen_level_handling="Mean",
        )

        for col in expected_created_cols:
            expected[col] = expected[col].astype(x.return_type)

        initial_df = d.create_MeanResponseTransformer_test_df()
        x.fit(initial_df, initial_df["multi_level_response"])
        df_transformed = x.transform(df)

        ta.equality.assert_frame_equal_msg(
            actual=df_transformed,
            expected=expected,
            msg_tag="Unexpected values in MeanResponseTransformer.transform",
        )

    @pytest.mark.parametrize(
        ("df", "expected"),
        ta.pandas.adjusted_dataframe_params(
            d.create_MeanResponseTransformer_test_df_unseen_levels(),
            expected_df_10(),
        ),
    )
    def test_expected_output_all_multi_level_unseen_levels(self, df, expected):
        """Test that the output is expected from transform with a multi-level response and unseen levels and all level selected."""
        columns = ["b", "f"]
        target = "multi_level_response"
        initial_df = d.create_MeanResponseTransformer_test_df()
        expected_created_cols = [
            prefix + "_" + suffix
            for prefix, suffix in product(columns, initial_df[target].unique().tolist())
        ]
        x = MeanResponseTransformer(
            columns=columns,
            level="all",
            unseen_level_handling="Highest",
        )

        x.fit(initial_df, initial_df[target])
        df_transformed = x.transform(df)

        for col in expected_created_cols:
            expected[col] = expected[col].astype(x.return_type)

        ta.equality.assert_frame_equal_msg(
            actual=df_transformed,
            expected=expected,
            msg_tag="Unexpected values in MeanResponseTransformer.transform",
        )

    def test_nulls_introduced_in_transform_error(self):
        """Test that transform will raise an error if nulls are introduced."""
        df = d.create_MeanResponseTransformer_test_df()

        x = MeanResponseTransformer(columns=["b", "d", "f"])

        x.fit(df, df["a"])

        df["b"] = "z"

        with pytest.raises(
            ValueError,
            match="MeanResponseTransformer: nulls would be introduced into column b from levels not present in mapping",
        ):
            x.transform(df)

    @pytest.mark.parametrize(
        "prior, level, target, unseen_level_handling",
        [
            (5, "all", "c", "Mean"),
            (100, ["a", "b"], "c", "Lowest"),
            (1, None, "a", "Highest"),
            (0, None, "a", "Median"),
        ],
    )
    def test_return_type_can_be_changed(
        self,
        prior,
        level,
        target,
        unseen_level_handling,
    ):
        "Test that output return types are controlled by return_type param, this defaults to float32 so test float64 here"

        df = d.create_MeanResponseTransformer_test_df()

        columns = ["b", "d", "f"]
        x = MeanResponseTransformer(
            columns=columns,
            return_type="float64",
            prior=prior,
            unseen_level_handling=unseen_level_handling,
            level=level,
        )

        x.fit(df, df[target])

        output_df = x.transform(df)

        if target == "c":
            actual_levels = df[target].unique().tolist() if level == "all" else level
            expected_created_cols = [
                prefix + "_" + suffix
                for prefix, suffix in product(columns, actual_levels)
            ]

        else:
            expected_created_cols = columns

        for col in expected_created_cols:
            expected_type = x.return_type
            actual_type = output_df[col].dtype.name
            assert (
                actual_type == expected_type
            ), f"{x.classname} should output columns with type determine by the return_type param, expected {expected_type} but got {actual_type}"<|MERGE_RESOLUTION|>--- conflicted
+++ resolved
@@ -140,8 +140,6 @@
         ):
             MeanResponseTransformer(unseen_level_handling="AAA")
 
-<<<<<<< HEAD
-=======
     def test_return_type_handling_incorrect_value_error(self):
         """Test that an exception is raised if return_type is an incorrect value."""
         with pytest.raises(
@@ -172,8 +170,6 @@
             },
             msg="Attributes for MeanResponseTransformer set in init",
         )
-
->>>>>>> 8efb2afe
 
 class Test_prior_regularisation:
     "tests for _prior_regularisation method."
