from itertools import product

import narwhals as nw
import numpy as np
import pytest
from beartype.roar import BeartypeCallHintParamViolation

from tests.base_tests import (
    ColumnStrListInitTests,
    DummyWeightColumnMixinTests,
    GenericFitTests,
    GenericTransformTests,
    OtherBaseBehaviourTests,
    WeightColumnFitMixinTests,
    WeightColumnInitMixinTests,
)
from tests.utils import (
    _handle_from_json,
    assert_frame_equal_dispatch,
    dataframe_init_dispatch,
)
from tubular.mapping import BaseMappingTransformer
from tubular.nominal import MeanResponseTransformer


# Dataframe used exclusively in this testing script
def create_MeanResponseTransformer_test_df(library="pandas"):
    """Create DataFrame to use MeanResponseTransformer tests that correct values are.

    DataFrame column a is the response, the other columns are categorical columns
    of types; object, category, int, float, bool.

    """
    df_dict = {
        "a": [1.0, 2.0, 3.0, 4.0, 5.0, 6.0],
        "b": ["a", "b", "c", "d", "e", "f"],
        "c": ["a", "b", "c", "d", "e", "f"],
        "d": [1, 2, 3, 4, 5, 6],
        "e": [1, 2, 3, 4, 5, 6],
        "f": [False, False, False, True, True, True],
        "multi_level_response": [
            "blue",
            "blue",
            "yellow",
            "yellow",
            "green",
            "green",
        ],
    }

    df = dataframe_init_dispatch(dataframe_dict=df_dict, library=library)

    df = nw.from_native(df)
    df = df.with_columns(nw.col("c").cast(nw.Categorical))

    return df.to_native()


# Dataframe used exclusively in this testing script
def create_MeanResponseTransformer_test_df_unseen_levels(library="pandas"):
    """Create DataFrame to use in MeanResponseTransformer tests that check correct values are
    generated when using transform method on data with unseen levels.
    DataFrame column a is the response, the other columns are categorical columns
    of types; object, category, int, float, bool.

    """
    df_dict = {
        "a": [1.0, 2.0, 3.0, 4.0, 5.0, 6.0, 7.0, 3.0],
        "b": ["a", "b", "c", "d", "e", "f", "g", "h"],
        "c": ["a", "b", "c", "d", "e", "f", "g", "h"],
        "d": [1, 2, 3, 4, 5, 6, 7, 8],
        "e": [1, 2, 3, 4, 5, 6, 7, 8],
        "f": [False, False, False, True, True, True, True, False],
        "multi_level_response": [
            "blue",
            "blue",
            "yellow",
            "yellow",
            "green",
            "green",
            "yellow",
            "blue",
        ],
    }

    df = dataframe_init_dispatch(dataframe_dict=df_dict, library=library)
    df = nw.from_native(df)
    df = df.with_columns(nw.col("c").cast(nw.Categorical))

    return df.to_native()


@pytest.fixture()
def learnt_mapping_dict():
    full_dict = {}

    b_dict = {
        "b": {"a": 1.0, "b": 2.0, "c": 3.0, "d": 4.0, "e": 5.0, "f": 6.0},
        "b_blue": {"a": 1.0, "b": 1.0, "c": 0.0, "d": 0.0, "e": 0.0, "f": 0.0},
        "b_yellow": {"a": 0.0, "b": 0.0, "c": 1.0, "d": 1.0, "e": 0.0, "f": 0.0},
        "b_green": {"a": 0.0, "b": 0.0, "c": 0.0, "d": 0.0, "e": 1.0, "f": 1.0},
    }

    # c matches b, but is categorical (see create_MeanResponseTransformer_test_df)
    c_dict = {
        "c" + suffix: b_dict["b" + suffix]
        for suffix in ["", "_blue", "_yellow", "_green"]
    }

    full_dict.update(b_dict)
    full_dict.update(c_dict)

    return full_dict


@pytest.fixture()
def learnt_unseen_levels_encoding_dict_mean():
    return {
        "b": (1.0 + 2.0 + 3.0 + 4.0 + 5.0 + 6.0) / 6,
        "b_blue": (1.0 + 1.0 + 0.0 + 0.0 + 0.0 + 0.0) / 6,
        "b_yellow": (0.0 + 0.0 + 1.0 + 1.0 + 0.0 + 0.0) / 6,
        "b_green": (0.0 + 0.0 + 0.0 + 0.0 + 1.0 + 1.0) / 6,
    }


@pytest.fixture()
def learnt_unseen_levels_encoding_dict_median():
    return {
        "b": 3.0,
        "b_blue": 0.0,
        "b_yellow": 0.0,
        "b_green": 0.0,
    }


@pytest.fixture()
def learnt_unseen_levels_encoding_dict_highest():
    return {
        "b": 6.0,
        "b_blue": 1.0,
        "b_yellow": 1.0,
        "b_green": 1.0,
    }


@pytest.fixture()
def learnt_unseen_levels_encoding_dict_lowest():
    return {
        "b": 1.0,
        "b_blue": 0.0,
        "b_yellow": 0.0,
        "b_green": 0.0,
    }


@pytest.fixture()
def learnt_unseen_levels_encoding_dict_arbitrary():
    return {
        "b": 22.0,
        "b_blue": 22.0,
        "b_yellow": 22.0,
        "b_green": 22.0,
    }


class TestInit(ColumnStrListInitTests, WeightColumnInitMixinTests):
    """Tests for MeanResponseTransformer.init()."""

    @classmethod
    def setup_class(cls):
        cls.transformer_name = "MeanResponseTransformer"

    # overload inherited arg tests that have been replaced by beartype

    def test_weight_arg_errors(self):
        pass

    @staticmethod
    def test_prior_not_positive_int_error():
        """Test that an exception is raised if prior is not a positive int."""
        with pytest.raises(BeartypeCallHintParamViolation):
            MeanResponseTransformer(prior=-1)


class TestPriorRegularisation:
    "tests for _prior_regularisation method."

    @staticmethod
    @pytest.mark.parametrize("library", ["pandas", "polars"])
    def test_output1(library):
        "Test output of method."
        x = MeanResponseTransformer(columns="a", prior=3)

        df_dict = {"a": [1, 2]}
        df = dataframe_init_dispatch(dataframe_dict=df_dict, library=library)
        y = nw.new_series(name="y", values=[2, 3], backend=library)

        x.fit(X=df, y=y)

        expected1 = (1 + 3 * 2.5) / (1 + 3)

        expected2 = (2 + 3 * 2.5) / (2 + 3)

        expected = {"a": expected1, "b": expected2}

        weights_column = "weights"
        response_column = "means"
        column = "column"
        group_means_and_weights_dict = {
            column: ["a", "b"],
            response_column: [1, 2],
            weights_column: [1, 2],
        }

        group_means_and_weights_df = dataframe_init_dispatch(
            dataframe_dict=group_means_and_weights_dict,
            library="pandas",
        )

        output = x._prior_regularisation(
            group_means_and_weights=group_means_and_weights_df,
            column=column,
            weights_column=weights_column,
            response_column=response_column,
        )

        assert output == expected, (
            f"output of _prior_regularisation not as expected, expected {expected} but got {output}"
        )

    @pytest.mark.parametrize("library", ["pandas", "polars"])
    @staticmethod
    def test_output2(library):
        "Test output of method - for category dtypes"
        x = MeanResponseTransformer(columns="a", prior=0)

        df_dict = {"a": ["a", "b"]}
        df = dataframe_init_dispatch(dataframe_dict=df_dict, library=library)

        df = nw.from_native(df)
        df = df.with_columns(nw.col("a").cast(nw.Categorical))
        df = nw.to_native(df)

        y = nw.new_series(name="y", values=[2, 3], backend=library)

        x.fit(X=df, y=y)

        expected1 = (1) / (1)

        expected2 = (2) / (2)

        expected = {"a": expected1, "b": expected2}

        weights_column = "weights"
        response_column = "means"
        column = "column"
        group_means_and_weights_dict = {
            column: ["a", "b"],
            response_column: [1, 2],
            weights_column: [1, 2],
        }

        group_means_and_weights_df = dataframe_init_dispatch(
            dataframe_dict=group_means_and_weights_dict,
            library="pandas",
        )

        output = x._prior_regularisation(
            group_means_and_weights=group_means_and_weights_df,
            column=column,
            weights_column=weights_column,
            response_column=response_column,
        )

        assert output == expected, (
            f"output of _prior_regularisation not as expected, expected {expected} but got {output}"
        )

    @pytest.mark.parametrize("library", ["pandas"])
    @staticmethod
    def test_output3(library):
        "Test output of method - for pandas object dtype"
        x = MeanResponseTransformer(columns="a", prior=0)

        df_dict = {"a": ["a", "b"]}
        df = dataframe_init_dispatch(dataframe_dict=df_dict, library=library)

        df["a"] = df["a"].astype("object")

        y = nw.new_series(name="y", values=[2, 3], backend=library)

        x.fit(X=df, y=y)

        expected1 = (1) / (1)

        expected2 = (2) / (2)

        expected = {"a": expected1, "b": expected2}

        weights_column = "weights"
        response_column = "means"
        column = "column"
        group_means_and_weights_dict = {
            column: ["a", "b"],
            response_column: [1, 2],
            weights_column: [1, 2],
        }

        group_means_and_weights_df = dataframe_init_dispatch(
            dataframe_dict=group_means_and_weights_dict,
            library="pandas",
        )

        output = x._prior_regularisation(
            group_means_and_weights=group_means_and_weights_df,
            column=column,
            weights_column=weights_column,
            response_column=response_column,
        )

        assert output == expected, (
            f"output of _prior_regularisation not as expected, expected {expected} but got {output}"
        )


class TestFit(GenericFitTests, WeightColumnFitMixinTests, DummyWeightColumnMixinTests):
    @classmethod
    def setup_class(cls):
        cls.transformer_name = "MeanResponseTransformer"

    @pytest.mark.parametrize("library", ["pandas", "polars"])
    @staticmethod
    def test_weights_column_missing_error(library):
        """Test that an exception is raised if weights_column is specified but not present in data for fit."""
        df = create_MeanResponseTransformer_test_df(library=library)

        x = MeanResponseTransformer(weights_column="z", columns=["b", "d", "f"])

        with pytest.raises(
            ValueError,
            match=r"weight col \(z\) is not present in columns of data",
        ):
            x.fit(
                df,
                df["a"],
            )

    @pytest.mark.parametrize("library", ["pandas", "polars"])
    @pytest.mark.parametrize(
        ("level", "target_column", "unseen_level_handling"),
        [
            (None, "a", "mean"),
            ("all", "multi_level_response", 32),
            (["yellow", "blue"], "multi_level_response", "max"),
        ],
    )
    @staticmethod
    def test_response_column_nulls_error(
        level,
        target_column,
        unseen_level_handling,
        library,
    ):
        """Test that an exception is raised if nulls are present in response_column."""
        df = create_MeanResponseTransformer_test_df(library=library)

        df = nw.from_native(df)
        df = df.with_columns(
            nw.new_series(
                name=target_column,
                values=[*[1.0] * (len(df) - 1), None],
                backend=library,
            ),
        )
        df = nw.to_native(df)

        x = MeanResponseTransformer(
            columns=["b"],
            level=level,
            unseen_level_handling=unseen_level_handling,
        )

        with pytest.raises(
            ValueError,
            match="MeanResponseTransformer: y has 1 null values",
        ):
            x.fit(df, df[target_column])

    @pytest.mark.parametrize("library", ["pandas", "polars"])
    @pytest.mark.parametrize(
        ("level", "target_column", "unseen_level_handling"),
        [
            (None, "a", "mean"),
            (None, "a", "min"),
        ],
    )
    @staticmethod
    def test_correct_mappings_stored_numeric_response(
        learnt_mapping_dict,
        level,
        target_column,
        unseen_level_handling,
        library,
    ):
        "Test that the mapping dictionary created in fit has the correct keys and values."
        df = create_MeanResponseTransformer_test_df(library=library)
        columns = ["b", "c"]
        x = MeanResponseTransformer(
            columns=columns,
            level=level,
            unseen_level_handling=unseen_level_handling,
        )
        x.fit(df, df[target_column])

        assert x.columns == columns, "Columns attribute changed in fit"

        for column in x.columns:
            actual = x.mappings[column]
            expected = learnt_mapping_dict[column]
            assert actual == expected

    @pytest.mark.parametrize("library", ["pandas", "polars"])
    @pytest.mark.parametrize(
        ("level", "target_column", "unseen_level_handling"),
        [
            (["blue"], "multi_level_response", "median"),
            ("all", "multi_level_response", 32),
            (["yellow", "blue"], "multi_level_response", "max"),
        ],
    )
    @staticmethod
    def test_correct_mappings_stored_categorical_response(
        learnt_mapping_dict,
        level,
        target_column,
        unseen_level_handling,
        library,
    ):
        "Test that the mapping dictionary created in fit has the correct keys and values."
        df = create_MeanResponseTransformer_test_df(library=library)
        columns = ["b", "c"]
        x = MeanResponseTransformer(
            columns=columns,
            level=level,
            unseen_level_handling=unseen_level_handling,
        )
        x.fit(df, df[target_column])

        df = nw.from_native(df)

        if level == "all":
            expected_created_cols = {
                prefix + "_" + suffix
                for prefix, suffix in product(
                    columns,
                    df[target_column].unique().to_list(),
                )
            }

        else:
            expected_created_cols = {
                prefix + "_" + suffix for prefix, suffix in product(columns, level)
            }
        assert set(x.encoded_columns) == expected_created_cols, (
            "Stored encoded columns are not as expected"
        )

        for column in x.encoded_columns:
            actual = x.mappings[column]
            expected = learnt_mapping_dict[column]
            assert actual == expected

    @pytest.mark.parametrize("library", ["pandas", "polars"])
    @pytest.mark.parametrize(
        ("level", "target_column", "unseen_level_handling"),
        [
            (None, "a", "mean"),
            (None, "a", "median"),
            (None, "a", "min"),
            (None, "a", "max"),
            (None, "a", 22.0),
            ("all", "multi_level_response", "mean"),
            (["yellow", "blue"], "multi_level_response", "mean"),
        ],
    )
    @staticmethod
    def test_correct_unseen_levels_encoding_dict_stored(  # noqa: PLR0912, PLR0913, PLR0917
        learnt_unseen_levels_encoding_dict_mean,
        learnt_unseen_levels_encoding_dict_median,
        learnt_unseen_levels_encoding_dict_lowest,
        learnt_unseen_levels_encoding_dict_highest,
        learnt_unseen_levels_encoding_dict_arbitrary,
        level,
        target_column,
        unseen_level_handling,
        library,
    ):
        "Test that the unseen_levels_encoding_dict dictionary created in fit has the correct keys and values."
        df = create_MeanResponseTransformer_test_df(library=library)
        x = MeanResponseTransformer(
            columns=["b"],
            level=level,
            unseen_level_handling=unseen_level_handling,
        )
        x.fit(df, df[target_column])

        if level:
            if level == "all":
                assert set(x.unseen_levels_encoding_dict.keys()) == {
                    "b_blue",
                    "b_yellow",
                    "b_green",
                }, "Stored unseen_levels_encoding_dict keys are not as expected"

            else:
                assert set(x.unseen_levels_encoding_dict.keys()) == {
                    "b_blue",
                    "b_yellow",
                }, "Stored unseen_levels_encoding_dict keys are not as expected"

            for column in x.unseen_levels_encoding_dict:
                actual = x.unseen_levels_encoding_dict[column]
                expected = learnt_unseen_levels_encoding_dict_mean[column]
                assert actual == expected

        else:
            assert x.unseen_levels_encoding_dict.keys() == {
                "b",
            }, "Stored unseen_levels_encoding_dict key is not as expected"

            if unseen_level_handling == "mean":
                for column in x.unseen_levels_encoding_dict:
                    actual = x.unseen_levels_encoding_dict[column]
                    expected = learnt_unseen_levels_encoding_dict_mean[column]
                    assert actual == expected

            elif unseen_level_handling == "median":
                for column in x.unseen_levels_encoding_dict:
                    actual = x.unseen_levels_encoding_dict[column]
                    expected = learnt_unseen_levels_encoding_dict_median[column]
                    assert actual == expected

            elif unseen_level_handling == "min":
                for column in x.unseen_levels_encoding_dict:
                    actual = x.unseen_levels_encoding_dict[column]
                    expected = learnt_unseen_levels_encoding_dict_lowest[column]
                    assert actual == expected

            elif unseen_level_handling == "max":
                for column in x.unseen_levels_encoding_dict:
                    actual = x.unseen_levels_encoding_dict[column]
                    expected = learnt_unseen_levels_encoding_dict_highest[column]
                    assert actual == expected

            else:
                for column in x.unseen_levels_encoding_dict:
                    actual = x.unseen_levels_encoding_dict[column]
                    expected = learnt_unseen_levels_encoding_dict_arbitrary[column]
                    assert actual == expected

    @pytest.mark.parametrize("library", ["pandas", "polars"])
    @staticmethod
    def test_missing_categories_ignored(library):
        "test that where a categorical column has missing levels, these do not make it into the encoding dict"

        df = create_MeanResponseTransformer_test_df(library=library)
        unobserved_value = "a"
        df = nw.from_native(df)
        df = df.filter(nw.col("c") == unobserved_value)
        df = nw.to_native(df)

        target_column = "e"
        x = MeanResponseTransformer(
            columns=["c"],
        )
        x.fit(df, df[target_column])

        assert unobserved_value not in x.mappings, (
            "MeanResponseTransformer should ignore unobserved levels"
        )


class TestFitBinaryResponse(GenericFitTests, WeightColumnFitMixinTests):
    """Tests for MeanResponseTransformer.fit()."""

    @classmethod
    def setup_class(cls):
        cls.transformer_name = "MeanResponseTransformer"

    @pytest.mark.parametrize("library", ["pandas", "polars"])
    @pytest.mark.parametrize(
        (
            "columns",
            "weights_values",
            "prior",
            "expected_mappings",
            "expected_mean",
        ),
        [
            # no prior, no weight
            (
                ["b", "d", "f"],
                [1, 1, 1, 1, 1, 1],
                0,
                {
                    "b": {"a": 1.0, "b": 2.0, "c": 3.0, "d": 4.0, "e": 5.0, "f": 6.0},
                    "d": {1: 1.0, 2: 2.0, 3: 3.0, 4: 4.0, 5: 5.0, 6: 6.0},
                    "f": {False: 2.0, True: 5.0},
                },
                3.5,
            ),
            # no weight, prior
            (
                ["b", "d", "f"],
                [1, 1, 1, 1, 1, 1],
                5,
                {
                    "b": {
                        "a": 37 / 12,
                        "b": 13 / 4,
                        "c": 41 / 12,
                        "d": 43 / 12,
                        "e": 15 / 4,
                        "f": 47 / 12,
                    },
                    "d": {
                        1: 37 / 12,
                        2: 13 / 4,
                        3: 41 / 12,
                        4: 43 / 12,
                        5: 15 / 4,
                        6: 47 / 12,
                    },
                    "f": {False: 47 / 16, True: 65 / 16},
                },
                3.5,
            ),
            # weight, no prior
            (
                ["b", "d", "f"],
                [1, 2, 3, 4, 5, 6],
                0,
                {
                    "b": {"a": 1.0, "b": 2.0, "c": 3.0, "d": 4.0, "e": 5.0, "f": 6.0},
                    "d": {1: 1.0, 2: 2.0, 3: 3.0, 4: 4.0, 5: 5.0, 6: 6.0},
                    "f": {False: 14 / 6, True: 77 / 15},
                },
                13 / 3,
            ),
            # prior and weight
            (
                ["d", "f"],
                [1, 1, 1, 2, 2, 2],
                5,
                {
                    "d": {1: 7 / 2, 2: 11 / 3, 3: 23 / 6, 4: 4.0, 5: 30 / 7, 6: 32 / 7},
                    "f": {False: 13 / 4, True: 50 / 11},
                },
                4.0,
            ),
        ],
    )
    @staticmethod
    def test_learnt_values(  # noqa: PLR0913, PLR0917
        library,
        columns,
        weights_values,
        prior,
        expected_mappings,
        expected_mean,
    ):
        """Test that the mean response values learnt during fit are expected."""
        df = create_MeanResponseTransformer_test_df(library=library)

        df = nw.from_native(df)

        weights_column = "weights_column"
        df = df.with_columns(
            nw.new_series(name=weights_column, values=weights_values, backend=library),
        ).to_native()

        x = MeanResponseTransformer(columns=columns, prior=prior)

        x.mappings = {}

        x._fit_binary_response(
            df,
            x.columns,
            weights_column=weights_column,
            response_column="a",
        )

        assert x.global_mean == expected_mean, (
            f"global mean not learnt as expected, expected {expected_mean} but got {x.global_mean}"
        )

        assert x.mappings == expected_mappings, (
            f"mappings not learnt as expected, expected {expected_mappings} but got {x.mappings}"
        )

    @pytest.mark.parametrize("library", ["pandas", "polars"])
    @pytest.mark.parametrize("prior", (1, 3, 5, 7, 9, 11, 100))
    @staticmethod
    def test_prior_logic(prior, library):
        "Test that for prior>0 encodings are closer to global mean than for prior=0."
        df = create_MeanResponseTransformer_test_df(library=library)

        df = nw.from_native(df)
        weights_column = "weights_column"
        native_backend = nw.get_native_namespace(df)
        df = df.with_columns(
            nw.new_series(
                name=weights_column,
                values=[1, 1, 1, 2, 2, 2],
                backend=native_backend.__name__,
            ),
        )

        x_prior = MeanResponseTransformer(
            columns=["d", "f"],
            prior=prior,
            weights_column=weights_column,
        )

        x_no_prior = MeanResponseTransformer(
            columns=["d", "f"],
            prior=0,
            weights_column=weights_column,
        )

        x_prior.mappings = {}
        x_no_prior.mappings = {}

        x_prior._fit_binary_response(
            df,
            x_prior.columns,
            response_column="a",
            weights_column=weights_column,
        )

        x_no_prior._fit_binary_response(
            df,
            x_no_prior.columns,
            weights_column=weights_column,
            response_column="a",
        )

        prior_mappings = x_prior.mappings

        no_prior_mappings = x_no_prior.mappings

        global_mean = x_prior.global_mean

        assert global_mean == x_no_prior.global_mean, (
            "global means for transformers with/without priors should match"
        )

        for col in prior_mappings:
            for value in prior_mappings[col]:
                prior_encoding = prior_mappings[col][value]
                no_prior_encoding = no_prior_mappings[col][value]

                prior_mean_dist = np.abs(prior_encoding - global_mean)
                no_prior_mean_dist = np.abs(no_prior_encoding - global_mean)

                assert prior_mean_dist <= no_prior_mean_dist, (
                    "encodings using priors should be closer to the global mean than without"
                )

    @pytest.mark.parametrize("library", ["pandas", "polars"])
    @pytest.mark.parametrize(
        ("low_weight", "high_weight"),
        ((1, 2), (2, 3), (3, 4), (10, 20)),
    )
    @staticmethod
    def test_prior_logic_for_weights(low_weight, high_weight, library):  # noqa: PLR0914
        "Test that for fixed prior a group with lower weight is moved closer to the global mean than one with higher weight."
        df = create_MeanResponseTransformer_test_df(library=library)

        df = nw.from_native(df)
        weights_column = "weights_column"
        native_backend = nw.get_native_namespace(df)

        # column f looks like [False, False, False, True, True, True]
        df = df.with_columns(
            nw.new_series(
                name=weights_column,
                values=[
                    low_weight,
                    low_weight,
                    low_weight,
                    high_weight,
                    high_weight,
                    high_weight,
                ],
                backend=native_backend.__name__,
            ),
        )

        x_prior = MeanResponseTransformer(
            columns=["f"],
            prior=5,
            weights_column=weights_column,
        )

        x_no_prior = MeanResponseTransformer(
            columns=["f"],
            prior=0,
            weights_column=weights_column,
        )

        x_prior.mappings = {}
        x_no_prior.mappings = {}

        x_prior._fit_binary_response(
            df,
            x_prior.columns,
            weights_column=weights_column,
            response_column="a",
        )

        x_no_prior._fit_binary_response(
            df,
            x_no_prior.columns,
            weights_column=weights_column,
            response_column="a",
        )

        prior_mappings = x_prior.mappings

        no_prior_mappings = x_no_prior.mappings

        global_mean = x_prior.global_mean

        assert global_mean == x_no_prior.global_mean, (
            "global means for transformers with/without priors should match"
        )

        low_weight_prior_encoding = prior_mappings["f"][False]
        high_weight_prior_encoding = prior_mappings["f"][True]

        low_weight_no_prior_encoding = no_prior_mappings["f"][False]
        high_weight_no_prior_encoding = no_prior_mappings["f"][True]

        low_weight_prior_mean_dist = np.abs(low_weight_prior_encoding - global_mean)
        high_weight_prior_mean_dist = np.abs(high_weight_prior_encoding - global_mean)

        low_weight_no_prior_mean_dist = np.abs(
            low_weight_no_prior_encoding - global_mean,
        )
        high_weight_no_prior_mean_dist = np.abs(
            high_weight_no_prior_encoding - global_mean,
        )

        # check low weight group has been moved further towards mean than high weight group by prior, i.e
        # that the distance remaining is a smaller proportion of the no prior distance
        low_ratio = low_weight_prior_mean_dist / low_weight_no_prior_mean_dist
        high_ratio = high_weight_prior_mean_dist / high_weight_no_prior_mean_dist
        assert low_ratio <= high_ratio, (
            "encodings for categories with lower weights should be moved closer to the global mean than those with higher weights, for fixed prior"
        )


def expected_df_1(library="pandas"):
    """Expected output for single level response."""

    df_dict = {
        "a": [1.0, 2.0, 3.0, 4.0, 5.0, 6.0],
        "b": [1, 2, 3, 4, 5, 6],
        "c": ["a", "b", "c", "d", "e", "f"],
        "d": [1, 2, 3, 4, 5, 6],
        "e": [1, 2, 3, 4, 5, 6],
        "f": [2, 2, 2, 5, 5, 5],
        "multi_level_response": [
            "blue",
            "blue",
            "yellow",
            "yellow",
            "green",
            "green",
        ],
    }

    df = dataframe_init_dispatch(dataframe_dict=df_dict, library=library)

    df = nw.from_native(df)
    df = df.with_columns(nw.col("c").cast(nw.Categorical))

    return df.to_native()


def expected_df_2(library="pandas"):
    """Expected output for response with level = blue."""

    df_dict = {
        "a": [1.0, 2.0, 3.0, 4.0, 5.0, 6.0],
        "c": ["a", "b", "c", "d", "e", "f"],
        "d": [1, 2, 3, 4, 5, 6],
        "e": [1, 2, 3, 4, 5, 6],
        "multi_level_response": [
            "blue",
            "blue",
            "yellow",
            "yellow",
            "green",
            "green",
        ],
        "b_blue": [1, 1, 0, 0, 0, 0],
        "f_blue": [2 / 3, 2 / 3, 2 / 3, 0, 0, 0],
    }

    df = dataframe_init_dispatch(dataframe_dict=df_dict, library=library)

    df = nw.from_native(df)
    df = df.with_columns(nw.col("c").cast(nw.Categorical))

    return df.to_native()


def expected_df_3(library="pandas"):
    """Expected output for response with level = 'all'."""

    df_dict = {
        "a": [1.0, 2.0, 3.0, 4.0, 5.0, 6.0],
        "c": ["a", "b", "c", "d", "e", "f"],
        "d": [1, 2, 3, 4, 5, 6],
        "e": [1, 2, 3, 4, 5, 6],
        "multi_level_response": [
            "blue",
            "blue",
            "yellow",
            "yellow",
            "green",
            "green",
        ],
        "b_blue": [1, 1, 0, 0, 0, 0],
        "f_blue": [2 / 3, 2 / 3, 2 / 3, 0.0, 0.0, 0.0],
        "b_green": [0, 0, 0, 0, 1, 1],
        "f_green": [0.0, 0.0, 0.0, 2 / 3, 2 / 3, 2 / 3],
        "b_yellow": [0, 0, 1, 1, 0, 0],
        "f_yellow": [1 / 3, 1 / 3, 1 / 3, 1 / 3, 1 / 3, 1 / 3],
    }

    df = dataframe_init_dispatch(dataframe_dict=df_dict, library=library)

    df = nw.from_native(df)
    df = df.with_columns(nw.col("c").cast(nw.Categorical))

    return df.to_native()


def expected_df_4(library="pandas"):
    """Expected output for transform on dataframe with single level response and unseen levels,
    where unseen_level_handling = 'mean'.
    """
    df_dict = {
        "a": [1.0, 2.0, 3.0, 4.0, 5.0, 6.0, 7.0, 3.0],
        "b": [1.0, 2.0, 3.0, 4.0, 5.0, 6.0, 3.5, 3.5],
        "c": ["a", "b", "c", "d", "e", "f", "g", "h"],
        "d": [1.0, 2.0, 3.0, 4.0, 5.0, 6.0, 3.5, 3.5],
        "e": [1, 2, 3, 4, 5, 6, 7, 8],
        "f": [2.0, 2.0, 2.0, 5.0, 5.0, 5.0, 5.0, 2.0],
        "multi_level_response": [
            "blue",
            "blue",
            "yellow",
            "yellow",
            "green",
            "green",
            "yellow",
            "blue",
        ],
    }

    df = dataframe_init_dispatch(dataframe_dict=df_dict, library=library)
    df = nw.from_native(df)
    df = df.with_columns(nw.col("c").cast(nw.Categorical))

    return df.to_native()


def expected_df_5(library="pandas"):
    """Expected output for transform on dataframe with single level response and unseen levels,
    where unseen_level_handling = 'median'.
    """

    df_dict = {
        "a": [1.0, 2.0, 3.0, 4.0, 5.0, 6.0, 7.0, 3.0],
        "b": [1.0, 2.0, 3.0, 4.0, 5.0, 6.0, 3.0, 3.0],
        "c": ["a", "b", "c", "d", "e", "f", "g", "h"],
        "d": [1.0, 2.0, 3.0, 4.0, 5.0, 6.0, 3.0, 3.0],
        "e": [1, 2, 3, 4, 5, 6, 7, 8],
        "f": [2.0, 2.0, 2.0, 5.0, 5.0, 5.0, 5.0, 2.0],
        "multi_level_response": [
            "blue",
            "blue",
            "yellow",
            "yellow",
            "green",
            "green",
            "yellow",
            "blue",
        ],
    }

    df = dataframe_init_dispatch(dataframe_dict=df_dict, library=library)
    df = nw.from_native(df)
    df = df.with_columns(nw.col("c").cast(nw.Categorical))

    return df.to_native()


def expected_df_6(library="pandas"):
    """Expected output for transform on dataframe with single level response and unseen levels,
    where unseen_level_handling = 'min'.
    """
    df_dict = {
        "a": [1.0, 2.0, 3.0, 4.0, 5.0, 6.0, 7.0, 3.0],
        "b": [1.0, 2.0, 3.0, 4.0, 5.0, 6.0, 1.0, 1.0],
        "c": ["a", "b", "c", "d", "e", "f", "g", "h"],
        "d": [1.0, 2.0, 3.0, 4.0, 5.0, 6.0, 1.0, 1.0],
        "e": [1, 2, 3, 4, 5, 6, 7, 8],
        "f": [2.0, 2.0, 2.0, 5.0, 5.0, 5.0, 5.0, 2.0],
        "multi_level_response": [
            "blue",
            "blue",
            "yellow",
            "yellow",
            "green",
            "green",
            "yellow",
            "blue",
        ],
    }

    df = dataframe_init_dispatch(dataframe_dict=df_dict, library=library)
    df = nw.from_native(df)
    df = df.with_columns(nw.col("c").cast(nw.Categorical))

    return df.to_native()


def expected_df_7(library="pandas"):
    """Expected output for transform on dataframe with single level response and unseen levels,
    where unseen_level_handling = 'max'.
    """
    df_dict = {
        "a": [1.0, 2.0, 3.0, 4.0, 5.0, 6.0, 7.0, 3.0],
        "b": [1.0, 2.0, 3.0, 4.0, 5.0, 6.0, 6.0, 6.0],
        "c": ["a", "b", "c", "d", "e", "f", "g", "h"],
        "d": [1.0, 2.0, 3.0, 4.0, 5.0, 6.0, 6.0, 6.0],
        "e": [1, 2, 3, 4, 5, 6, 7, 8],
        "f": [2.0, 2.0, 2.0, 5.0, 5.0, 5.0, 5.0, 2.0],
        "multi_level_response": [
            "blue",
            "blue",
            "yellow",
            "yellow",
            "green",
            "green",
            "yellow",
            "blue",
        ],
    }

    df = dataframe_init_dispatch(dataframe_dict=df_dict, library=library)
    df = nw.from_native(df)
    df = df.with_columns(nw.col("c").cast(nw.Categorical))

    return df.to_native()


def expected_df_8(library="pandas"):
    """Expected output for transform on dataframe with single level response and unseen levels,
    where unseen_level_handling set to arbitrary int/float value.
    """
    df_dict = {
        "a": [1.0, 2.0, 3.0, 4.0, 5.0, 6.0, 7.0, 3.0],
        "b": [1.0, 2.0, 3.0, 4.0, 5.0, 6.0, 21.6, 21.6],
        "c": ["a", "b", "c", "d", "e", "f", "g", "h"],
        "d": [1.0, 2.0, 3.0, 4.0, 5.0, 6.0, 21.6, 21.6],
        "e": [1, 2, 3, 4, 5, 6, 7, 8],
        "f": [2.0, 2.0, 2.0, 5.0, 5.0, 5.0, 5.0, 2.0],
        "multi_level_response": [
            "blue",
            "blue",
            "yellow",
            "yellow",
            "green",
            "green",
            "yellow",
            "blue",
        ],
    }

    df = dataframe_init_dispatch(dataframe_dict=df_dict, library=library)
    df = nw.from_native(df)
    df = df.with_columns(nw.col("c").cast(nw.Categorical))

    return df.to_native()


def expected_df_9(library="pandas"):
    """Expected output for transform on dataframe with multi-level response with level = blue and unseen levels in data."""
    df_dict = {
        "a": [1.0, 2.0, 3.0, 4.0, 5.0, 6.0, 7.0, 3.0],
        "c": ["a", "b", "c", "d", "e", "f", "g", "h"],
        "d": [1, 2, 3, 4, 5, 6, 7, 8],
        "e": [1, 2, 3, 4, 5, 6, 7, 8],
        "multi_level_response": [
            "blue",
            "blue",
            "yellow",
            "yellow",
            "green",
            "green",
            "yellow",
            "blue",
        ],
        "b_blue": [1.0, 1.0, 0.0, 0.0, 0.0, 0.0, 2 / 6, 2 / 6],
        "f_blue": [2 / 3, 2 / 3, 2 / 3, 0.0, 0.0, 0.0, 0, 2 / 3],
    }

    df = dataframe_init_dispatch(dataframe_dict=df_dict, library=library)
    df = nw.from_native(df)
    df = df.with_columns(nw.col("c").cast(nw.Categorical))

    return df.to_native()


def expected_df_10(library="pandas"):
    """Expected output for transform on dataframe with multi-level response with level = "all" and unseen levels in data."""
    df_dict = {
        "a": [1.0, 2.0, 3.0, 4.0, 5.0, 6.0, 7.0, 3.0],
        "c": ["a", "b", "c", "d", "e", "f", "g", "h"],
        "d": [1, 2, 3, 4, 5, 6, 7, 8],
        "e": [1, 2, 3, 4, 5, 6, 7, 8],
        "multi_level_response": [
            "blue",
            "blue",
            "yellow",
            "yellow",
            "green",
            "green",
            "yellow",
            "blue",
        ],
        "b_blue": [1.0, 1.0, 0.0, 0.0, 0.0, 0.0, 1.0, 1.0],
        "f_blue": [2 / 3, 2 / 3, 2 / 3, 0, 0, 0, 0, 2 / 3],
        "b_yellow": [0.0, 0.0, 1.0, 1.0, 0.0, 0.0, 1.0, 1.0],
        "f_yellow": [1 / 3, 1 / 3, 1 / 3, 1 / 3, 1 / 3, 1 / 3, 1 / 3, 1 / 3],
        "b_green": [0.0, 0.0, 0.0, 0.0, 1.0, 1.0, 1.0, 1.0],
        "f_green": [0.0, 0.0, 0.0, 2 / 3, 2 / 3, 2 / 3, 2 / 3, 0],
    }

    df = dataframe_init_dispatch(dataframe_dict=df_dict, library=library)
    df = nw.from_native(df)
    df = df.with_columns(nw.col("c").cast(nw.Categorical))

    return df.to_native()


class TestTransform(GenericTransformTests):
    """Tests for MeanResponseTransformer.transform()."""

    @classmethod
    def setup_class(cls):
        cls.transformer_name = "MeanResponseTransformer"

    @pytest.mark.parametrize("from_json", [True, False])
    @pytest.mark.parametrize("library", ["pandas", "polars"])
    @pytest.mark.parametrize(
        (
            "columns",
            "level",
            "mappings",
            "column_to_encoded_columns",
            "expected_getter",
        ),
        [
            # binary response
            (
                ["b", "d", "f"],
                None,
                {
                    "b": {"a": 1, "b": 2, "c": 3, "d": 4, "e": 5, "f": 6},
                    "d": {1: 1, 2: 2, 3: 3, 4: 4, 5: 5, 6: 6},
                    "f": {False: 2, True: 5},
                },
                {"b": ["b"], "d": ["d"], "f": ["f"]},
                expected_df_1,
            ),
            # multi level, single level
            (
                ["b", "f"],
                ["blue"],
                {
                    "b_blue": {"a": 1, "b": 1, "c": 0, "d": 0, "e": 0, "f": 0},
                    "f_blue": {False: 2 / 3, True: 0.0},
                },
                {"b": ["b_blue"], "f": ["f_blue"]},
                expected_df_2,
            ),
            # multi level, all levels
            (
                ["b", "f"],
                "all",
                {
                    "b_blue": {"a": 1, "b": 1, "c": 0, "d": 0, "e": 0, "f": 0},
                    "b_yellow": {"a": 0, "b": 0, "c": 1, "d": 1, "e": 0, "f": 0},
                    "b_green": {"a": 0, "b": 0, "c": 0, "d": 0, "e": 1, "f": 1},
                    "f_blue": {False: 2 / 3, True: 0.0},
                    "f_yellow": {False: 1 / 3, True: 1 / 3},
                    "f_green": {False: 0.0, True: 2 / 3},
                },
                {
                    "b": ["b_blue", "b_yellow", "b_green"],
                    "f": ["f_blue", "f_yellow", "f_green"],
                },
                expected_df_3,
            ),
        ],
    )
    @staticmethod
    def test_expected_outputs(  # noqa: PLR0913, PLR0917
        library,
        columns,
        level,
        mappings,
        column_to_encoded_columns,
        expected_getter,
        from_json,
    ):
        """Test that the output is expected from transform with various parametrized setups."""

        df = create_MeanResponseTransformer_test_df(library=library)
        expected = expected_getter(library=library)

        x = MeanResponseTransformer(columns=columns, level=level)

        # set the impute values dict directly rather than fitting x on df so test works with helpers
        x.mappings = mappings

        # mimic fit logics use of BaseMappingTransformer
        # use BaseMappingTransformer init to process args
        # extract null_mappings from mappings etc
        base_mapping_transformer = BaseMappingTransformer(
            mappings=mappings,
        )

        x.mappings = base_mapping_transformer.mappings
        x.mappings_from_null = base_mapping_transformer.mappings_from_null

        x.column_to_encoded_columns = column_to_encoded_columns
        x.response_levels = level
        x.encoded_columns = list(x.mappings.keys())
        x.return_dtypes = dict.fromkeys(x.encoded_columns, "Float32")

        x = _handle_from_json(x, from_json)

        df_transformed = x.transform(df)

        expected = nw.from_native(expected)
        for col in x.encoded_columns:
            expected = expected.with_columns(
                nw.col(col).cast(getattr(nw, x.return_type)),
            )
        expected = nw.to_native(expected)

        column_order = nw.from_native(df_transformed).columns

        assert_frame_equal_dispatch(
            df_transformed,
            expected[column_order],
        )

        # also test single row transform
        df = nw.from_native(df)
        expected = nw.from_native(expected)

        for i in range(len(df)):
            df_transformed_row = x.transform(df[[i]].to_native())
            df_expected_row = expected[[i]].to_native()

            column_order = nw.from_native(df_transformed_row).columns

            assert_frame_equal_dispatch(
                df_transformed_row,
                df_expected_row[column_order],
            )

    # NOTE - this currently is more of a Fit test imo, but will leave in place for now
    # as does also test Transform
    @pytest.mark.parametrize("from_json", [True, False])
    @pytest.mark.parametrize("library", ["pandas", "polars"])
    @pytest.mark.parametrize(
        ("columns", "target", "unseen_level_handling", "level", "expected_getter"),
        [
            (["b", "d", "f"], "a", "mean", None, expected_df_4),
            (["b", "d", "f"], "a", "median", None, expected_df_5),
            (["b", "d", "f"], "a", "min", None, expected_df_6),
            (["b", "d", "f"], "a", "max", None, expected_df_7),
            (["b", "d", "f"], "a", 21.6, None, expected_df_8),
            (["b", "f"], "multi_level_response", "mean", ["blue"], expected_df_9),
            (["b", "f"], "multi_level_response", "max", "all", expected_df_10),
        ],
    )
    @staticmethod
    def test_expected_outputs_with_unseen_level_handling(  # noqa: PLR0913, PLR0917
        library,
        columns,
        target,
        unseen_level_handling,
        level,
        expected_getter,
        from_json,
    ):
        """Test that the output is expected from transform with various configs and unseen level handling"""

        df = create_MeanResponseTransformer_test_df_unseen_levels(library=library)
        expected = expected_getter(library=library)

        x = MeanResponseTransformer(
            columns=columns,
            level=level,
            unseen_level_handling=unseen_level_handling,
        )

        initial_df = create_MeanResponseTransformer_test_df()
        x.fit(initial_df, initial_df[target])

        x = _handle_from_json(x, from_json)

        df_transformed = x.transform(df)

        expected = nw.from_native(expected)
        for col in x.encoded_columns:
            expected = expected.with_columns(
                nw.col(col).cast(getattr(nw, x.return_type)),
            )

        column_order = nw.from_native(df_transformed).columns

        assert_frame_equal_dispatch(
            df_transformed,
            expected[column_order].to_native(),
        )

        # also test single row transform
        df = nw.from_native(df)
        expected = nw.from_native(expected)

        for i in range(len(df)):
            df_transformed_row = x.transform(df[[i]].to_native())
            df_expected_row = expected[[i]].to_native()

            column_order = nw.from_native(df_transformed_row).columns

            assert_frame_equal_dispatch(
                df_transformed_row,
                df_expected_row[column_order],
            )

    @pytest.mark.parametrize("from_json", [True, False])
    @pytest.mark.parametrize("library", ["pandas", "polars"])
<<<<<<< HEAD
    @staticmethod
    def test_nulls_introduced_in_transform_error(library):
=======
    def test_nulls_introduced_in_transform_error(self, library, from_json):
>>>>>>> 009a9cfc
        """Test that transform will raise an error if nulls are introduced."""
        df = create_MeanResponseTransformer_test_df(library=library)

        x = MeanResponseTransformer(columns=["b", "d", "f"])

        x.fit(df, df["a"])

        x = _handle_from_json(x, from_json)

        df = nw.from_native(df)
        df = df.with_columns(nw.lit("z").alias("b"))
        df = nw.to_native(df)

        with pytest.raises(
            ValueError,
            match="MeanResponseTransformer: nulls would be introduced into columns b from levels not present in mapping",
        ):
            x.transform(df)

    @pytest.mark.parametrize("from_json", [True, False])
    @pytest.mark.parametrize("library", ["pandas", "polars"])
    @pytest.mark.parametrize(
        "prior, level, target, unseen_level_handling",
        [
            (5, "all", "c", "mean"),
            (100, ["a", "b"], "c", "min"),
            (1, None, "a", "max"),
            (0, None, "a", "median"),
        ],
    )
    @staticmethod
    def test_return_type_can_be_changed(
        prior,
        level,
        target,
        unseen_level_handling,
        library,
        from_json,
    ):
        "Test that output return types are controlled by return_type param, this defaults to float32 so test float64 here"

        df = create_MeanResponseTransformer_test_df(library=library)

        columns = ["b", "d", "f"]
        x = MeanResponseTransformer(
            columns=columns,
            return_type="Float64",
            prior=prior,
            unseen_level_handling=unseen_level_handling,
            level=level,
        )

        x.fit(df, df[target])

        x = _handle_from_json(x, from_json)

        output_df = nw.from_native(x.transform(df))

        if target == "c":
            actual_levels = df[target].unique().to_list() if level == "all" else level
            expected_created_cols = [
                prefix + "_" + suffix
                for prefix, suffix in product(columns, actual_levels)
            ]

        else:
            expected_created_cols = columns

        for col in expected_created_cols:
            expected_type = x.return_type
            actual_type = str(output_df[col].dtype)
            assert actual_type == expected_type, (
                f"{x.classname} should output columns with type determine by the return_type param, expected {expected_type} but got {actual_type}"
            )

    @pytest.mark.parametrize("from_json", [True, False])
    @pytest.mark.parametrize("library", ["pandas", "polars"])
<<<<<<< HEAD
    @staticmethod
    def test_learnt_values_not_modified(library):
=======
    def test_learnt_values_not_modified(self, library, from_json):
>>>>>>> 009a9cfc
        """Test that the mappings from fit are not changed in transform."""
        df = create_MeanResponseTransformer_test_df(library=library)

        x = MeanResponseTransformer(columns="b")

        x.fit(df, df["a"])

        x2 = MeanResponseTransformer(columns="b")

        x2.fit(df, df["a"])

        x2 = _handle_from_json(x2, from_json)

        x2.transform(df)

        assert x.mappings == x2.mappings, (
            "Mean response values not changed in transform"
        )


class TestOtherBaseBehaviour(OtherBaseBehaviourTests):
    """
    Class to run tests for BaseTransformerBehaviour outside the three standard methods.

    May need to overwite specific tests in this class if the tested transformer modifies this behaviour.
    """

    @classmethod
    def setup_class(cls):
        cls.transformer_name = "MeanResponseTransformer"<|MERGE_RESOLUTION|>--- conflicted
+++ resolved
@@ -484,7 +484,7 @@
         ],
     )
     @staticmethod
-    def test_correct_unseen_levels_encoding_dict_stored(  # noqa: PLR0912, PLR0913, PLR0917
+    def test_correct_unseen_levels_encoding_dict_stored(  # noqa: PLR0912
         learnt_unseen_levels_encoding_dict_mean,
         learnt_unseen_levels_encoding_dict_median,
         learnt_unseen_levels_encoding_dict_lowest,
@@ -661,7 +661,7 @@
         ],
     )
     @staticmethod
-    def test_learnt_values(  # noqa: PLR0913, PLR0917
+    def test_learnt_values(
         library,
         columns,
         weights_values,
@@ -1222,7 +1222,7 @@
         ],
     )
     @staticmethod
-    def test_expected_outputs(  # noqa: PLR0913, PLR0917
+    def test_expected_outputs(
         library,
         columns,
         level,
@@ -1306,7 +1306,7 @@
         ],
     )
     @staticmethod
-    def test_expected_outputs_with_unseen_level_handling(  # noqa: PLR0913, PLR0917
+    def test_expected_outputs_with_unseen_level_handling(
         library,
         columns,
         target,
@@ -1361,14 +1361,10 @@
                 df_expected_row[column_order],
             )
 
+    @staticmethod
     @pytest.mark.parametrize("from_json", [True, False])
     @pytest.mark.parametrize("library", ["pandas", "polars"])
-<<<<<<< HEAD
-    @staticmethod
-    def test_nulls_introduced_in_transform_error(library):
-=======
-    def test_nulls_introduced_in_transform_error(self, library, from_json):
->>>>>>> 009a9cfc
+    def test_nulls_introduced_in_transform_error(library, from_json):
         """Test that transform will raise an error if nulls are introduced."""
         df = create_MeanResponseTransformer_test_df(library=library)
 
@@ -1444,14 +1440,10 @@
                 f"{x.classname} should output columns with type determine by the return_type param, expected {expected_type} but got {actual_type}"
             )
 
+    @staticmethod
     @pytest.mark.parametrize("from_json", [True, False])
     @pytest.mark.parametrize("library", ["pandas", "polars"])
-<<<<<<< HEAD
-    @staticmethod
-    def test_learnt_values_not_modified(library):
-=======
-    def test_learnt_values_not_modified(self, library, from_json):
->>>>>>> 009a9cfc
+    def test_learnt_values_not_modified(library, from_json):
         """Test that the mappings from fit are not changed in transform."""
         df = create_MeanResponseTransformer_test_df(library=library)
 
