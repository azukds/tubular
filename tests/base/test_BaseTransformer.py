--- conflicted
+++ resolved
@@ -9,16 +9,13 @@
     OtherBaseBehaviourTests,
     ReturnNativeTests,
 )
-<<<<<<< HEAD
 from tests.utils import (
     _check_if_skip_test,
     _collect_frame,
     _convert_to_lazy,
+    _handle_from_json,
     assert_frame_equal_dispatch,
 )
-=======
-from tests.utils import _handle_from_json, assert_frame_equal_dispatch
->>>>>>> d03f14c1
 
 
 class TestInit(ColumnStrListInitTests):
@@ -62,11 +59,8 @@
         uninitialized_transformers,
         minimal_attribute_dict,
         return_native,
-<<<<<<< HEAD
         lazy,
-=======
         from_json,
->>>>>>> d03f14c1
     ):
         """Test that X is returned from transform."""
         df = minimal_dataframe_lookup[self.transformer_name]
@@ -85,13 +79,9 @@
         df = nw.to_native(df)
         expected = nw.to_native(expected)
 
-<<<<<<< HEAD
-        df_transformed = x.transform(X=_convert_to_lazy(df, lazy))
-=======
         x = _handle_from_json(x, from_json)
 
-        df_transformed = x.transform(X=df)
->>>>>>> d03f14c1
+        df_transformed = x.transform(X=_convert_to_lazy(df, lazy))
 
         if not x.return_native:
             df_transformed = nw.to_native(df_transformed)
