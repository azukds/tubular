[build-system]
requires = [
    "setuptools >= 61.0",
    "wheel",
    "setuptools-scm[toml]>=6.0"
   ]
build-backend = "setuptools.build_meta"

[tool.setuptools]
packages = ["tubular"]

[tool.setuptools_scm]
# can be empty if no extra settings are needed, presence enables setuptools_scm

[project]
name = "tubular"
dynamic = ["version"]
dependencies = [
    "pandas>=1.5.0",
    "scikit-learn>=1.2.0",
    "narwhals >= 1.42.1",
    "polars >= 1.9.0",
    "beartype >= 0.19.0",
    "typing-extensions>=4.5.0",
]
requires-python = ">=3.9"
authors = [{ name = "Allianz UK Data Science Team", email="datasciencepackages@allianz.co.uk"}]
description = "Package to perform pre processing steps for machine learning models"
readme = {file = "README.md", content-type = "text/markdown"}
license = {file = "LICENSE"}
keywords = ["data science", "feature engineering", "data transforms", "pipeline", "sklearn", "machine learning", "ML", "DS"]
classifiers=[
    "Programming Language :: Python",
    "Programming Language :: Python :: 3.9",
    "Programming Language :: Python :: 3.10",
    "Programming Language :: Python :: 3.11",
    "Programming Language :: Python :: 3.12",
    "Operating System :: OS Independent",
    "License :: OSI Approved :: BSD License",
]

[project.optional-dependencies]
dev = [
    "test-aide>=0.1.0",
    "pytest>=5.4.1",
    "pytest-mock>=3.5.1",
    "pyarrow>=17.0.0",
    "pytest-cov<=2.10.1",
    "pre-commit<=6.1.1", # pytest was unable to run for 6.2.0, 6.2.1
    "ruff>=0.2.2",
    "auto-walrus==0.3.4",
    ]

[project.urls]
Documentation = "https://tubular.readthedocs.io/en/latest/index.html"
Repository = "https://github.com/azukds/tubular"
Issues = "https://github.com/azukds/tubular/issues"
Changelog = "https://github.com/azukds/tubular/CHANGELOG.md"

[tool.ruff]
# Same as Black.
line-length = 88

# Assume Python 3.9.
target-version = "py39"


[tool.ruff.lint]
# Enable the pycodestyle (`E`) and Pyflakes (`F`) rules by default.
# Unlike Flake8, Ruff doesn't enable pycodestyle warnings (`W`) or
# McCabe complexity (`C901`) by default.
select = [
    "A",
    "AIR",
    "ANN",
    "ARG",
    "ASYNC",
    "B", # bugbear 
    "C4",
    "COM",
<<<<<<< HEAD
    "DJ",
=======
    "D",
    "DOC",
>>>>>>> 9097025f
    "DTZ",
    "E", # pycodestyle
    "EM",
    "EXE",
    "F", # Pyflakes
    "FA",
    "FAST",
    "FURB",
    "FLY",
    "G",
    "I",
    "INT",
    "ISC",
    "ICN",
    "LOG",
    "NPY",
    "PD",
    "PERF",
    "PGH",
    "PIE",
    "PLC",
    "PLE",
    "PLR",
    "PLW",
    "PYI",
    "Q",
    "RET",
    "RSE",
    "RUF",
    "S", # Bandit
    "SIM",
    "SLOT",
    "T10",
    "TCH",
    "TID",
    "UP",
    "W", # pycodestyle warnings
    "YTT",
]

# Enabled to allow direct type comparisons using is and is not under E721 (see https://docs.astral.sh/ruff/rules/type-comparison/)
preview = true

ignore = [
    "E501", # ignore E501 - linelength limit (covered by black except in docstrings) 
    "PD901", # and PD901 - use of df variable name
    "ANN101",
    "B905", # the below two rules seem to make changes that error for python3.9
    "UP038", 
    "PYI041", # clashes with beartype
    "TCH001", # clashes with beartype
    ]

# Allow autofix for all enabled rules (when `--fix`) is provided.
fixable = ["ALL"]
unfixable = []

# Exclude a variety of commonly ignored directories.
exclude = [".git", "__pycache__", "build", "dist", "source"]

# Allow unused variables when underscore-prefixed.
dummy-variable-rgx = "^(_+|(_+[a-zA-Z0-9_]*[a-zA-Z0-9]+?))$"

# Ignore `E402` (import violations) in all `__init__.py` file.
[tool.ruff.lint.per-file-ignores]
"__init__.py" = ["E402", "F401"]
"tests/*" = [
    "D",
    "DOC",
    "ANN",
    "S101",
    "PLC2701" # complains about private imports, which we test
    ]
"profiling/*"=["D", "DOC"]
# too much to turn on D/DOC lints in one go,
# will tackle individual modules at a time
"numeric.py"=["D", "DOC"]
"nominal.py"=["D", "DOC"]
"mixins.py"=["D", "DOC"]
"mapping.py"=["D", "DOC"]
"imputers.py"=["D", "DOC"]
"dates.py"=["D", "DOC"]

[tool.ruff.lint.pyupgrade]
keep-runtime-typing=true

[tool.coverage.run]
branch = true

include = ["tubular/*"]

omit = [
      "tests/*",
]

[tool.coverage.report]

show_missing = true

fail_under = 80

# Pytest Configs
# Allows users to pass arguments in to pytest without needing to provide them as cmd options everytime
# https://docs.pytest.org/en/7.1.x/reference/customize.html
[tool.pytest.ini_options]

# Additional Options (AddOpts) for pytest
addopts = '--doctest-modules'
filterwarnings = [
    "ignore::DeprecationWarning",
]<|MERGE_RESOLUTION|>--- conflicted
+++ resolved
@@ -78,12 +78,8 @@
     "B", # bugbear 
     "C4",
     "COM",
-<<<<<<< HEAD
-    "DJ",
-=======
     "D",
     "DOC",
->>>>>>> 9097025f
     "DTZ",
     "E", # pycodestyle
     "EM",
