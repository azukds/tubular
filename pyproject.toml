[build-system]
requires = [
    "setuptools >= 61.0",
    "wheel",
    "setuptools-scm[toml]>=6.0"
   ]
build-backend = "setuptools.build_meta"

[tool.setuptools]
packages = ["tubular"]

[tool.setuptools_scm]
# can be empty if no extra settings are needed, presence enables setuptools_scm

[project]
name = "tubular"
dynamic = ["version"]
dependencies = [
    "pandas>=1.5.0",
    "scikit-learn>=1.2.0",
    "narwhals >= 2.11.0",
    "polars >= 1.9.0",
    "beartype >= 0.19.0",
    "typing-extensions>=4.5.0",
]
requires-python = ">=3.9"
authors = [{ name = "Allianz UK Data Science Team", email="datasciencepackages@allianz.co.uk"}]
description = "Python package implementing ML feature engineering and pre-processing for polars or pandas dataframes."
readme = {file = "README.md", content-type = "text/markdown"}
license = {file = "LICENSE"}
keywords = ["polars", "pandas", "feature engineering", "pre-processing", "machine learning", "ML", "data science", "data transforms", "pipeline", "sklearn", "DS"]
classifiers=[
    "Programming Language :: Python",
    "Programming Language :: Python :: 3.9",
    "Programming Language :: Python :: 3.10",
    "Programming Language :: Python :: 3.11",
    "Programming Language :: Python :: 3.12",
    "Operating System :: OS Independent",
    "License :: OSI Approved :: BSD License",
]

[project.optional-dependencies]
dev = [
    "test-aide>=0.1.0",
    "pytest>=5.4.1",
    "pytest-mock>=3.5.1",
    "pyarrow>=17.0.0",
    "pytest-cov<=2.10.1",
    "prek",
    "ruff>=0.2.2",
    "auto-walrus==0.3.4",
<<<<<<< HEAD
    "tabulate>=0.9.0"
=======
    "codespell",
    "typos"
>>>>>>> 9f233136
    ]

[project.urls]
Documentation = "https://tubular.readthedocs.io/en/latest/index.html"
Repository = "https://github.com/azukds/tubular"
Issues = "https://github.com/azukds/tubular/issues"
Changelog = "https://github.com/azukds/tubular/CHANGELOG.md"

[tool.codespell]
skip = "_typos.toml"
ignore-words-list = [
    "ser", # codespell:ignore
    "Ned", # codespell:ignore
 ]

[tool.ruff]
# Same as Black.
line-length = 88

# Assume Python 3.9.
target-version = "py39"

[tool.ruff.lint]
# Enable the pycodestyle (`E`) and Pyflakes (`F`) rules by default.
# Unlike Flake8, Ruff doesn't enable pycodestyle warnings (`W`) or
# McCabe complexity (`C901`) by default.
select = [
    "A",
    "ANN",
    "ASYNC",
    "B", # bugbear 
    "C4",
    "COM",
    "D",
    "DOC",
    "DTZ",
    "E", # pycodestyle
    "EM",
    "F", # Pyflakes
    "FA",
    "FLY",
    "I",
    "INT",
    "ISC",
    "NPY",
    "PD",
    "PERF",
    "PGH",
    "PIE",
    "PLC",
    "PLE",
    "PLW",
    "PYI",
    "Q",
    "RET",
    "RSE",
    "RUF",
    "S", # Bandit
    "SIM",
    "SLOT",
    "T10",
    "TCH",
    "TID",
    "UP",
    "W", # pycodestyle warnings
    "YTT",
]

# Enabled to allow direct type comparisons using is and is not under E721 (see https://docs.astral.sh/ruff/rules/type-comparison/)
preview = true

ignore = [
    "B905", # this rule makes changes that error for python3.9, as the strict argument for zip() was introduced in python3.10
    "PYI041", # clashes with beartype
    "TC001", # clashes with beartype, was previously "TCH001"
    "D203", # clashes with D211
    "D213", # clashes with D212
    "COM812", # conflicts with ruff formatter, which enforces this rule by default, produces a warning if used
    ]

# Allow autofix for all enabled rules (when `--fix`) is provided.
fixable = ["ALL"]
unfixable = []

# Exclude a variety of commonly ignored directories.
exclude = [".git", "__pycache__", "build", "dist", "source"]

# Allow unused variables when underscore-prefixed.
dummy-variable-rgx = "^(_+|(_+[a-zA-Z0-9_]*[a-zA-Z0-9]+?))$"

# Ignore `E402` (import violations) in all `__init__.py` file.
[tool.ruff.lint.per-file-ignores]
"__init__.py" = ["E402", "F401"]
"tests/*" = [
    "ANN",
    "S101",
    "PLC2701", # complains about private imports, which we test
    "E501",
    "D",
    "DOC",
    ]
"profiling/*"=["D", "DOC", "E501"]
# too much to turn on D/DOC and E501 lints in one go,
# will tackle individual modules at a time
"numeric.py"=["E501"]
"nominal.py"=["D", "DOC","E501"]
"mixins.py"=["E501"]
"mapping.py"=["E501"]
"imputers.py"=["E501"]
"dates.py"=["E501"]
"strings.py"=["E501"]
"capping.py"=["E501"]
"_utils.py"=["E501"]

[tool.ruff.lint.pyupgrade]
keep-runtime-typing=true

[tool.coverage.run]
branch = true

include = ["tubular/*"]

omit = [
      "tests/*",
]

[tool.coverage.report]

show_missing = true

fail_under = 80

# Pytest Configs
# Allows users to pass arguments in to pytest without needing to provide them as cmd options every time
# https://docs.pytest.org/en/7.1.x/reference/customize.html
[tool.pytest.ini_options]

# Additional Options (AddOpts) for pytest
addopts = '--doctest-modules'
filterwarnings = [
    "ignore::DeprecationWarning",
]<|MERGE_RESOLUTION|>--- conflicted
+++ resolved
@@ -49,12 +49,9 @@
     "prek",
     "ruff>=0.2.2",
     "auto-walrus==0.3.4",
-<<<<<<< HEAD
-    "tabulate>=0.9.0"
-=======
+    "tabulate>=0.9.0",
     "codespell",
-    "typos"
->>>>>>> 9f233136
+    "typos",
     ]
 
 [project.urls]
