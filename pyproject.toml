--- conflicted
+++ resolved
@@ -94,12 +94,9 @@
     "EXE",
     "F", # Pyflakes
     "FA",
-<<<<<<< HEAD
     "FBT",
-=======
     "FAST",
     "FURB",
->>>>>>> 72d75a6b
     "FLY",
     "G",
     "I",
