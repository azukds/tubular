[build-system]
requires = [
    "setuptools >= 61.0",
    "wheel",
    "setuptools-scm[toml]>=6.0"
   ]
build-backend = "setuptools.build_meta"

[tool.setuptools]
packages = ["tubular"]

[tool.setuptools_scm]
# can be empty if no extra settings are needed, presence enables setuptools_scm

[project]
name = "tubular"
dynamic = ["version"]
dependencies = [
    "pandas>=1.5.0",
    "scikit-learn>=1.2.0",
    "narwhals >= 2.11.0",
    "polars >= 1.9.0",
    "beartype >= 0.19.0",
    "typing-extensions>=4.5.0",
]
requires-python = ">=3.9"
authors = [{ name = "Allianz UK Data Science Team", email="datasciencepackages@allianz.co.uk"}]
description = "Python package implementing ML feature engineering and pre-processing for polars or pandas dataframes."
readme = {file = "README.md", content-type = "text/markdown"}
license = {file = "LICENSE"}
keywords = ["polars", "pandas", "feature engineering", "pre-processing", "machine learning", "ML", "data science", "data transforms", "pipeline", "sklearn", "DS"]
classifiers=[
    "Programming Language :: Python",
    "Programming Language :: Python :: 3.9",
    "Programming Language :: Python :: 3.10",
    "Programming Language :: Python :: 3.11",
    "Programming Language :: Python :: 3.12",
    "Operating System :: OS Independent",
    "License :: OSI Approved :: BSD License",
]

[project.optional-dependencies]
dev = [
    "test-aide>=0.1.0",
    "pytest>=5.4.1",
    "pytest-mock>=3.5.1",
    "pyarrow>=17.0.0",
    "pytest-cov<=2.10.1",
    "prek",
    "ruff>=0.2.2",
    "auto-walrus==0.3.4",
    "tabulate>=0.9.0",
    "codespell",
    "typos",
    "blacken-docs",
    ]

[project.urls]
Documentation = "https://tubular.readthedocs.io/en/latest/index.html"
Repository = "https://github.com/azukds/tubular"
Issues = "https://github.com/azukds/tubular/issues"
Changelog = "https://github.com/azukds/tubular/CHANGELOG.md"

[tool.codespell]
skip = "_typos.toml"
ignore-words-list = [
    "ser", # codespell:ignore
    "Ned", # codespell:ignore
 ]

[tool.ruff]
# Same as Black.
line-length = 88

# Assume Python 3.9.
target-version = "py39"

[tool.ruff.lint]
# Enable the pycodestyle (`E`) and Pyflakes (`F`) rules by default.
# Unlike Flake8, Ruff doesn't enable pycodestyle warnings (`W`) or
# McCabe complexity (`C901`) by default.
select = [
    "A",
    "AIR",
    "ANN",
    "ARG",
    "ASYNC",
    "B", # bugbear 
    "C4",
    "COM",
    "D",
    "DOC",
    "DTZ",
    "E", # pycodestyle
    "EM",
    "EXE",
    "F", # Pyflakes
    "FA",
    "FAST",
    "FURB",
    "FLY",
    "G",
    "I",
    "INT",
    "ISC",
    "ICN",
    "LOG",
    "NPY",
    "PD",
    "PERF",
    "PGH",
    "PIE",
    "PLC",
    "PLE",
    "PLR",
    "PLW",
    "PYI",
    "Q",
    "RET",
    "RSE",
    "RUF",
    "S", # Bandit
    "SIM",
    "SLOT",
    "T10",
    "TCH",
    "TID",
    "UP",
    "W", # pycodestyle warnings
    "YTT",
]

# Enabled to allow direct type comparisons using is and is not under E721 (see https://docs.astral.sh/ruff/rules/type-comparison/)
preview = true

ignore = [
    "B905", # this rule makes changes that error for python3.9, as the strict argument for zip() was introduced in python3.10
    "PYI041", # clashes with beartype
    "TC001", # clashes with beartype, was previously "TCH001"
    "D203", # clashes with D211
    "D213", # clashes with D212
    "COM812", # conflicts with ruff formatter, which enforces this rule by default, produces a warning if used
    ]

# Allow autofix for all enabled rules (when `--fix`) is provided.
fixable = ["ALL"]
unfixable = []

# Exclude a variety of commonly ignored directories.
exclude = [".git", "__pycache__", "build", "dist", "source"]

# Allow unused variables when underscore-prefixed.
dummy-variable-rgx = "^(_+|(_+[a-zA-Z0-9_]*[a-zA-Z0-9]+?))$"

# Ignore `E402` (import violations) in all `__init__.py` file.
[tool.ruff.lint.per-file-ignores]
"__init__.py" = ["E402", "F401"]
"tests/*" = [
    "ANN",
    "S101",
    "PLC2701", # complains about private imports, which we test
    "E501",
    "D",
    "DOC",
    # below two complain about n arguments, with fixtures our tests
    # often have many args and am less concerned about this than in 
    # main code
    "PLR0917",
    "PLR0913",
<<<<<<< HEAD
    "PLR0914",
=======
    "PLR6301", # converting to e.g. staticmethod can interfere with pytest detecting tests
>>>>>>> 56404a28
    ]
"profiling/*"=["D", "DOC", "E501"]
# too much to turn on D/DOC and E501 lints in one go,
# will tackle individual modules at a time
"numeric.py"=["E501"]
"nominal.py"=["D", "DOC","E501"]
"mixins.py"=["E501"]
"mapping.py"=["E501"]
"imputers.py"=["E501"]
"dates.py"=["E501"]
"strings.py"=["E501"]
"capping.py"=["E501"]
"_utils.py"=["E501"]

[tool.ruff.lint.pyupgrade]
keep-runtime-typing=true

[tool.coverage.run]
branch = true

include = ["tubular/*"]

omit = [
      "tests/*",
]

[tool.coverage.report]

show_missing = true

fail_under = 80

# Pytest Configs
# Allows users to pass arguments in to pytest without needing to provide them as cmd options every time
# https://docs.pytest.org/en/7.1.x/reference/customize.html
[tool.pytest.ini_options]

# Additional Options (AddOpts) for pytest
addopts = '--doctest-modules'
filterwarnings = [
    "ignore::DeprecationWarning",
]<|MERGE_RESOLUTION|>--- conflicted
+++ resolved
@@ -167,11 +167,8 @@
     # main code
     "PLR0917",
     "PLR0913",
-<<<<<<< HEAD
     "PLR0914",
-=======
     "PLR6301", # converting to e.g. staticmethod can interfere with pytest detecting tests
->>>>>>> 56404a28
     ]
 "profiling/*"=["D", "DOC", "E501"]
 # too much to turn on D/DOC and E501 lints in one go,
